// SPDX-License-Identifier: MIT

pragma solidity 0.6.11;

import "./Interfaces/ILUSDToken.sol";
import "./Dependencies/SafeMath.sol";
import "./Dependencies/console.sol";
/*
*
* Based upon OpenZeppelin's ERC20 contract:
* https://github.com/OpenZeppelin/openzeppelin-contracts/blob/master/contracts/token/ERC20/ERC20.sol
*  
* and their EIP2612 (ERC20Permit / ERC712) functionality:
* https://github.com/OpenZeppelin/openzeppelin-contracts/blob/53516bc555a454862470e7860a9b5254db4d00f5/contracts/token/ERC20/ERC20Permit.sol
* 
*
* --- Functionality added specific to the LUSDToken ---
* 
* 1) Transfer protection: blacklist of addresses that are invalid recipients (i.e. core Liquity contracts) in external 
* transfer() and transferFrom() calls. The purpose is to protect users from losing tokens by mistakenly sending LUSD directly to a Liquity 
* core contract, when they should rather call the right function. 
*
* 2) sendToPool() and returnFromPool(): functions callable only Liquity core contracts, which move LUSD tokens between Liquity <-> user.
*/

contract LUSDToken is ILUSDToken {
    using SafeMath for uint256;
    
    uint256 private _totalSupply;
    string constant internal _NAME = "LUSD Stablecoin";
    string constant internal _SYMBOL = "LUSD";
    string constant internal _VERSION = "1";
    uint8 constant internal _DECIMALS = 18;
    
    // --- Data for EIP2612 ---
    
    // keccak256("Permit(address owner,address spender,uint256 value,uint256 nonce,uint256 deadline)");
    bytes32 private immutable _PERMIT_TYPEHASH = 0x6e71edae12b1b97f4d1f60370fef10105fa2faae0126114a169c64845d6126c9;
    bytes32 private immutable _TYPE_HASH;

    // Cache the domain separator as an immutable value, but also store the chain id that it corresponds to, in order to
    // invalidate the cached domain separator if the chain id changes.
    bytes32 private immutable _CACHED_DOMAIN_SEPARATOR;
    uint256 private immutable _CACHED_CHAIN_ID;

    bytes32 private immutable _HASHED_NAME;
    bytes32 private immutable _HASHED_VERSION;
    
    mapping (address => uint256) private _nonces;
    
    // User data for LUSD token
    mapping (address => uint256) private _balances;
    mapping (address => mapping (address => uint256)) private _allowances;  
    
    // --- Addresses ---
    address public immutable troveManagerAddress;
    address public immutable stabilityPoolAddress;
    address public immutable borrowerOperationsAddress;
    
    constructor
    ( 
        address _troveManagerAddress,
        address _stabilityPoolAddress,
        address _borrowerOperationsAddress
    ) 
        public 
    {  
        troveManagerAddress = _troveManagerAddress;
        emit TroveManagerAddressChanged(_troveManagerAddress);

        stabilityPoolAddress = _stabilityPoolAddress;
        emit StabilityPoolAddressChanged(_stabilityPoolAddress);

        borrowerOperationsAddress = _borrowerOperationsAddress;        
        emit BorrowerOperationsAddressChanged(_borrowerOperationsAddress);
        
        bytes32 hashedName = keccak256(bytes(_NAME));
        bytes32 hashedVersion = keccak256(bytes(_VERSION));
        
        // keccak256("EIP712Domain(string name,string version,uint256 chainId,address verifyingContract)"); 
        bytes32 typeHash = 0x8b73c3c69bb8fe3d512ecc4cf759cc79239f7b179b0ffacaa9a75d522b39400f;
        
        _TYPE_HASH = typeHash;
        _HASHED_NAME = hashedName;
        _HASHED_VERSION = hashedVersion;
        _CACHED_CHAIN_ID = _chainID();
        _CACHED_DOMAIN_SEPARATOR = _buildDomainSeparator(typeHash, hashedName, hashedVersion);
    }

    // --- Functions for intra-Liquity calls ---

    function mint(address _account, uint256 _amount) external override {
        _requireCallerIsBorrowerOperations();
        _mint(_account, _amount);
    }

    function burn(address _account, uint256 _amount) external override {
        _requireCallerIsBOorTroveMorSP();
        _burn(_account, _amount);
    }

    function sendToPool(address _sender,  address _poolAddress, uint256 _amount) external override {
        _requireCallerIsStabilityPool();
        _transfer(_sender, _poolAddress, _amount);
    }

    function returnFromPool(address _poolAddress, address _receiver, uint256 _amount) external override {
        _requireCallerIsTroveMorSP();
        _transfer(_poolAddress, _receiver, _amount);
    }

    // --- External functions ---

    function totalSupply() external view override returns (uint256) {
        return _totalSupply;
    }

    function balanceOf(address account) external view override returns (uint256) {
        return _balances[account];
    }

    function transfer(address recipient, uint256 amount) external override returns (bool) {
        _requireValidRecipient(recipient);
        _transfer(msg.sender, recipient, amount);
        return true;
    }

    function allowance(address owner, address spender) external view override returns (uint256) {
        return _allowances[owner][spender];
    }

    function approve(address spender, uint256 amount) external override returns (bool) {
        _approve(msg.sender, spender, amount);
        return true;
    }

    function transferFrom(address sender, address recipient, uint256 amount) external override returns (bool) {
        _requireValidRecipient(recipient);
        _transfer(sender, recipient, amount);
        _approve(sender, msg.sender, _allowances[sender][msg.sender].sub(amount, "ERC20: transfer amount exceeds allowance"));
        return true;
    }

    function increaseAllowance(address spender, uint256 addedValue) external override returns (bool) {
        _approve(msg.sender, spender, _allowances[msg.sender][spender].add(addedValue));
        return true;
    }

    function decreaseAllowance(address spender, uint256 subtractedValue) external override returns (bool) {
        _approve(msg.sender, spender, _allowances[msg.sender][spender].sub(subtractedValue, "ERC20: decreased allowance below zero"));
        return true;
    }

    // --- EIP 2612 Functionality ---

    function domainSeparator() public view override returns (bytes32) {    
        if (_chainID() == _CACHED_CHAIN_ID) {
            return _CACHED_DOMAIN_SEPARATOR;
        } else {
            return _buildDomainSeparator(_TYPE_HASH, _HASHED_NAME, _HASHED_VERSION);
        }
    }

    function permit
    (
        address owner, 
        address spender, 
        uint amount, 
        uint deadline, 
        uint8 v, 
        bytes32 r, 
        bytes32 s
    ) 
        external 
        override 
    {            
<<<<<<< HEAD
        require(deadline >= now, 'LUSD: expired deadline');
        bytes32 digest = keccak256(abi.encodePacked('\x19\x01', 
=======
        require(deadline >= now, 'LUSD: Signature has expired');
        bytes32 digest = keccak256(abi.encodePacked(uint16(0x1901), 
>>>>>>> 1a066217
                         domainSeparator(), keccak256(abi.encode(
                         _PERMIT_TYPEHASH, owner, spender, amount, 
                         _nonces[owner]++, deadline))));
        address recoveredAddress = ecrecover(digest, v, r, s);
        require(recoveredAddress == owner, 'LUSD: invalid signature');
        _approve(owner, spender, amount);
    }

    function nonces(address owner) external view override returns (uint256) { // FOR EIP 2612
        return _nonces[owner];
    }

    // --- Internal operations ---

    function _chainID() private pure returns (uint256 chainID) {
        assembly {
            chainID := chainid()
        }
    }
<<<<<<< HEAD
    
    function _buildDomainSeparator(bytes32 typeHash, bytes32 name, bytes32 version) private view returns (bytes32) {
        return keccak256(abi.encode(typeHash, name, version, _chainID(), address(this)));
    }
=======

    // --- Internal operations ---
    // Warning: sanity checks (for sender and recipient) should have been done before calling these internal functions
>>>>>>> 1a066217

    function _transfer(address sender, address recipient, uint256 amount) internal {
        assert(sender != address(0));
        assert(recipient != address(0));

        _balances[sender] = _balances[sender].sub(amount, "ERC20: transfer amount exceeds balance");
        _balances[recipient] = _balances[recipient].add(amount);
        emit Transfer(sender, recipient, amount);
    }

    function _mint(address account, uint256 amount) internal {
        assert(account != address(0));

        _totalSupply = _totalSupply.add(amount);
        _balances[account] = _balances[account].add(amount);
        emit Transfer(address(0), account, amount);
    }

    function _burn(address account, uint256 amount) internal {
        assert(account != address(0));
        
        _balances[account] = _balances[account].sub(amount, "ERC20: burn amount exceeds balance");
        _totalSupply = _totalSupply.sub(amount);
        emit Transfer(account, address(0), amount);
    }

    function _approve(address owner, address spender, uint256 amount) internal {
        assert(owner != address(0));
        assert(spender != address(0));

        _allowances[owner][spender] = amount;
        emit Approval(owner, spender, amount);
    }

    // --- 'require' functions ---

    function _requireValidRecipient(address _recipient) internal view {
        require(
            _recipient != address(0) && 
            _recipient != address(this),
            "LUSD: Cannot transfer tokens directly to the LUSD token contract or the zero address"
        );
        require(
            _recipient != stabilityPoolAddress && 
            _recipient != troveManagerAddress && 
            _recipient != borrowerOperationsAddress, 
            "LUSD: Cannot transfer tokens directly to the StabilityPool, TroveManager or BorrowerOps"
        );
    }

    function _requireCallerIsBorrowerOperations() internal view {
        require(msg.sender == borrowerOperationsAddress, "LUSDToken: Caller is not BorrowerOperations");
    }

    function _requireCallerIsBOorTroveMorSP() internal view {
        require(
            msg.sender == borrowerOperationsAddress ||
            msg.sender == troveManagerAddress ||
            msg.sender == stabilityPoolAddress,
            "LUSD: Caller is neither BorrowerOperations nor TroveManager nor StabilityPool"
        );
    }

    function _requireCallerIsStabilityPool() internal view {
        require(msg.sender == stabilityPoolAddress, "LUSD: Caller is not the StabilityPool");
    }

    function _requireCallerIsTroveMorSP() internal view {
        require(
            msg.sender == troveManagerAddress || msg.sender == stabilityPoolAddress,
            "LUSD: Caller is neither TroveManager nor StabilityPool");
    }

    // --- Optional functions ---

    function name() external view override returns (string memory) {
        return _NAME;
    }

    function symbol() external view override returns (string memory) {
        return _SYMBOL;
    }

    function decimals() external view override returns (uint8) {
        return _DECIMALS;
    }

    function version() external view override returns (string memory) {
        return _VERSION;
    }

    function permitTypeHash() external view override returns (bytes32) {
        return _PERMIT_TYPEHASH;
    }
}<|MERGE_RESOLUTION|>--- conflicted
+++ resolved
@@ -50,7 +50,7 @@
     
     // User data for LUSD token
     mapping (address => uint256) private _balances;
-    mapping (address => mapping (address => uint256)) private _allowances;  
+     mapping (address => mapping (address => uint256)) private _allowances;  
     
     // --- Addresses ---
     address public immutable troveManagerAddress;
@@ -174,13 +174,8 @@
         external 
         override 
     {            
-<<<<<<< HEAD
         require(deadline >= now, 'LUSD: expired deadline');
         bytes32 digest = keccak256(abi.encodePacked('\x19\x01', 
-=======
-        require(deadline >= now, 'LUSD: Signature has expired');
-        bytes32 digest = keccak256(abi.encodePacked(uint16(0x1901), 
->>>>>>> 1a066217
                          domainSeparator(), keccak256(abi.encode(
                          _PERMIT_TYPEHASH, owner, spender, amount, 
                          _nonces[owner]++, deadline))));
@@ -200,16 +195,13 @@
             chainID := chainid()
         }
     }
-<<<<<<< HEAD
     
     function _buildDomainSeparator(bytes32 typeHash, bytes32 name, bytes32 version) private view returns (bytes32) {
         return keccak256(abi.encode(typeHash, name, version, _chainID(), address(this)));
     }
-=======
 
     // --- Internal operations ---
     // Warning: sanity checks (for sender and recipient) should have been done before calling these internal functions
->>>>>>> 1a066217
 
     function _transfer(address sender, address recipient, uint256 amount) internal {
         assert(sender != address(0));
