pragma solidity 0.5.16;

import './Interfaces/IStabilityPool.sol';
import "./Dependencies/SafeMath.sol";
import "./Dependencies/Ownable.sol";
import "./Dependencies/console.sol";

contract StabilityPool is Ownable, IStabilityPool {
    using SafeMath for uint256;

    address public poolManagerAddress;
    address public activePoolAddress;
    uint256 internal ETH;  // deposited ether tracker
    
    // Total CLV held in the pool. Changes when users deposit/withdraw, and when CDP debt is offset.
    uint256 internal totalCLVDeposits;

<<<<<<< HEAD
=======
    // --- Modifiers ---

    modifier onlyPoolManager {
        require(_msgSender() == poolManagerAddress, "StabilityPool:  Caller is not the PoolManager");
        _;
    }

    modifier onlyActivePool {
        require(_msgSender() == activePoolAddress, "StabilityPool: Caller is not ActivePool");
        _;
    }

>>>>>>> 6b920c43
    // --- Contract setters ---

    function setAddresses(
        address _poolManagerAddress,
        address _activePoolAddress
    )
        external
        onlyOwner
    {
        poolManagerAddress = _poolManagerAddress;
        activePoolAddress = _activePoolAddress;

        emit PoolManagerAddressChanged(_poolManagerAddress);
        emit ActivePoolAddressChanged(_activePoolAddress);

        _renounceOwnership();
    }

    // --- Getters for public variables. Required by IPool interface ---

    function getETH() external view returns (uint) {
        return ETH;
    }

    function getTotalCLVDeposits() external view returns (uint) {
        return totalCLVDeposits;
    }

    // --- Pool functionality ---

    function sendETH(address _account, uint _amount) external {
        _requireCallerIsPoolManager();
        ETH = ETH.sub(_amount);
        emit ETHBalanceUpdated(ETH);
        emit EtherSent(_account, _amount);

        (bool success, ) = _account.call.value(_amount)("");  // use call.value()('') as per Consensys latest advice 
        require(success, "StabilityPool: sending ETH failed");
    }

    function increaseCLV(uint _amount) external {
        _requireCallerIsPoolManager();
        totalCLVDeposits  = totalCLVDeposits.add(_amount);
        emit CLVBalanceUpdated(totalCLVDeposits);
    }

    function decreaseCLV(uint _amount) external {
        _requireCallerIsPoolManager();
        totalCLVDeposits = totalCLVDeposits.sub(_amount);
        emit CLVBalanceUpdated(totalCLVDeposits);
    }

    /* Returns the raw ether balance at StabilityPool address.  
    Not necessarily equal to the ETH state variable - ether can be forcibly sent to contracts. */
    function getRawETHBalance() external view returns (uint) {
        return address(this).balance;
    }

<<<<<<< HEAD
    // --- 'require' functions ---
     function _requireCallerIsPoolManager() internal view {
        require(_msgSender() == poolManagerAddress, "ActivePool: Caller is not the PoolManager");
    }

     function _requireCallerIsPoolManagerOrPool() internal view {
         require(
            _msgSender() == poolManagerAddress || 
            _msgSender() == activePoolAddress || 
            _msgSender() == defaultPoolAddress, 
            "StabilityPool: Caller is neither the PoolManager nor a Pool");
    }

    // --- Fallback function ---

    function () external payable {
        _requireCallerIsPoolManagerOrPool();
        require(msg.data.length == 0);
=======
    function () external payable onlyActivePool {
>>>>>>> 6b920c43
        ETH = ETH.add(msg.value);
    }
}<|MERGE_RESOLUTION|>--- conflicted
+++ resolved
@@ -15,21 +15,6 @@
     // Total CLV held in the pool. Changes when users deposit/withdraw, and when CDP debt is offset.
     uint256 internal totalCLVDeposits;
 
-<<<<<<< HEAD
-=======
-    // --- Modifiers ---
-
-    modifier onlyPoolManager {
-        require(_msgSender() == poolManagerAddress, "StabilityPool:  Caller is not the PoolManager");
-        _;
-    }
-
-    modifier onlyActivePool {
-        require(_msgSender() == activePoolAddress, "StabilityPool: Caller is not ActivePool");
-        _;
-    }
-
->>>>>>> 6b920c43
     // --- Contract setters ---
 
     function setAddresses(
@@ -88,28 +73,19 @@
         return address(this).balance;
     }
 
-<<<<<<< HEAD
     // --- 'require' functions ---
      function _requireCallerIsPoolManager() internal view {
         require(_msgSender() == poolManagerAddress, "ActivePool: Caller is not the PoolManager");
     }
 
-     function _requireCallerIsPoolManagerOrPool() internal view {
-         require(
-            _msgSender() == poolManagerAddress || 
-            _msgSender() == activePoolAddress || 
-            _msgSender() == defaultPoolAddress, 
-            "StabilityPool: Caller is neither the PoolManager nor a Pool");
+    function _requireCallerIsActivePool() internal view {
+        require( _msgSender() == activePoolAddress, "StabilityPool: Caller is not ActivePool");
     }
 
     // --- Fallback function ---
 
     function () external payable {
-        _requireCallerIsPoolManagerOrPool();
-        require(msg.data.length == 0);
-=======
-    function () external payable onlyActivePool {
->>>>>>> 6b920c43
+        _requireCallerIsActivePool();
         ETH = ETH.add(msg.value);
     }
 }