--- conflicted
+++ resolved
@@ -163,16 +163,10 @@
         clvToken.mint(lqtyStakingAddress, CLVFee);
         lqtyStaking.increaseF_LUSD(CLVFee);
         
-<<<<<<< HEAD
         // Tell PM to move the ether to the Active Pool, and mint the CLVAmount to the borrower
-        poolManager.addColl.value(msg.value)(); 
+        poolManager.addColl{value: msg.value}(); 
         poolManager.withdrawCLV(user, _CLVAmount, CLVFee); 
 
-=======
-        // Tell PM to move the ether to the Active Pool, and mint CLV to the borrower
-        poolManager.addColl{ value: msg.value }(); 
-        poolManager.withdrawCLV(user, _CLVAmount);
->>>>>>> edd7b4c9
         poolManager.lockCLVGasCompensation(CLV_GAS_COMPENSATION);
        
         emit CDPUpdated(user, rawDebt, msg.value, stake, BorrowerOperation.openLoan);
@@ -202,11 +196,7 @@
     }
     
     // Withdraw ETH collateral from a CDP
-<<<<<<< HEAD
-    function withdrawColl(uint _collWithdrawal, address _hint) external {
-=======
-    function withdrawColl(uint _amount, address _hint) external override {
->>>>>>> edd7b4c9
+    function withdrawColl(uint _collWithdrawal, address _hint) external override {
         address user = _msgSender();
         _requireCDPisActive(user);
         _requireNonZeroAmount(_collWithdrawal);
@@ -240,11 +230,7 @@
     }
     
     // Withdraw CLV tokens from a CDP: mint new CLV to the owner, and increase the debt accordingly
-<<<<<<< HEAD
-    function withdrawCLV(uint _CLVAmount, address _hint) external {
-=======
-    function withdrawCLV(uint _amount, address _hint) external override {
->>>>>>> edd7b4c9
+    function withdrawCLV(uint _CLVAmount, address _hint) external override {
         address user = _msgSender();
         _requireCDPisActive(user);
         _requireNonZeroAmount(_CLVAmount); 
@@ -286,11 +272,7 @@
     }
     
     // Repay CLV tokens to a CDP: Burn the repaid CLV tokens, and reduce the debt accordingly
-<<<<<<< HEAD
-    function repayCLV(uint _CLVamount, address _hint) external {
-=======
-    function repayCLV(uint _amount, address _hint) external override {
->>>>>>> edd7b4c9
+    function repayCLV(uint _CLVamount, address _hint) external override {
         address user = _msgSender();
         _requireCDPisActive(user);
         _requireNonZeroAmount(_CLVamount);
@@ -340,17 +322,11 @@
 
     /* If ether is sent, the operation is considered as an increase in ether, and the first parameter 
     _collWithdrawal is ignored  */
-<<<<<<< HEAD
-    function adjustLoan(uint _collWithdrawal, uint _debtChange, bool _isDebtIncrease, address _hint) external payable {
+    function adjustLoan(uint _collWithdrawal, uint _debtChange, bool _isDebtIncrease, address _hint) external payable override {
         LocalVariables_adjustLoan memory L;
 
         L.user = _msgSender();
         _requireCDPisActive(L.user);
-=======
-    function adjustLoan(uint _collWithdrawal, int _debtChange, address _hint) external payable override {
-        address user = _msgSender();
-        _requireCDPisActive(user);
->>>>>>> edd7b4c9
         _requireNotInRecoveryMode();
         
         L.price = priceFeed.getPrice();
@@ -463,17 +439,10 @@
             poolManager.repayCLV(_user, _debtChange);
         }
 
-<<<<<<< HEAD
         if (_isCollIncrease) {
-            poolManager.addColl.value(_collChange)();
+            poolManager.addColl{value: _collChange}();
         } else {
             poolManager.withdrawColl(_user, (_collChange));
-=======
-        if (_collChange > 0 ) {
-            poolManager.addColl{ value: Math._intToUint(_collChange) }();
-        } else if (_collChange < 0) {
-            poolManager.withdrawColl(_user, Math._intToUint(_collChange));
->>>>>>> edd7b4c9
         }
     }
     
