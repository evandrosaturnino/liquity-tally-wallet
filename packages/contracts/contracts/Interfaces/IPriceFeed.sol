// SPDX-License-Identifier: MIT

<<<<<<< HEAD
import "../Dependencies/IPriceFeedBase.sol";

pragma solidity 0.6.11;

interface IPriceFeed is IPriceFeedBase {

    function getLatestAnswerID() external view returns (uint256);

    function getLatestTimestamp() external view returns (uint256);
=======
pragma solidity 0.6.11;

interface IPriceFeed {
    
    // --- Events ---
    
    event PriceUpdated(uint _newPrice);
    event CDPManagerAddressChanged(address _cdpManagerAddress);

    // --- Functions ---
    
     function setAddresses(
        address _cdpManagerAddress,
        address _priceAggregatorAddress,
        address _priceAggregatorAddressTestnet
    ) external;

    function setPrice(uint _price) external returns (bool);

    function getPrice() external view returns (uint);
>>>>>>> 2989939d
}<|MERGE_RESOLUTION|>--- conflicted
+++ resolved
@@ -1,35 +1,14 @@
 // SPDX-License-Identifier: MIT
 
-<<<<<<< HEAD
-import "../Dependencies/IPriceFeedBase.sol";
-
-pragma solidity 0.6.11;
-
-interface IPriceFeed is IPriceFeedBase {
-
-    function getLatestAnswerID() external view returns (uint256);
-
-    function getLatestTimestamp() external view returns (uint256);
-=======
 pragma solidity 0.6.11;
 
 interface IPriceFeed {
     
-    // --- Events ---
-    
-    event PriceUpdated(uint _newPrice);
-    event CDPManagerAddressChanged(address _cdpManagerAddress);
-
-    // --- Functions ---
-    
-     function setAddresses(
-        address _cdpManagerAddress,
-        address _priceAggregatorAddress,
-        address _priceAggregatorAddressTestnet
+    function setAddresses(
+        address _priceAggregatorAddress
     ) external;
 
-    function setPrice(uint _price) external returns (bool);
-
     function getPrice() external view returns (uint);
->>>>>>> 2989939d
+    
+    function getLatestPrice() external view returns (uint, uint8);  
 }