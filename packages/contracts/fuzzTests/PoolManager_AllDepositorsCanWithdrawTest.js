--- conflicted
+++ resolved
@@ -216,13 +216,8 @@
       const LQTYContracts = await deploymentHelper.deployLQTYContracts()
 
       stabilityPool = contracts.stabilityPool
-<<<<<<< HEAD
       priceFeed = contracts.priceFeedTestnet
-      clvToken = contracts.clvToken
-=======
-      priceFeed = contracts.priceFeed
       lusdToken = contracts.lusdToken
->>>>>>> b980edbe
       stabilityPool = contracts.stabilityPool
       troveManager = contracts.troveManager
       borrowerOperations = contracts.borrowerOperations
