const deploymentHelper = require("../utils/deploymentHelpers.js")
const testHelpers = require("../utils/testHelpers.js")

<<<<<<< HEAD
=======
const CDPManagerTester = artifacts.require("./CDPManagerTester.sol")

const deployLiquity = deploymentHelpers.deployLiquity
const getAddresses = deploymentHelpers.getAddresses
const connectContracts = deploymentHelpers.connectContracts

>>>>>>> 6b920c43
const th = testHelpers.TestHelper
const dec = th.dec

contract('PoolManager - Withdrawal of Stability deposit to CDP - reward calculations', async accounts => {

  const [owner,
    defaulter_1,
    defaulter_2,
    defaulter_3,
    defaulter_4,
    defaulter_5,
    whale,
    whale_2,
    alice,
    bob,
    carol,
    dennis,
    erin,
    flyn,
    graham,
    harriet
  ] = accounts;

  let priceFeed
  let clvToken
  let poolManager
  let sortedCDPs
  let cdpManager
  let activePool
  let stabilityPool
  let defaultPool
  let borrowerOperations

  let contracts

<<<<<<< HEAD
  const ZERO_ADDRESS = th.ZERO_ADDRESS

=======
>>>>>>> 6b920c43
  let gasPriceInWei

  describe("Stability Pool Withdrawal to CDP", async () => {

    before(async () => {
      gasPriceInWei = await web3.eth.getGasPrice()
    })

    beforeEach(async () => {
<<<<<<< HEAD
      contracts = await deploymentHelper.deployLiquityCore()
      const GTContracts = await deploymentHelper.deployGTContracts()
  
=======
      contracts = await deployLiquity()
      contracts.cdpManager = await CDPManagerTester.new()

>>>>>>> 6b920c43
      priceFeed = contracts.priceFeed
      clvToken = contracts.clvToken
      poolManager = contracts.poolManager
      sortedCDPs = contracts.sortedCDPs
      cdpManager = contracts.cdpManager
      activePool = contracts.activePool
      stabilityPool = contracts.stabilityPool
      defaultPool = contracts.defaultPool
      borrowerOperations = contracts.borrowerOperations
      hintHelpers = contracts.hintHelpers
  
      gtStaking = GTContracts.gtStaking
      growthToken = GTContracts.growthToken
      communityIssuance = GTContracts.communityIssuance
      lockupContractFactory = GTContracts.lockupContractFactory
  
      await deploymentHelper.connectGTContracts(GTContracts)
      await deploymentHelper.connectCoreContracts(contracts, GTContracts)
      await deploymentHelper.connectGTContractsToCore(GTContracts, contracts)
    })

    // --- withdrawETHGainToTrove() ---

    // --- Identical deposits, identical liquidation amounts---
    it("withdrawETHGainToTrove(): Depositors with equal initial deposit withdraw correct compounded deposit and ETH Gain after one liquidation", async () => {
      // Whale opens CDP with 100 ETH
      await borrowerOperations.openLoan(0,  whale, { from: whale, value: dec(100, 'ether') })

      const depositors = [alice, bob, carol]
      for (account of depositors) {
        await borrowerOperations.openLoan(dec(100, 18), account, { from: account, value: dec(2, 'ether') })
        await poolManager.provideToSP(dec(100, 18), ZERO_ADDRESS, { from: account })
      }

      // Defaulter opens loan with 200% ICR
      await borrowerOperations.openLoan(0,  defaulter_1, { from: defaulter_1, value: dec(1, 18) })
      await borrowerOperations.withdrawCLV(dec(90, 18), defaulter_1, { from: defaulter_1 })

      // price drops by 50%: defaulter ICR falls to 100%
      await priceFeed.setPrice(dec(100, 18));

      // Defaulter liquidated
      await cdpManager.liquidate(defaulter_1, { from: owner });

      // Check depositors' compounded deposit is 66.66 CLV and ETH Gain is 0.33 ETH
<<<<<<< HEAD
      const txA = await poolManager.withdrawETHGainToTrove(alice, alice, { from: alice })
      const txB = await poolManager.withdrawETHGainToTrove(bob, bob, { from: bob })
      const txC = await poolManager.withdrawETHGainToTrove(carol, carol,  { from: carol })
=======
      const txA = await poolManager.withdrawFromSPtoCDP(alice, { from: alice })
      const txB = await poolManager.withdrawFromSPtoCDP(bob, { from: bob })
      const txC = await poolManager.withdrawFromSPtoCDP(carol,  { from: carol })
>>>>>>> 6b920c43

      // Grab the ETH gain from the emitted event in the tx log
      const alice_ETHWithdrawn = th.getETHWithdrawnFromEvent(txA)
      const bob_ETHWithdrawn =th.getETHWithdrawnFromEvent(txB)
      const carol_ETHWithdrawn = th.getETHWithdrawnFromEvent(txC)

      assert.isAtMost(th.getDifference((await poolManager.getCompoundedCLVDeposit(alice)).toString(), '66666666666666666666'), 1000)
      assert.isAtMost(th.getDifference((await poolManager.getCompoundedCLVDeposit(bob)).toString(), '66666666666666666666'), 1000)
      assert.isAtMost(th.getDifference((await poolManager.getCompoundedCLVDeposit(carol)).toString(), '66666666666666666666'), 1000)

      assert.isAtMost(th.getDifference(alice_ETHWithdrawn, '331666666666666667'), 1000)
      assert.isAtMost(th.getDifference(bob_ETHWithdrawn, '331666666666666667'), 1000)
      assert.isAtMost(th.getDifference(carol_ETHWithdrawn, '331666666666666667'), 1000)
    })

    it("withdrawETHGainToTrove(): Depositors with equal initial deposit withdraw correct compounded deposit and ETH Gain after two identical liquidations", async () => {
      // Whale opens CDP with 100 ETH
      await borrowerOperations.openLoan(0,  whale, { from: whale, value: dec(100, 'ether') })

      const depositors = [alice, bob, carol]
      for (account of depositors) {
        await borrowerOperations.openLoan(dec(100, 18), account, { from: account, value: dec(2, 'ether') })
        await poolManager.provideToSP(dec(100, 18), ZERO_ADDRESS, { from: account })
      }

      // Defaulters open loan with 200% ICR
      await borrowerOperations.openLoan(0,  defaulter_1, { from: defaulter_1, value: dec(1, 18) })
      await borrowerOperations.openLoan(0,  defaulter_2, { from: defaulter_2, value: dec(1, 18) })
      await borrowerOperations.withdrawCLV(dec(90, 18), defaulter_1, { from: defaulter_1 })
      await borrowerOperations.withdrawCLV(dec(90, 18), defaulter_2, { from: defaulter_2 })

      // price drops by 50%: defaulter ICR falls to 100%
      await priceFeed.setPrice(dec(100, 18));

      // Two defaulters liquidated
      await cdpManager.liquidate(defaulter_1, { from: owner });
      await cdpManager.liquidate(defaulter_2, { from: owner });

      // Check depositors' compounded deposit is 33.33 CLV and ETH Gain is 0.66 ETH
<<<<<<< HEAD
      const txA = await poolManager.withdrawETHGainToTrove(alice, alice, { from: alice })
      const txB = await poolManager.withdrawETHGainToTrove(bob, bob, { from: bob })
      const txC = await poolManager.withdrawETHGainToTrove(carol, carol,   { from: carol })
=======
      const txA = await poolManager.withdrawFromSPtoCDP(alice, { from: alice })
      const txB = await poolManager.withdrawFromSPtoCDP(bob, { from: bob })
      const txC = await poolManager.withdrawFromSPtoCDP(carol,   { from: carol })
>>>>>>> 6b920c43

      // Grab the ETH gain from the emitted event in the tx log
      const alice_ETHWithdrawn = th.getETHWithdrawnFromEvent(txA)
      const bob_ETHWithdrawn =th.getETHWithdrawnFromEvent(txB)
      const carol_ETHWithdrawn = th.getETHWithdrawnFromEvent(txC)

      assert.isAtMost(th.getDifference((await poolManager.getCompoundedCLVDeposit(alice)).toString(), '33333333333333333333'), 1000)
      assert.isAtMost(th.getDifference((await poolManager.getCompoundedCLVDeposit(bob)).toString(), '33333333333333333333'), 1000)
      assert.isAtMost(th.getDifference((await poolManager.getCompoundedCLVDeposit(carol)).toString(), '33333333333333333333'), 1000)

      assert.isAtMost(th.getDifference(alice_ETHWithdrawn, '663333333333333333'), 1000)
      assert.isAtMost(th.getDifference(bob_ETHWithdrawn, '663333333333333333'), 1000)
      assert.isAtMost(th.getDifference(carol_ETHWithdrawn, '663333333333333333'), 1000)
    })

    it("withdrawETHGainToTrove():  Depositors with equal initial deposit withdraw correct compounded deposit and ETH Gain after three identical liquidations", async () => {
      // Whale opens CDP with 100 ETH
      await borrowerOperations.openLoan(0,  whale, { from: whale, value: dec(100, 'ether') })

      const depositors = [alice, bob, carol]
      for (account of depositors) {
        await borrowerOperations.openLoan(dec(100, 18), account, { from: account, value: dec(2, 'ether') })
        await poolManager.provideToSP(dec(100, 18), ZERO_ADDRESS, { from: account })
      }

      // Defaulters open loan with 200% ICR
      await borrowerOperations.openLoan(0,  defaulter_1, { from: defaulter_1, value: dec(1, 18) })
      await borrowerOperations.openLoan(0,  defaulter_2, { from: defaulter_2, value: dec(1, 18) })
      await borrowerOperations.openLoan(0,  defaulter_3, { from: defaulter_3, value: dec(1, 18) })
      await borrowerOperations.withdrawCLV(dec(90, 18), defaulter_1, { from: defaulter_1 })
      await borrowerOperations.withdrawCLV(dec(90, 18), defaulter_2, { from: defaulter_2 })
      await borrowerOperations.withdrawCLV(dec(90, 18), defaulter_3, { from: defaulter_3 })

      // price drops by 50%: defaulter ICR falls to 100%
      await priceFeed.setPrice(dec(100, 18));

      // Three defaulters liquidated
      await cdpManager.liquidate(defaulter_1, { from: owner });
      await cdpManager.liquidate(defaulter_2, { from: owner });
      await cdpManager.liquidate(defaulter_3, { from: owner });

      // Check depositors' compounded deposit is 0 CLV and ETH Gain is 1 ETH
<<<<<<< HEAD
      const txA = await poolManager.withdrawETHGainToTrove(alice, alice,  { from: alice })
      const txB = await poolManager.withdrawETHGainToTrove(bob, bob, { from: bob })
      const txC = await poolManager.withdrawETHGainToTrove(carol, carol,   { from: carol })
=======
      const txA = await poolManager.withdrawFromSPtoCDP(alice,  { from: alice })
      const txB = await poolManager.withdrawFromSPtoCDP(bob, { from: bob })
      const txC = await poolManager.withdrawFromSPtoCDP(carol,   { from: carol })
>>>>>>> 6b920c43

      // Grab the ETH gain from the emitted event in the tx log
      const alice_ETHWithdrawn = th.getETHWithdrawnFromEvent(txA)
      const bob_ETHWithdrawn =th.getETHWithdrawnFromEvent(txB)
      const carol_ETHWithdrawn = th.getETHWithdrawnFromEvent(txC)

      assert.isAtMost(th.getDifference((await poolManager.getCompoundedCLVDeposit(alice)).toString(), '0'), 1000)
      assert.isAtMost(th.getDifference((await poolManager.getCompoundedCLVDeposit(bob)).toString(), '0'), 1000)
      assert.isAtMost(th.getDifference((await poolManager.getCompoundedCLVDeposit(carol)).toString(), '0'), 1000)

      assert.isAtMost(th.getDifference(alice_ETHWithdrawn, '995000000000000000'), 1000)
      assert.isAtMost(th.getDifference(bob_ETHWithdrawn, '995000000000000000'), 1000)
      assert.isAtMost(th.getDifference(carol_ETHWithdrawn, '995000000000000000'), 1000)
    })

    // --- Identical deposits, increasing liquidation amounts ---
    it("withdrawETHGainToTrove(): Depositors with equal initial deposit withdraw correct compounded deposit and ETH Gain after two liquidations of increasing CLV", async () => {
      // Whale opens CDP with 100 ETH
      await borrowerOperations.openLoan(0,  whale, { from: whale, value: dec(100, 'ether') })

      const depositors = [alice, bob, carol]
      for (account of depositors) {
        await borrowerOperations.openLoan(dec(100, 18), account, { from: account, value: dec(2, 'ether') })
        await poolManager.provideToSP(dec(100, 18), ZERO_ADDRESS, { from: account })
      }

      // Defaulters open loan with 200% ICR
      await borrowerOperations.openLoan(0,  defaulter_1, { from: defaulter_1, value: '100000000000000000' })
      await borrowerOperations.openLoan(0,  defaulter_2, { from: defaulter_2, value: '200000000000000000' })
      await borrowerOperations.withdrawCLV(dec(10, 18), defaulter_2, { from: defaulter_2 })

      // price drops by 50%: defaulter ICR falls to 100%
      await priceFeed.setPrice(dec(100, 18));

      // Defaulters liquidated
      await cdpManager.liquidate(defaulter_1, { from: owner });
      await cdpManager.liquidate(defaulter_2, { from: owner });

      // Check depositors' compounded deposit is 0 CLV and ETH Gain is 1 ETH
<<<<<<< HEAD
      const txA = await poolManager.withdrawETHGainToTrove(alice, alice, { from: alice })
      const txB = await poolManager.withdrawETHGainToTrove(bob, bob, { from: bob })
      const txC = await poolManager.withdrawETHGainToTrove(carol, carol,   { from: carol })
=======
      const txA = await poolManager.withdrawFromSPtoCDP(alice, { from: alice })
      const txB = await poolManager.withdrawFromSPtoCDP(bob, { from: bob })
      const txC = await poolManager.withdrawFromSPtoCDP(carol,   { from: carol })
>>>>>>> 6b920c43

      // Grab the ETH gain from the emitted event in the tx log
      const alice_ETHWithdrawn = th.getETHWithdrawnFromEvent(txA)
      const bob_ETHWithdrawn =th.getETHWithdrawnFromEvent(txB)
      const carol_ETHWithdrawn = th.getETHWithdrawnFromEvent(txC)

      assert.isAtMost(th.getDifference((await poolManager.getCompoundedCLVDeposit(alice)).toString(), '90000000000000000000'), 1000)
      assert.isAtMost(th.getDifference((await poolManager.getCompoundedCLVDeposit(bob)).toString(), '90000000000000000000'), 1000)
      assert.isAtMost(th.getDifference((await poolManager.getCompoundedCLVDeposit(carol)).toString(), '90000000000000000000'), 1000)

      assert.isAtMost(th.getDifference(alice_ETHWithdrawn, '99500000000000000'), 1000)
      assert.isAtMost(th.getDifference(bob_ETHWithdrawn, '99500000000000000'), 1000)
      assert.isAtMost(th.getDifference(carol_ETHWithdrawn, '99500000000000000'), 1000)
    })

    it("withdrawETHGainToTrove(): Depositors with equal initial deposit withdraw correct compounded deposit and ETH Gain after three liquidations of increasing CLV", async () => {
      // Whale opens CDP with 100 ETH
      await borrowerOperations.openLoan(0,  whale, { from: whale, value: dec(100, 'ether') })

      const depositors = [alice, bob, carol]
      for (account of depositors) {
        await borrowerOperations.openLoan(dec(100, 18), account, { from: account, value: dec(2, 'ether') })
        await poolManager.provideToSP(dec(100, 18), ZERO_ADDRESS, { from: account })
      }

      // Defaulters open loan with 200% ICR
      await borrowerOperations.openLoan(0,  defaulter_1, { from: defaulter_1, value: '100000000000000000' })
      await borrowerOperations.openLoan(0,  defaulter_2, { from: defaulter_2, value: '200000000000000000' })
      await borrowerOperations.openLoan(0,  defaulter_3, { from: defaulter_3, value: '300000000000000000' })
      await borrowerOperations.withdrawCLV(dec(10, 18), defaulter_2, { from: defaulter_2 })
      await borrowerOperations.withdrawCLV(dec(20, 18), defaulter_3, { from: defaulter_3 })

      // price drops by 50%: defaulter ICR falls to 100%
      await priceFeed.setPrice(dec(100, 18));

      // Three defaulters liquidated
      await cdpManager.liquidate(defaulter_1, { from: owner });
      await cdpManager.liquidate(defaulter_2, { from: owner });
      await cdpManager.liquidate(defaulter_3, { from: owner });

      // Check depositors' compounded deposit is 80 CLV and ETH Gain is 0.2 ETH
<<<<<<< HEAD
      const txA = await poolManager.withdrawETHGainToTrove(alice, alice, { from: alice })
      const txB = await poolManager.withdrawETHGainToTrove(bob, bob,  { from: bob })
      const txC = await poolManager.withdrawETHGainToTrove(carol, carol,   { from: carol })
=======
      const txA = await poolManager.withdrawFromSPtoCDP(alice, { from: alice })
      const txB = await poolManager.withdrawFromSPtoCDP(bob,  { from: bob })
      const txC = await poolManager.withdrawFromSPtoCDP(carol,   { from: carol })
>>>>>>> 6b920c43

      // Grab the ETH gain from the emitted event in the tx log
      const alice_ETHWithdrawn = th.getETHWithdrawnFromEvent(txA)
      const bob_ETHWithdrawn =th.getETHWithdrawnFromEvent(txB)
      const carol_ETHWithdrawn = th.getETHWithdrawnFromEvent(txC)

      assert.isAtMost(th.getDifference((await poolManager.getCompoundedCLVDeposit(alice)).toString(), '80000000000000000000'), 1000)
      assert.isAtMost(th.getDifference((await poolManager.getCompoundedCLVDeposit(bob)).toString(), '80000000000000000000'), 1000)
      assert.isAtMost(th.getDifference((await poolManager.getCompoundedCLVDeposit(carol)).toString(), '80000000000000000000'), 1000)

      assert.isAtMost(th.getDifference(alice_ETHWithdrawn, '199000000000000000'), 1000)
      assert.isAtMost(th.getDifference(bob_ETHWithdrawn, '199000000000000000'), 1000)
      assert.isAtMost(th.getDifference(carol_ETHWithdrawn, '199000000000000000'), 1000)
    })

    // --- Increasing deposits, identical liquidation amounts ---
    it("withdrawETHGainToTrove(): Depositors with varying deposits withdraw correct compounded deposit and ETH Gain after two identical liquidations", async () => {
      // Whale opens CDP with 100 ETH
      await borrowerOperations.openLoan(0,  whale, { from: whale, value: dec(100, 'ether') })

      // Alice deposits 100, Bob deposits 200, Carol deposits 300 CLV
      await borrowerOperations.openLoan(dec(100, 18), alice, { from: alice, value: dec(2, 'ether') })
      await poolManager.provideToSP(dec(100, 18), ZERO_ADDRESS, { from: alice })

      await borrowerOperations.openLoan(dec(200, 18), bob, { from: bob, value: dec(2, 'ether') })
      await poolManager.provideToSP(dec(200, 18), ZERO_ADDRESS, { from: bob })

      await borrowerOperations.openLoan(dec(300, 18), carol, { from: carol, value: dec(2, 'ether') })
      await poolManager.provideToSP(dec(300, 18), ZERO_ADDRESS, { from: carol })

      // 2 Defaulters open loan with 200% ICR
      await borrowerOperations.openLoan(0,  defaulter_1, { from: defaulter_1, value: dec(1, 18) })
      await borrowerOperations.openLoan(0,  defaulter_2, { from: defaulter_2, value: dec(1, 18) })
      await borrowerOperations.withdrawCLV(dec(90, 18), defaulter_1, { from: defaulter_1 })
      await borrowerOperations.withdrawCLV(dec(90, 18), defaulter_2, { from: defaulter_2 })

      // price drops by 50%: defaulter ICR falls to 100%
      await priceFeed.setPrice(dec(100, 18));

      // Three defaulters liquidated
      await cdpManager.liquidate(defaulter_1, { from: owner });
      await cdpManager.liquidate(defaulter_2, { from: owner });

      // Depositors attempt to withdraw everything
<<<<<<< HEAD
      const txA = await poolManager.withdrawETHGainToTrove(alice, alice, { from: alice })
      const txB = await poolManager.withdrawETHGainToTrove(bob, bob, { from: bob })
      const txC = await poolManager.withdrawETHGainToTrove(carol, carol,  { from: carol })
=======
      const txA = await poolManager.withdrawFromSPtoCDP(alice, { from: alice })
      const txB = await poolManager.withdrawFromSPtoCDP(bob, { from: bob })
      const txC = await poolManager.withdrawFromSPtoCDP(carol,  { from: carol })
>>>>>>> 6b920c43

      // Grab the ETH gain from the emitted event in the tx log
      const alice_ETHWithdrawn = th.getETHWithdrawnFromEvent(txA)
      const bob_ETHWithdrawn =th.getETHWithdrawnFromEvent(txB)
      const carol_ETHWithdrawn = th.getETHWithdrawnFromEvent(txC)

      assert.isAtMost(th.getDifference((await poolManager.getCompoundedCLVDeposit(alice)).toString(), '66666666666666666666'), 1000)
      assert.isAtMost(th.getDifference((await poolManager.getCompoundedCLVDeposit(bob)).toString(), '133333333333333333333'), 1000)
      assert.isAtMost(th.getDifference((await poolManager.getCompoundedCLVDeposit(carol)).toString(), '200000000000000000000'), 1000)

      assert.isAtMost(th.getDifference(alice_ETHWithdrawn, '331666666666666667'), 1000)
      assert.isAtMost(th.getDifference(bob_ETHWithdrawn, '663333333333333333'), 1000)
      assert.isAtMost(th.getDifference(carol_ETHWithdrawn, '995000000000000000'), 1000)
    })

    it("withdrawETHGainToTrove(): Depositors with varying deposits withdraw correct compounded deposit and ETH Gain after three identical liquidations", async () => {
      // Whale opens CDP with 100 ETH
      await borrowerOperations.openLoan(0,  whale, { from: whale, value: dec(100, 'ether') })

      // Alice deposits 100, Bob deposits 200, Carol deposits 300 CLV
      await borrowerOperations.openLoan(dec(100, 18), alice, { from: alice, value: dec(2, 'ether') })
      await poolManager.provideToSP(dec(100, 18), ZERO_ADDRESS, { from: alice })

      await borrowerOperations.openLoan(dec(200, 18), bob, { from: bob, value: dec(2, 'ether') })
      await poolManager.provideToSP(dec(200, 18), ZERO_ADDRESS, { from: bob })

      await borrowerOperations.openLoan(dec(300, 18), carol, { from: carol, value: dec(2, 'ether') })
      await poolManager.provideToSP(dec(300, 18), ZERO_ADDRESS, { from: carol })

      // Defaulters open loan with 200% ICR
      await borrowerOperations.openLoan(0,  defaulter_1, { from: defaulter_1, value: dec(1, 18) })
      await borrowerOperations.openLoan(0,  defaulter_2, { from: defaulter_2, value: dec(1, 18) })
      await borrowerOperations.openLoan(0,  defaulter_3, { from: defaulter_3, value: dec(1, 18) })
      await borrowerOperations.withdrawCLV(dec(90, 18), defaulter_1, { from: defaulter_1 })
      await borrowerOperations.withdrawCLV(dec(90, 18), defaulter_2, { from: defaulter_2 })
      await borrowerOperations.withdrawCLV(dec(90, 18), defaulter_3, { from: defaulter_3 })

      // price drops by 50%: defaulter ICR falls to 100%
      await priceFeed.setPrice(dec(100, 18));

      // Three defaulters liquidated
      await cdpManager.liquidate(defaulter_1, { from: owner });
      await cdpManager.liquidate(defaulter_2, { from: owner });
      await cdpManager.liquidate(defaulter_3, { from: owner });

      // Depositors attempt to withdraw everything
<<<<<<< HEAD
      const txA = await poolManager.withdrawETHGainToTrove(alice, alice, { from: alice })
      const txB = await poolManager.withdrawETHGainToTrove(bob, bob, { from: bob })
      const txC = await poolManager.withdrawETHGainToTrove(carol, carol,   { from: carol })
=======
      const txA = await poolManager.withdrawFromSPtoCDP(alice, { from: alice })
      const txB = await poolManager.withdrawFromSPtoCDP(bob, { from: bob })
      const txC = await poolManager.withdrawFromSPtoCDP(carol,   { from: carol })
>>>>>>> 6b920c43

      // Grab the ETH gain from the emitted event in the tx log
      const alice_ETHWithdrawn = th.getETHWithdrawnFromEvent(txA)
      const bob_ETHWithdrawn =th.getETHWithdrawnFromEvent(txB)
      const carol_ETHWithdrawn = th.getETHWithdrawnFromEvent(txC)

      assert.isAtMost(th.getDifference((await poolManager.getCompoundedCLVDeposit(alice)).toString(), '50000000000000000000'), 1000)
      assert.isAtMost(th.getDifference((await poolManager.getCompoundedCLVDeposit(bob)).toString(), '100000000000000000000'), 1000)
      assert.isAtMost(th.getDifference((await poolManager.getCompoundedCLVDeposit(carol)).toString(), '150000000000000000000'), 1000)

      assert.isAtMost(th.getDifference(alice_ETHWithdrawn, '497500000000000000'), 1000)
      assert.isAtMost(th.getDifference(bob_ETHWithdrawn, '995000000000000000'), 1000)
      assert.isAtMost(th.getDifference(carol_ETHWithdrawn, '1492500000000000000'), 1000)
    })

    // --- Varied depoosits and varied liquidation amount ---
    it("withdrawETHGainToTrove(): Depositors with varying deposits withdraw correct compounded deposit and ETH Gain after three varying liquidations", async () => {
      // Whale opens CDP with 100 ETH
      await borrowerOperations.openLoan(0,  whale, { from: whale, value: dec(100, 'ether') })

      /* Depositors provide:-
      Alice:  20 CLV
      Bob:  4560 CLV
      Carol: 131 CLV */
      await borrowerOperations.openLoan('20000000000000000000', alice, { from: alice, value: dec(100, 'ether') })
      await poolManager.provideToSP('20000000000000000000', ZERO_ADDRESS, { from: alice })

      await borrowerOperations.openLoan('4560000000000000000000', bob, { from: bob, value: dec(100, 'ether') })
      await poolManager.provideToSP('4560000000000000000000', ZERO_ADDRESS, { from: bob })

      await borrowerOperations.openLoan('131000000000000000000', carol, { from: carol, value: dec(100, 'ether') })
      await poolManager.provideToSP('131000000000000000000', ZERO_ADDRESS, { from: carol })


      /* Defaulters open loans
     
      Defaulter 1: 2110 CLV & 22 ETH  
      Defaulter 2: 10 CLV & 0.1 ETH  
      Defaulter 3: 467 CLV & 5 ETH
      */
      await borrowerOperations.openLoan(0,  defaulter_1, { from: defaulter_1, value: dec(22, 'ether') })
      await borrowerOperations.openLoan(0,  defaulter_2, { from: defaulter_2, value: '100000000000000000' })
      await borrowerOperations.openLoan(0,  defaulter_3, { from: defaulter_3, value: dec(5, 'ether') })
      await borrowerOperations.withdrawCLV('2100000000000000000000', defaulter_1, { from: defaulter_1 })
      await borrowerOperations.withdrawCLV('457000000000000000000', defaulter_3, { from: defaulter_3 })

      // price drops by 50%: defaulter ICR falls to 100%
      await priceFeed.setPrice(dec(100, 18));

      // Three defaulters liquidated
      await cdpManager.liquidate(defaulter_1, { from: owner });
      await cdpManager.liquidate(defaulter_2, { from: owner });
      await cdpManager.liquidate(defaulter_3, { from: owner });

      // Depositors attempt to withdraw everything
<<<<<<< HEAD
      const txA = await poolManager.withdrawETHGainToTrove(alice, alice, { from: alice })
      const txB = await poolManager.withdrawETHGainToTrove(bob, bob, { from: bob })
      const txC = await poolManager.withdrawETHGainToTrove(carol, carol,   { from: carol })
=======
      const txA = await poolManager.withdrawFromSPtoCDP(alice, { from: alice })
      const txB = await poolManager.withdrawFromSPtoCDP(bob, { from: bob })
      const txC = await poolManager.withdrawFromSPtoCDP(carol,   { from: carol })
>>>>>>> 6b920c43

      // Grab the ETH gain from the emitted event in the tx log
      const alice_ETHWithdrawn = th.getETHWithdrawnFromEvent(txA)
      const bob_ETHWithdrawn =th.getETHWithdrawnFromEvent(txB)
      const carol_ETHWithdrawn = th.getETHWithdrawnFromEvent(txC)

      assert.isAtMost(th.getDifference((await poolManager.getCompoundedCLVDeposit(alice)).toString(), '9017193801740610000'), 10000000000)
      assert.isAtMost(th.getDifference((await poolManager.getCompoundedCLVDeposit(bob)).toString(), '2055920186796860000000'), 1000000000)
      assert.isAtMost(th.getDifference((await poolManager.getCompoundedCLVDeposit(carol)).toString(), '59062619401401000000'), 1000000000)

      // 27.1 * 0.995 * {20,4560,131}/4711
      assert.isAtMost(th.getDifference(alice_ETHWithdrawn, '114474633835703665'), 1000000000)
      assert.isAtMost(th.getDifference(bob_ETHWithdrawn, '26100216514540438340'), 1000000000)
      assert.isAtMost(th.getDifference(carol_ETHWithdrawn, '749808851623859129'), 1000000000)
    })

    // --- Deposit enters at t > 0

    it("withdrawETHGainToTrove(): A, B, C Deposit -> 2 liquidations -> D deposits -> 1 liquidation. All deposits and liquidations = 100 CLV.  A, B, C, D withdraw correct CLV deposit and ETH Gain", async () => {
      // Whale opens CDP with 100 ETH
      await borrowerOperations.openLoan(0,  whale, { from: whale, value: dec(100, 'ether') })

      const depositors = [alice, bob, carol]
      for (account of depositors) {
        await borrowerOperations.openLoan(dec(100, 18), account, { from: account, value: dec(2, 'ether') })
        await poolManager.provideToSP(dec(100, 18), ZERO_ADDRESS, { from: account })
      }

      // Defaulters open loan with 200% ICR
      await borrowerOperations.openLoan(0,  defaulter_1, { from: defaulter_1, value: dec(1, 18) })
      await borrowerOperations.openLoan(0,  defaulter_2, { from: defaulter_2, value: dec(1, 18) })
      await borrowerOperations.openLoan(0,  defaulter_3, { from: defaulter_3, value: dec(1, 18) })
      await borrowerOperations.withdrawCLV(dec(90, 18), defaulter_1, { from: defaulter_1 })
      await borrowerOperations.withdrawCLV(dec(90, 18), defaulter_2, { from: defaulter_2 })
      await borrowerOperations.withdrawCLV(dec(90, 18), defaulter_3, { from: defaulter_3 })

      // price drops by 50%: defaulter ICR falls to 100%
      await priceFeed.setPrice(dec(100, 18));

      // First two defaulters liquidated
      await cdpManager.liquidate(defaulter_1, { from: owner });
      await cdpManager.liquidate(defaulter_2, { from: owner });

      // Dennis opens a loan and provides to SP
      await borrowerOperations.openLoan(dec(100, 18), dennis, { from: dennis, value: dec(2, 'ether') })
      await poolManager.provideToSP(dec(100, 18), ZERO_ADDRESS, { from: dennis })

      // Third defaulter liquidated
      await cdpManager.liquidate(defaulter_3, { from: owner });

<<<<<<< HEAD
      const txA = await poolManager.withdrawETHGainToTrove(alice, alice, { from: alice })
      const txB = await poolManager.withdrawETHGainToTrove(bob, bob, { from: bob })
      const txC = await poolManager.withdrawETHGainToTrove(carol, carol,   { from: carol })
      const txD = await poolManager.withdrawETHGainToTrove(dennis, dennis, { from: dennis })
=======
      const txA = await poolManager.withdrawFromSPtoCDP(alice, { from: alice })
      const txB = await poolManager.withdrawFromSPtoCDP(bob, { from: bob })
      const txC = await poolManager.withdrawFromSPtoCDP(carol,   { from: carol })
      const txD = await poolManager.withdrawFromSPtoCDP(dennis, { from: dennis })
>>>>>>> 6b920c43

      // Grab the ETH gain from the emitted event in the tx log
      const alice_ETHWithdrawn = th.getETHWithdrawnFromEvent(txA)
      const bob_ETHWithdrawn =th.getETHWithdrawnFromEvent(txB)
      const carol_ETHWithdrawn = th.getETHWithdrawnFromEvent(txC)
      const dennis_ETHWithdrawn = th.getETHWithdrawnFromEvent(txD)

      assert.isAtMost(th.getDifference((await poolManager.getCompoundedCLVDeposit(alice)).toString(), '16666666666666666666'), 1000)
      assert.isAtMost(th.getDifference((await poolManager.getCompoundedCLVDeposit(bob)).toString(), '16666666666666666666'), 1000)
      assert.isAtMost(th.getDifference((await poolManager.getCompoundedCLVDeposit(carol)).toString(), '16666666666666666666'), 1000)

      assert.isAtMost(th.getDifference((await poolManager.getCompoundedCLVDeposit(dennis)).toString(), '50000000000000000000'), 1000)

      assert.isAtMost(th.getDifference(alice_ETHWithdrawn, '829166666666666667'), 1000)
      assert.isAtMost(th.getDifference(bob_ETHWithdrawn, '829166666666666667'), 1000)
      assert.isAtMost(th.getDifference(carol_ETHWithdrawn, '829166666666666667'), 1000)

      assert.isAtMost(th.getDifference(dennis_ETHWithdrawn, '497500000000000000'), 1000)
    })

    it("withdrawETHGainToTrove(): A, B, C Deposit -> 2 liquidations -> D deposits -> 2 liquidations. All deposits and liquidations = 100 CLV.  A, B, C, D withdraw correct CLV deposit and ETH Gain", async () => {
      // Whale opens CDP with 100 ETH
      await borrowerOperations.openLoan(0,  whale, { from: whale, value: dec(100, 'ether') })

      const depositors = [alice, bob, carol]
      for (account of depositors) {
        await borrowerOperations.openLoan(dec(100, 18), account, { from: account, value: dec(2, 'ether') })
        await poolManager.provideToSP(dec(100, 18), ZERO_ADDRESS, { from: account })
      }

      // Defaulters open loan with 200% ICR
      await borrowerOperations.openLoan(0,  defaulter_1, { from: defaulter_1, value: dec(1, 18) })
      await borrowerOperations.openLoan(0,  defaulter_2, { from: defaulter_2, value: dec(1, 18) })
      await borrowerOperations.openLoan(0,  defaulter_3, { from: defaulter_3, value: dec(1, 18) })
      await borrowerOperations.openLoan(0,  defaulter_4, { from: defaulter_4, value: dec(1, 18) })
      await borrowerOperations.withdrawCLV(dec(90, 18), defaulter_1, { from: defaulter_1 })
      await borrowerOperations.withdrawCLV(dec(90, 18), defaulter_2, { from: defaulter_2 })
      await borrowerOperations.withdrawCLV(dec(90, 18), defaulter_3, { from: defaulter_3 })
      await borrowerOperations.withdrawCLV(dec(90, 18), defaulter_4, { from: defaulter_4 })

      // price drops by 50%: defaulter ICR falls to 100%
      await priceFeed.setPrice(dec(100, 18));

      // First two defaulters liquidated
      await cdpManager.liquidate(defaulter_1, { from: owner });
      await cdpManager.liquidate(defaulter_2, { from: owner });

      // Dennis opens a loan and provides to SP
      await borrowerOperations.openLoan(dec(100, 18), dennis, { from: dennis, value: dec(2, 'ether') })
      await poolManager.provideToSP(dec(100, 18), ZERO_ADDRESS, { from: dennis })

      // Third and fourth defaulters liquidated
      await cdpManager.liquidate(defaulter_3, { from: owner });
      await cdpManager.liquidate(defaulter_4, { from: owner });

<<<<<<< HEAD
      const txA = await poolManager.withdrawETHGainToTrove(alice, alice, { from: alice })
      const txB = await poolManager.withdrawETHGainToTrove(bob, bob, { from: bob })
      const txC = await poolManager.withdrawETHGainToTrove(carol, carol,   { from: carol })
      const txD = await poolManager.withdrawETHGainToTrove(dennis, dennis, { from: dennis })
=======
      const txA = await poolManager.withdrawFromSPtoCDP(alice, { from: alice })
      const txB = await poolManager.withdrawFromSPtoCDP(bob, { from: bob })
      const txC = await poolManager.withdrawFromSPtoCDP(carol,   { from: carol })
      const txD = await poolManager.withdrawFromSPtoCDP(dennis, { from: dennis })
>>>>>>> 6b920c43

      // Grab the ETH gain from the emitted event in the tx log
      const alice_ETHWithdrawn = th.getETHWithdrawnFromEvent(txA)
      const bob_ETHWithdrawn =th.getETHWithdrawnFromEvent(txB)
      const carol_ETHWithdrawn = th.getETHWithdrawnFromEvent(txC)
      const dennis_ETHWithdrawn = th.getETHWithdrawnFromEvent(txD)

      assert.isAtMost(th.getDifference((await poolManager.getCompoundedCLVDeposit(alice)).toString(), '0'), 1000)
      assert.isAtMost(th.getDifference((await poolManager.getCompoundedCLVDeposit(bob)).toString(), '0'), 1000)
      assert.isAtMost(th.getDifference((await poolManager.getCompoundedCLVDeposit(carol)).toString(), '0'), 1000)
      assert.isAtMost(th.getDifference((await poolManager.getCompoundedCLVDeposit(dennis)).toString(), '0'), 1000)

      assert.isAtMost(th.getDifference(alice_ETHWithdrawn, dec(995, 15)), 1000)
      assert.isAtMost(th.getDifference(bob_ETHWithdrawn, dec(995, 15)), 1000)
      assert.isAtMost(th.getDifference(carol_ETHWithdrawn, dec(995, 15)), 1000)
      assert.isAtMost(th.getDifference(dennis_ETHWithdrawn, dec(995, 15)), 1000)
    })

    it("withdrawETHGainToTrove(): A, B, C Deposit -> 2 liquidations -> D deposits -> 2 liquidations. Various deposit and liquidation vals.  A, B, C, D withdraw correct CLV deposit and ETH Gain", async () => {
      // Whale opens CDP with 100 ETH
      await borrowerOperations.openLoan(0,  whale, { from: whale, value: dec(100, 'ether') })

      /* Depositors open loans and make SP deposit:
      Alice: 600 CLV
      Bob: 200 CLV
      Carol: 150 CLV
      */
      await borrowerOperations.openLoan(dec(600, 18), alice, { from: alice, value: dec(100, 'ether') })
      await poolManager.provideToSP(dec(600, 18), ZERO_ADDRESS, { from: alice })

      await borrowerOperations.openLoan(dec(200, 18), bob, { from: bob, value: dec(100, 'ether') })
      await poolManager.provideToSP(dec(200, 18), ZERO_ADDRESS, { from: bob })

      await borrowerOperations.openLoan(dec(150, 18), carol, { from: carol, value: dec(100, 'ether') })
      await poolManager.provideToSP(dec(150, 18), ZERO_ADDRESS, { from: carol })

      /* Defaulters open loans:
      Defaulter 1:  100 CLV, 1 ETH
      Defaulter 2:  250 CLV, 2.5 ETH
      Defaulter 3:  50 CLV, 0.5 ETH
      Defaulter 4:  400 CLV, 4 ETH
      */
      await borrowerOperations.openLoan(0,  defaulter_1, { from: defaulter_1, value: dec(1, 18) })
      await borrowerOperations.openLoan(0,  defaulter_2, { from: defaulter_2, value: '2500000000000000000' })
      await borrowerOperations.openLoan(0,  defaulter_3, { from: defaulter_3, value: '500000000000000000' })
      await borrowerOperations.openLoan(0,  defaulter_4, { from: defaulter_4, value: dec(4, 'ether') })
      await borrowerOperations.withdrawCLV(dec(90, 18), defaulter_1, { from: defaulter_1 })
      await borrowerOperations.withdrawCLV(dec(240, 18), defaulter_2, { from: defaulter_2 })
      await borrowerOperations.withdrawCLV(dec(40, 18), defaulter_3, { from: defaulter_3 })
      await borrowerOperations.withdrawCLV(dec(390, 18), defaulter_4, { from: defaulter_4 })

      // price drops by 50%: defaulter ICR falls to 100%
      await priceFeed.setPrice(dec(100, 18));

      // First two defaulters liquidated
      await cdpManager.liquidate(defaulter_1, { from: owner });
      await cdpManager.liquidate(defaulter_2, { from: owner });

      // Dennis opens a loan and provides 250 CLV
      await borrowerOperations.openLoan(dec(250, 18), dennis, { from: dennis, value: dec(100, 'ether') })
      await poolManager.provideToSP(dec(250, 18), ZERO_ADDRESS, { from: dennis })

      // Last two defaulters liquidated
      await cdpManager.liquidate(defaulter_3, { from: owner });
      await cdpManager.liquidate(defaulter_4, { from: owner });

      // Each depositor withdraws as much as possible
<<<<<<< HEAD
      const txA = await poolManager.withdrawETHGainToTrove(alice, alice, { from: alice })
      const txB = await poolManager.withdrawETHGainToTrove(bob, bob, { from: bob })
      const txC = await poolManager.withdrawETHGainToTrove(carol, carol,   { from: carol })
      const txD = await poolManager.withdrawETHGainToTrove(dennis, dennis, { from: dennis })
=======
      const txA = await poolManager.withdrawFromSPtoCDP(alice, { from: alice })
      const txB = await poolManager.withdrawFromSPtoCDP(bob, { from: bob })
      const txC = await poolManager.withdrawFromSPtoCDP(carol,   { from: carol })
      const txD = await poolManager.withdrawFromSPtoCDP(dennis, { from: dennis })
>>>>>>> 6b920c43

      // Grab the ETH gain from the emitted event in the tx log
      const alice_ETHWithdrawn = th.getETHWithdrawnFromEvent(txA)
      const bob_ETHWithdrawn =th.getETHWithdrawnFromEvent(txB)
      const carol_ETHWithdrawn = th.getETHWithdrawnFromEvent(txC)
      const dennis_ETHWithdrawn = th.getETHWithdrawnFromEvent(txD)

      assert.isAtMost(th.getDifference((await poolManager.getCompoundedCLVDeposit(alice)).toString(), '178328173374613000000'), 1000000000)
      assert.isAtMost(th.getDifference((await poolManager.getCompoundedCLVDeposit(bob)).toString(), '59442724458204300000'), 1000000000)
      assert.isAtMost(th.getDifference((await poolManager.getCompoundedCLVDeposit(carol)).toString(), '44582043343653200000'), 1000000000)
      assert.isAtMost(th.getDifference((await poolManager.getCompoundedCLVDeposit(dennis)).toString(), '117647058823529000000'), 1000000000)

      // 3.5*0.995 * {600,200,150,0} / 950 + 4.5*0.995 * {600/950*{600,200,150},250} / (1200-350)
      assert.isAtMost(th.getDifference(alice_ETHWithdrawn, '4195634674922600559'), 1000000000)
      assert.isAtMost(th.getDifference(bob_ETHWithdrawn, '1398544891640866927'), 1000000000)
      assert.isAtMost(th.getDifference(carol_ETHWithdrawn, '1048908668730650140'), 1000000000)
      assert.isAtMost(th.getDifference(dennis_ETHWithdrawn, '1316911764705882337'), 1000000000)
    })

    // --- Depositor leaves ---

    it("withdrawETHGainToTrove(): A, B, C, D deposit -> 2 liquidations -> D withdraws -> 2 liquidations. All deposits and liquidations = 100 CLV.  A, B, C, D withdraw correct CLV deposit and ETH Gain", async () => {
      // Whale opens CDP with 100 ETH
      await borrowerOperations.openLoan(0,  whale, { from: whale, value: dec(100, 'ether') })

      const depositors = [alice, bob, carol, dennis]
      for (account of depositors) {
        await borrowerOperations.openLoan(dec(100, 18), account, { from: account, value: dec(2, 'ether') })
        await poolManager.provideToSP(dec(100, 18), ZERO_ADDRESS, { from: account })
      }

      // Defaulters open loan with 200% ICR
      await borrowerOperations.openLoan(0,  defaulter_1, { from: defaulter_1, value: dec(1, 18) })
      await borrowerOperations.openLoan(0,  defaulter_2, { from: defaulter_2, value: dec(1, 18) })
      await borrowerOperations.openLoan(0,  defaulter_3, { from: defaulter_3, value: dec(1, 18) })
      await borrowerOperations.openLoan(0,  defaulter_4, { from: defaulter_4, value: dec(1, 18) })
      await borrowerOperations.withdrawCLV(dec(90, 18), defaulter_1, { from: defaulter_1 })
      await borrowerOperations.withdrawCLV(dec(90, 18), defaulter_2, { from: defaulter_2 })
      await borrowerOperations.withdrawCLV(dec(90, 18), defaulter_3, { from: defaulter_3 })
      await borrowerOperations.withdrawCLV(dec(90, 18), defaulter_4, { from: defaulter_4 })

      // price drops by 50%: defaulter ICR falls to 100%
      await priceFeed.setPrice(dec(100, 18));

      // First two defaulters liquidated
      await cdpManager.liquidate(defaulter_1, { from: owner });
      await cdpManager.liquidate(defaulter_2, { from: owner });

      // Dennis withdraws his deposit and ETH gain
<<<<<<< HEAD
      const txD = await poolManager.withdrawETHGainToTrove(dennis, dennis, { from: dennis })
=======
      const txD = await poolManager.withdrawFromSPtoCDP(dennis, { from: dennis })
>>>>>>> 6b920c43

      const dennis_ETHWithdrawn = th.getETHWithdrawnFromEvent(txD)
      assert.isAtMost(th.getDifference((await poolManager.getCompoundedCLVDeposit(dennis)).toString(), '50000000000000000000'), 1000)
      assert.isAtMost(th.getDifference(dennis_ETHWithdrawn, '497500000000000000'), 1000)

      // Two more defaulters are liquidated
      await cdpManager.liquidate(defaulter_3, { from: owner });
      await cdpManager.liquidate(defaulter_4, { from: owner });

<<<<<<< HEAD
      const txA = await poolManager.withdrawETHGainToTrove(alice, alice, { from: alice })
      const txB = await poolManager.withdrawETHGainToTrove(bob, bob, { from: bob })
      const txC = await poolManager.withdrawETHGainToTrove(carol, carol,  { from: carol })
=======
      const txA = await poolManager.withdrawFromSPtoCDP(alice, { from: alice })
      const txB = await poolManager.withdrawFromSPtoCDP(bob, { from: bob })
      const txC = await poolManager.withdrawFromSPtoCDP(carol,  { from: carol })
>>>>>>> 6b920c43

      // Grab the ETH gain from the emitted event in the tx log
      const alice_ETHWithdrawn = th.getETHWithdrawnFromEvent(txA)
      const bob_ETHWithdrawn =th.getETHWithdrawnFromEvent(txB)
      const carol_ETHWithdrawn = th.getETHWithdrawnFromEvent(txC)

      assert.isAtMost(th.getDifference((await poolManager.getCompoundedCLVDeposit(alice)).toString(), '0'), 1000)
      assert.isAtMost(th.getDifference((await poolManager.getCompoundedCLVDeposit(bob)).toString(), '0'), 1000)
      assert.isAtMost(th.getDifference((await poolManager.getCompoundedCLVDeposit(carol)).toString(), '0'), 1000)

      assert.isAtMost(th.getDifference(alice_ETHWithdrawn, dec(995, 15)), 1000)
      assert.isAtMost(th.getDifference(bob_ETHWithdrawn, dec(995, 15)), 1000)
      assert.isAtMost(th.getDifference(carol_ETHWithdrawn, dec(995, 15)), 1000)
    })

    it("withdrawETHGainToTrove(): A, B, C, D deposit -> 2 liquidations -> D withdraws -> 2 liquidations. Various deposit and liquidation vals. A, B, C, D withdraw correct CLV deposit and ETH Gain", async () => {
      // Whale opens CDP with 100 ETH
      await borrowerOperations.openLoan(0,  whale, { from: whale, value: dec(100, 'ether') })

      /* Initial deposits:
      Alice: 200 CLV
      Bob: 250 CLV
      Carol: 125 CLV
      Dennis: 400 CLV
      */
      await borrowerOperations.openLoan(dec(200, 18), alice, { from: alice, value: dec(100, 'ether') })
      await poolManager.provideToSP(dec(200, 18), ZERO_ADDRESS, { from: alice })

      await borrowerOperations.openLoan(dec(250, 18), bob, { from: bob, value: dec(100, 'ether') })
      await poolManager.provideToSP(dec(250, 18), ZERO_ADDRESS, { from: bob })

      await borrowerOperations.openLoan(dec(125, 18), carol, { from: carol, value: dec(100, 'ether') })
      await poolManager.provideToSP(dec(125, 18), ZERO_ADDRESS, { from: carol })

      await borrowerOperations.openLoan(dec(400, 18), dennis, { from: dennis, value: dec(100, 'ether') })
      await poolManager.provideToSP(dec(400, 18), ZERO_ADDRESS, { from: dennis })

      /* Defaulters open loans:
      Defaulter 1: 100 CLV
      Defaulter 1: 200 CLV
      Defaulter 1: 300 CLV
      Defaulter 1: 50 CLV
      */
      await borrowerOperations.openLoan(0,  defaulter_1, { from: defaulter_1, value: dec(1, 18) })
      await borrowerOperations.openLoan(0,  defaulter_2, { from: defaulter_2, value: dec(2, 'ether') })
      await borrowerOperations.openLoan(0,  defaulter_3, { from: defaulter_3, value: dec(3, 'ether') })
      await borrowerOperations.openLoan(0,  defaulter_4, { from: defaulter_4, value: '500000000000000000' })
      await borrowerOperations.withdrawCLV(dec(90, 18), defaulter_1, { from: defaulter_1 })
      await borrowerOperations.withdrawCLV(dec(190, 18), defaulter_2, { from: defaulter_2 })
      await borrowerOperations.withdrawCLV(dec(290, 18), defaulter_3, { from: defaulter_3 })
      await borrowerOperations.withdrawCLV(dec(40, 18), defaulter_4, { from: defaulter_4 })

      // price drops by 50%: defaulter ICR falls to 100%
      await priceFeed.setPrice(dec(100, 18));

      // First two defaulters liquidated
      await cdpManager.liquidate(defaulter_1, { from: owner });
      await cdpManager.liquidate(defaulter_2, { from: owner });

       // Dennis withdraws his deposit and ETH gain
      const txD = await poolManager.withdrawFromSP(dec(5000, 18), { from: dennis })
      // console.log(txD.logs)
      const dennis_ETHWithdrawn = th.getETHWithdrawnFromEvent(txD)
      assert.isAtMost(th.getDifference((await clvToken.balanceOf(dennis)).toString(), '276923076923077000000'), 1000000000)
      // 3*0.995 * 400/975
      assert.isAtMost(th.getDifference(dennis_ETHWithdrawn, '1224615384615384661'), 1000000000)

      // Two more defaulters are liquidated
      await cdpManager.liquidate(defaulter_3, { from: owner });
      await cdpManager.liquidate(defaulter_4, { from: owner });

<<<<<<< HEAD
      const txA = await poolManager.withdrawETHGainToTrove(alice, alice, { from: alice })
      const txB = await poolManager.withdrawETHGainToTrove(bob, bob, { from: bob })
      const txC = await poolManager.withdrawETHGainToTrove(carol, carol,  { from: carol })
=======
      const txA = await poolManager.withdrawFromSPtoCDP(alice, { from: alice })
      const txB = await poolManager.withdrawFromSPtoCDP(bob, { from: bob })
      const txC = await poolManager.withdrawFromSPtoCDP(carol,  { from: carol })
>>>>>>> 6b920c43

      // Grab the ETH gain from the emitted event in the tx log
      const alice_ETHWithdrawn = th.getETHWithdrawnFromEvent(txA)
      const bob_ETHWithdrawn =th.getETHWithdrawnFromEvent(txB)
      const carol_ETHWithdrawn = th.getETHWithdrawnFromEvent(txC)

      assert.isAtMost(th.getDifference((await poolManager.getCompoundedCLVDeposit(alice)).toString(), '16722408026755900000'), 100000000)
      assert.isAtMost(th.getDifference((await poolManager.getCompoundedCLVDeposit(bob)).toString(), '20903010033444800000'), 1000000000)
      assert.isAtMost(th.getDifference((await poolManager.getCompoundedCLVDeposit(carol)).toString(), '10451505016722400000'), 1000000000)

      // 3*0.995 * {200,250,125}/975 + 3.5*0.995 * {200,250,125}/575
      assert.isAtMost(th.getDifference(alice_ETHWithdrawn, '1823612040133779199'), 1000000000)
      assert.isAtMost(th.getDifference(bob_ETHWithdrawn, '2279515050167224110'), 1000000000)
      assert.isAtMost(th.getDifference(carol_ETHWithdrawn, '1139757525083612055'), 1000000000)
    })

    // --- One deposit enters at t > 0, and another leaves later ---
    it("withdrawETHGainToTrove(): A, B, D deposit -> 2 liquidations -> C makes deposit -> 1 liquidation -> D withdraws -> 1 liquidation. All deposits: 100 CLV. Liquidations: 100,100,100,50.  A, B, C, D withdraw correct CLV deposit and ETH Gain", async () => {
      // Whale opens CDP with 100 ETH
      await borrowerOperations.openLoan(0,  whale, { from: whale, value: dec(100, 'ether') })

      const depositors = [alice, bob, dennis]
      for (account of depositors) {
        await borrowerOperations.openLoan(dec(100, 18), account, { from: account, value: dec(2, 'ether') })
        await poolManager.provideToSP(dec(100, 18), ZERO_ADDRESS, { from: account })
      }

      // Defaulters open loans
      await borrowerOperations.openLoan(0,  defaulter_1, { from: defaulter_1, value: dec(1, 18) })
      await borrowerOperations.openLoan(0,  defaulter_2, { from: defaulter_2, value: dec(1, 18) })
      await borrowerOperations.openLoan(0,  defaulter_3, { from: defaulter_3, value: dec(1, 18) })
      await borrowerOperations.openLoan(0,  defaulter_4, { from: defaulter_4, value: '500000000000000000' })
      await borrowerOperations.withdrawCLV(dec(90, 18), defaulter_1, { from: defaulter_1 })
      await borrowerOperations.withdrawCLV(dec(90, 18), defaulter_2, { from: defaulter_2 })
      await borrowerOperations.withdrawCLV(dec(90, 18), defaulter_3, { from: defaulter_3 })
      await borrowerOperations.withdrawCLV(dec(40, 18), defaulter_4, { from: defaulter_4 })

      // price drops by 50%: defaulter ICR falls to 100%
      await priceFeed.setPrice(dec(100, 18));

      // First two defaulters liquidated
      await cdpManager.liquidate(defaulter_1, { from: owner });
      await cdpManager.liquidate(defaulter_2, { from: owner });

      // Carol makes deposit
      await borrowerOperations.openLoan(dec(100, 18), carol, { from: carol, value: dec(2, 'ether') })
      await poolManager.provideToSP(dec(100, 18), ZERO_ADDRESS, { from: carol })

      await cdpManager.liquidate(defaulter_3, { from: owner });

      // Dennis withdraws his deposit and ETH gain
      const txD = await poolManager.withdrawFromSP(dec(5000, 18), { from: dennis })

      const dennis_ETHWithdrawn = th.getETHWithdrawnFromEvent(txD)
      assert.isAtMost(th.getDifference((await clvToken.balanceOf(dennis)).toString(), '16666666666666666666'), 1000)
      assert.isAtMost(th.getDifference(dennis_ETHWithdrawn, '829166666666666667'), 1000)

      await cdpManager.liquidate(defaulter_4, { from: owner });

<<<<<<< HEAD
      const txA = await poolManager.withdrawETHGainToTrove(alice, alice, { from: alice })
      const txB = await poolManager.withdrawETHGainToTrove(bob, bob,{ from: bob })
      const txC = await poolManager.withdrawETHGainToTrove(carol, carol,   { from: carol })
=======
      const txA = await poolManager.withdrawFromSPtoCDP(alice, { from: alice })
      const txB = await poolManager.withdrawFromSPtoCDP(bob,{ from: bob })
      const txC = await poolManager.withdrawFromSPtoCDP(carol,   { from: carol })
>>>>>>> 6b920c43

      // Grab the ETH gain from the emitted event in the tx log
      const alice_ETHWithdrawn = th.getETHWithdrawnFromEvent(txA)
      const bob_ETHWithdrawn =th.getETHWithdrawnFromEvent(txB)
      const carol_ETHWithdrawn = th.getETHWithdrawnFromEvent(txC)

      assert.isAtMost(th.getDifference((await poolManager.getCompoundedCLVDeposit(alice)).toString(), '6666666666666666666'), 1000)
      assert.isAtMost(th.getDifference((await poolManager.getCompoundedCLVDeposit(bob)).toString(), '6666666666666666666'), 1000)
      assert.isAtMost(th.getDifference((await poolManager.getCompoundedCLVDeposit(carol)).toString(), '20000000000000000000'), 1000)

      assert.isAtMost(th.getDifference(alice_ETHWithdrawn, '928666666666666667'), 1000)
      assert.isAtMost(th.getDifference(bob_ETHWithdrawn, '928666666666666667'), 1000)
      assert.isAtMost(th.getDifference(carol_ETHWithdrawn, '796000000000000000'), 1000)
    })

    // --- Tests for full offset - Pool empties to 0 ---

    // A, B deposit 100
    // L1 cancels 200, 2
    // C, D deposit 100
    // L2 cancels 100,1 

    // A, B withdraw 0c & 1e
    // C, D withdraw 50c  & 0.5e
    it("withdrawETHGainToTrove(): Depositor withdraws correct compounded deposit after liquidation empties the pool", async () => {
      // Whale opens CDP with 100 ETH
      await borrowerOperations.openLoan(0,  whale, { from: whale, value: dec(100, 'ether') })

      // Alice, Bob each deposit 100 CLV
      const depositors_1 = [alice, bob]
      for (account of depositors_1) {
        await borrowerOperations.openLoan(dec(100, 18), account, { from: account, value: dec(2, 'ether') })
        await poolManager.provideToSP(dec(100, 18), ZERO_ADDRESS, { from: account })
      }

      // 2 Defaulters open loan with 200% ICR
      await borrowerOperations.openLoan(0,  defaulter_1, { from: defaulter_1, value: dec(2, 'ether') })
      await borrowerOperations.withdrawCLV(dec(190, 18), defaulter_1, { from: defaulter_1 })
      await borrowerOperations.openLoan(0,  defaulter_2, { from: defaulter_2, value: dec(1, 18) })
      await borrowerOperations.withdrawCLV(dec(90, 18), defaulter_2, { from: defaulter_2 })

      // price drops by 50%: defaulter ICR falls to 100%
      await priceFeed.setPrice(dec(100, 18));

      // Defaulter 1 liquidated. 200 CLV fully offset with pool.
      await cdpManager.liquidate(defaulter_1, { from: owner });

      // Carol, Dennis each deposit 100 CLV
      const depositors_2 = [carol, dennis]
      for (account of depositors_2) {
        await borrowerOperations.openLoan(dec(100, 18), account, { from: account, value: dec(2, 'ether') })
        await poolManager.provideToSP(dec(100, 18), ZERO_ADDRESS, { from: account })
      }

      // Defaulter 2 liquidated. 100 CLV offset
      await cdpManager.liquidate(defaulter_2, { from: owner });

      // await borrowerOperations.openLoan(dec(1, 18), account, { from: erin, value: dec(2, 'ether') })
      // await poolManager.provideToSP(dec(1, 18),  ZERO_ADDRESS, { from: erin })

<<<<<<< HEAD
      const txA = await poolManager.withdrawETHGainToTrove(alice, alice, { from: alice })
      const txB = await poolManager.withdrawETHGainToTrove(bob, bob, { from: bob })
      const txC = await poolManager.withdrawETHGainToTrove(carol, carol,   { from: carol })
      const txD = await poolManager.withdrawETHGainToTrove(dennis, dennis, { from: dennis })
=======
      const txA = await poolManager.withdrawFromSPtoCDP(alice, { from: alice })
      const txB = await poolManager.withdrawFromSPtoCDP(bob, { from: bob })
      const txC = await poolManager.withdrawFromSPtoCDP(carol,   { from: carol })
      const txD = await poolManager.withdrawFromSPtoCDP(dennis, { from: dennis })
>>>>>>> 6b920c43

      const alice_ETHWithdrawn = th.getETHWithdrawnFromEvent(txA)
      const bob_ETHWithdrawn =th.getETHWithdrawnFromEvent(txB)
      const carol_ETHWithdrawn = th.getETHWithdrawnFromEvent(txC)
      const dennis_ETHWithdrawn = th.getETHWithdrawnFromEvent(txD)

      // Expect Alice And Bob's compounded deposit to be 0 CLV
      assert.isAtMost(th.getDifference((await poolManager.getCompoundedCLVDeposit(alice)).toString(), '0'), 1000)
      assert.isAtMost(th.getDifference((await poolManager.getCompoundedCLVDeposit(bob)).toString(), '0'), 1000)

      // Expect Alice and Bob's ETH Gain to be 1 ETH *0.995
      assert.isAtMost(th.getDifference(alice_ETHWithdrawn, dec(995, 15)), 1000)
      assert.isAtMost(th.getDifference(bob_ETHWithdrawn, dec(995, 15)), 1000)

      // Expect Carol And Dennis' compounded deposit to be 50 CLV
      assert.isAtMost(th.getDifference((await poolManager.getCompoundedCLVDeposit(carol)).toString(), '50000000000000000000'), 1000)
      assert.isAtMost(th.getDifference((await poolManager.getCompoundedCLVDeposit(dennis)).toString(), '50000000000000000000'), 1000)

      // Expect Carol and and Dennis ETH Gain to be 0.5 ETH *0.995
      assert.isAtMost(th.getDifference(carol_ETHWithdrawn, '497500000000000000'), 1000)
      assert.isAtMost(th.getDifference(dennis_ETHWithdrawn, '497500000000000000'), 1000)
    })

    // A, B deposit 100
    // L1 cancels 200, 2
    // C, D, E deposit 100, 200, 300
    // L2 cancels 100,1 

    // A, B withdraw 0c & 1e
    // C, D withdraw 50c  & 0.5e
    it("withdrawETHGainToTrove(): Depositors withdraw correct compounded deposit after liquidation empties the pool", async () => {
      // Whale opens CDP with 100 ETH
      await borrowerOperations.openLoan(0,  whale, { from: whale, value: dec(100, 'ether') })

      // Alice, Bob each deposit 100 CLV
      const depositors_1 = [alice, bob]
      for (account of depositors_1) {
        await borrowerOperations.openLoan(dec(100, 18), account, { from: account, value: dec(2, 'ether') })
        await poolManager.provideToSP(dec(100, 18), ZERO_ADDRESS, { from: account })
      }

      // 2 Defaulters open loan with 200% ICR
      await borrowerOperations.openLoan(0,  defaulter_1, { from: defaulter_1, value: dec(2, 'ether') })
      await borrowerOperations.withdrawCLV(dec(190, 18), defaulter_1, { from: defaulter_1 })
      await borrowerOperations.openLoan(0,  defaulter_2, { from: defaulter_2, value: dec(1, 18) })
      await borrowerOperations.withdrawCLV(dec(90, 18), defaulter_2, { from: defaulter_2 })

      // price drops by 50%
      await priceFeed.setPrice(dec(100, 18));

      // Defaulter 1 liquidated. 200 CLV fully offset with pool.
      await cdpManager.liquidate(defaulter_1, { from: owner });

      // Carol, Dennis, Erin each deposit 100, 200, 300 CLV respectively
      await borrowerOperations.openLoan(dec(100, 18), carol, { from: carol, value: dec(100, 'ether') })
      await poolManager.provideToSP(dec(100, 18), ZERO_ADDRESS, { from: carol })

      await borrowerOperations.openLoan(dec(200, 18), dennis, { from: dennis, value: dec(100, 'ether') })
      await poolManager.provideToSP(dec(200, 18), ZERO_ADDRESS, { from: dennis })

      await borrowerOperations.openLoan(dec(300, 18), erin, { from: erin, value: dec(100, 'ether') })
      await poolManager.provideToSP(dec(300, 18), ZERO_ADDRESS, { from: erin })

      // Defaulter 2 liquidated. 100 CLV offset
      await cdpManager.liquidate(defaulter_2, { from: owner });

      // await borrowerOperations.openLoan(dec(1, 18), account, { from: flyn, value: dec(2, 'ether') })
      // await poolManager.provideToSP(dec(1, 18), ZERO_ADDRESS, { from: flyn })

<<<<<<< HEAD
      const txA = await poolManager.withdrawETHGainToTrove(alice, alice, { from: alice })
      const txB = await poolManager.withdrawETHGainToTrove(bob, bob, { from: bob })
      const txC = await poolManager.withdrawETHGainToTrove(carol, carol,   { from: carol })
      const txD = await poolManager.withdrawETHGainToTrove(dennis, dennis, { from: dennis })
      const txE = await poolManager.withdrawETHGainToTrove(erin, erin, { from: erin })
=======
      const txA = await poolManager.withdrawFromSPtoCDP(alice, { from: alice })
      const txB = await poolManager.withdrawFromSPtoCDP(bob, { from: bob })
      const txC = await poolManager.withdrawFromSPtoCDP(carol,   { from: carol })
      const txD = await poolManager.withdrawFromSPtoCDP(dennis, { from: dennis })
      const txE = await poolManager.withdrawFromSPtoCDP(erin, { from: erin })
>>>>>>> 6b920c43

      const alice_ETHWithdrawn = th.getETHWithdrawnFromEvent(txA)
      const bob_ETHWithdrawn =th.getETHWithdrawnFromEvent(txB)
      const carol_ETHWithdrawn = th.getETHWithdrawnFromEvent(txC)
      const dennis_ETHWithdrawn = th.getETHWithdrawnFromEvent(txD)
      const erin_ETHWithdrawn = th.getETHWithdrawnFromEvent(txE)

      // Expect Alice And Bob's compounded deposit to be 0 CLV
      assert.isAtMost(th.getDifference((await poolManager.getCompoundedCLVDeposit(alice)).toString(), '0'), 1000)
      assert.isAtMost(th.getDifference((await poolManager.getCompoundedCLVDeposit(bob)).toString(), '0'), 1000)

      assert.isAtMost(th.getDifference((await poolManager.getCompoundedCLVDeposit(carol)).toString(), '83333333333333333333'), 1000)
      assert.isAtMost(th.getDifference((await poolManager.getCompoundedCLVDeposit(dennis)).toString(), '166666666666666666666'), 1000)
      assert.isAtMost(th.getDifference((await poolManager.getCompoundedCLVDeposit(erin)).toString(), '250000000000000000000'), 1000)

      //Expect Alice and Bob's ETH Gain to be 1 ETH
      assert.isAtMost(th.getDifference(alice_ETHWithdrawn, dec(995, 15)), 1000)
      assert.isAtMost(th.getDifference(bob_ETHWithdrawn, dec(995, 15)), 1000)

      assert.isAtMost(th.getDifference(carol_ETHWithdrawn, '165833333333333333'), 1000)
      assert.isAtMost(th.getDifference(dennis_ETHWithdrawn, '331666666666666667'), 1000)
      assert.isAtMost(th.getDifference(erin_ETHWithdrawn, '497500000000000000'), 1000)
    })

    // A deposits 100
    // L1, L2, L3 liquidated with 100 CLV each
    // A withdraws all
    // Expect A to withdraw 0 deposit and ether only from reward L1
    it("withdrawETHGainToTrove(): single deposit fully offset. After subsequent liquidations, depositor withdraws 0 deposit and *only* the ETH Gain from one liquidation", async () => {
      // Whale opens CDP with 100 ETH
      await borrowerOperations.openLoan(0,  whale, { from: whale, value: dec(100, 'ether') })

      await borrowerOperations.openLoan(dec(100, 18), alice, { from: alice, value: dec(2, 'ether') })
      await poolManager.provideToSP(dec(100, 18), ZERO_ADDRESS, { from: alice })

      // Defaulter 1,2,3 withdraw 'almost' 100 CLV
      await borrowerOperations.openLoan(0,  defaulter_1, { from: defaulter_1, value: dec(1, 18) })
      await borrowerOperations.withdrawCLV(dec(90, 18), defaulter_1, { from: defaulter_1 })

      await borrowerOperations.openLoan(0,  defaulter_2, { from: defaulter_2, value: dec(1, 18) })
      await borrowerOperations.withdrawCLV(dec(90, 18), defaulter_2, { from: defaulter_2 })

      await borrowerOperations.openLoan(0,  defaulter_3, { from: defaulter_3, value: dec(1, 18) })
      await borrowerOperations.withdrawCLV(dec(90, 18), defaulter_3, { from: defaulter_3 })

      // price drops by 50%
      await priceFeed.setPrice(dec(100, 18));

      // Defaulter 1, 2  and 3 liquidated
      await cdpManager.liquidate(defaulter_1, { from: owner });

      await cdpManager.liquidate(defaulter_2, { from: owner });

      await cdpManager.liquidate(defaulter_3, { from: owner });

<<<<<<< HEAD
      const txA = await poolManager.withdrawETHGainToTrove(alice, alice, { from: alice })
=======
      const txA = await poolManager.withdrawFromSPtoCDP(alice, { from: alice })
>>>>>>> 6b920c43

      // Grab the ETH gain from the emitted event in the tx log
      const alice_ETHWithdrawn = th.getETHWithdrawnFromEvent(txA)

      assert.isAtMost(th.getDifference((await poolManager.getCompoundedCLVDeposit(alice)).toString(), 0), 1000)
      assert.isAtMost(th.getDifference(alice_ETHWithdrawn, dec(995, 15)), 1000)
    })

    //--- Serial full offsets ---

    // A,B deposit 100C
    // L1 cancels 200C, 2E
    // B,C deposits 100C
    // L2 cancels 200C, 2E
    // E,F deposit 100C
    // L3 cancels 200C, 2E
    // G,H deposits 100C
    // L4 cancels 200C, 2E

    // Expect all depositors withdraw 0 CLV and 1 ETH

    it("withdrawETHGainToTrove(): Depositor withdraws correct compounded deposit after liquidation empties the pool", async () => {
      // Whale opens CDP with 100 ETH
      await borrowerOperations.openLoan(0,  whale, { from: whale, value: dec(100, 'ether') })

      // 4 Defaulters open loan with 200% ICR
      await borrowerOperations.openLoan(0,  defaulter_1, { from: defaulter_1, value: dec(2, 'ether') })
      await borrowerOperations.withdrawCLV(dec(190, 18), defaulter_1, { from: defaulter_1 })
      await borrowerOperations.openLoan(0,  defaulter_2, { from: defaulter_2, value: dec(2, 'ether') })
      await borrowerOperations.withdrawCLV(dec(190, 18), defaulter_2, { from: defaulter_2 })
      await borrowerOperations.openLoan(0,  defaulter_3, { from: defaulter_3, value: dec(2, 'ether') })
      await borrowerOperations.withdrawCLV(dec(190, 18), defaulter_3, { from: defaulter_3 })
      await borrowerOperations.openLoan(0,  defaulter_4, { from: defaulter_4, value: dec(2, 'ether') })
      await borrowerOperations.withdrawCLV(dec(190, 18), defaulter_4, { from: defaulter_4 })

      // price drops by 50%: defaulter ICR falls to 100%
      await priceFeed.setPrice(dec(100, 18));

      // Alice, Bob each deposit 100 CLV
      const depositors_1 = [alice, bob]
      for (account of depositors_1) {
        await borrowerOperations.openLoan(dec(100, 18), account, { from: account, value: dec(100, 'ether') })
        await poolManager.provideToSP(dec(100, 18), ZERO_ADDRESS, { from: account })
      }

      // Defaulter 1 liquidated. 200 CLV fully offset with pool.
      await cdpManager.liquidate(defaulter_1, { from: owner });

      // Carol, Dennis each deposit 100 CLV
      const depositors_2 = [carol, dennis]
      for (account of depositors_2) {
        await borrowerOperations.openLoan(dec(100, 18), account, { from: account, value: dec(100, 'ether') })
        await poolManager.provideToSP(dec(100, 18), ZERO_ADDRESS, { from: account })
      }

      // Defaulter 2 liquidated. 100 CLV offset
      await cdpManager.liquidate(defaulter_2, { from: owner });

      // Erin, Flyn each deposit 100 CLV
      const depositors_3 = [erin, flyn]
      for (account of depositors_3) {
        await borrowerOperations.openLoan(dec(100, 18), account, { from: account, value: dec(100, 'ether') })
        await poolManager.provideToSP(dec(100, 18), ZERO_ADDRESS, { from: account })
      }

      // Defaulter 3 liquidated. 100 CLV offset
      await cdpManager.liquidate(defaulter_3, { from: owner });

      // Graham, Harriet each deposit 100 CLV
      const depositors_4 = [graham, harriet]
      for (account of depositors_4) {
        await borrowerOperations.openLoan(dec(100, 18), account, { from: account, value: dec(100, 'ether') })
        await poolManager.provideToSP(dec(100, 18), ZERO_ADDRESS, { from: account })
      }

      // Defaulter 4 liquidated. 100 CLV offset
      await cdpManager.liquidate(defaulter_4, { from: owner });

      // await borrowerOperations.withdrawCLV(dec(1, 18), whale, { from: whale })
<<<<<<< HEAD
      // await poolManager.provideToSP(dec(1, 18), ZERO_ADDRESS, { from: whale })

      const txA = await poolManager.withdrawETHGainToTrove(alice, alice, { from: alice })
      const txB = await poolManager.withdrawETHGainToTrove(bob, bob, { from: bob })
      const txC = await poolManager.withdrawETHGainToTrove(carol, carol,   { from: carol })
      const txD = await poolManager.withdrawETHGainToTrove(dennis, dennis, { from: dennis })
      const txE = await poolManager.withdrawETHGainToTrove(erin, erin, { from: erin })
      const txF = await poolManager.withdrawETHGainToTrove(flyn, flyn,{ from: flyn })
      const txG = await poolManager.withdrawETHGainToTrove(graham, graham, { from: graham })
      const txH = await poolManager.withdrawETHGainToTrove(harriet, harriet, { from: harriet })

      const alice_ETHWithdrawn = th.getETHWithdrawnFromEvent(txA)
      const bob_ETHWithdrawn =th.getETHWithdrawnFromEvent(txB)
      const carol_ETHWithdrawn = th.getETHWithdrawnFromEvent(txC)
      const dennis_ETHWithdrawn = th.getETHWithdrawnFromEvent(txD)
      const erin_ETHWithdrawn = th.getETHWithdrawnFromEvent(txE)
      const flyn_ETHWithdrawn = th.getETHWithdrawnFromEvent(txF)
      const graham_ETHWithdrawn = th.getETHWithdrawnFromEvent(txG)
      const harriet_ETHWithdrawn = th.getETHWithdrawnFromEvent(txH)
=======
      // await poolManager.provideToSP(dec(1, 18), { from: whale })

      const txA = await poolManager.withdrawFromSPtoCDP(alice, { from: alice })
      const txB = await poolManager.withdrawFromSPtoCDP(bob, { from: bob })
      const txC = await poolManager.withdrawFromSPtoCDP(carol,   { from: carol })
      const txD = await poolManager.withdrawFromSPtoCDP(dennis, { from: dennis })
      const txE = await poolManager.withdrawFromSPtoCDP(erin, { from: erin })
      const txF = await poolManager.withdrawFromSPtoCDP(flyn,{ from: flyn })
      const txG = await poolManager.withdrawFromSPtoCDP(graham, { from: graham })
      const txH = await poolManager.withdrawFromSPtoCDP(harriet, { from: harriet })

      const alice_ETHWithdrawn = txA.logs[1].args[1].toString()
      const bob_ETHWithdrawn = txB.logs[1].args[1].toString()
      const carol_ETHWithdrawn = txC.logs[1].args[1].toString()
      const dennis_ETHWithdrawn = txD.logs[1].args[1].toString()
      const erin_ETHWithdrawn = txE.logs[1].args[1].toString()
      const flyn_ETHWithdrawn = txF.logs[1].args[1].toString()
      const graham_ETHWithdrawn = txG.logs[1].args[1].toString()
      const harriet_ETHWithdrawn = txH.logs[1].args[1].toString()
>>>>>>> 6b920c43

      // Expect all deposits to be 0 CLV
      assert.isAtMost(th.getDifference((await poolManager.getCompoundedCLVDeposit(alice)).toString(), '0'), 1000)
      assert.isAtMost(th.getDifference((await poolManager.getCompoundedCLVDeposit(bob)).toString(), '0'), 1000)
      assert.isAtMost(th.getDifference((await poolManager.getCompoundedCLVDeposit(carol)).toString(), '0'), 1000)
      assert.isAtMost(th.getDifference((await poolManager.getCompoundedCLVDeposit(dennis)).toString(), '0'), 1000)
      assert.isAtMost(th.getDifference((await poolManager.getCompoundedCLVDeposit(erin)).toString(), '0'), 1000)
      assert.isAtMost(th.getDifference((await poolManager.getCompoundedCLVDeposit(flyn)).toString(), '0'), 1000)
      assert.isAtMost(th.getDifference((await poolManager.getCompoundedCLVDeposit(graham)).toString(), '0'), 1000)
      assert.isAtMost(th.getDifference((await poolManager.getCompoundedCLVDeposit(harriet)).toString(), '0'), 1000)

      /* Expect all ETH gains to be 1 ETH:  Since each liquidation of empties the pool, depositors
      should only earn ETH from the single liquidation that cancelled with their deposit */
      assert.isAtMost(th.getDifference(alice_ETHWithdrawn, dec(995, 15)), 1000)
      assert.isAtMost(th.getDifference(bob_ETHWithdrawn, dec(995, 15)), 1000)
      assert.isAtMost(th.getDifference(carol_ETHWithdrawn, dec(995, 15)), 1000)
      assert.isAtMost(th.getDifference(dennis_ETHWithdrawn, dec(995, 15)), 1000)
      assert.isAtMost(th.getDifference(erin_ETHWithdrawn, dec(995, 15)), 1000)
      assert.isAtMost(th.getDifference(flyn_ETHWithdrawn, dec(995, 15)), 1000)
      assert.isAtMost(th.getDifference(graham_ETHWithdrawn, dec(995, 15)), 1000)
      assert.isAtMost(th.getDifference(harriet_ETHWithdrawn, dec(995, 15)), 1000)
    })


    // --- Scale factor tests ---

    // A deposits 100
    // L1 brings P close to boundary, i.e. 1e-18 - 99.9999999?
    // A withdraws all
    // B deposits 100
    // L2 brings of 90, should bring P slightly past boundary i.e. 1e-18 -> 1e-19

    // expect d(B) = d0(B)/10
    // expect correct ETH gain, i.e. all of the reward
    it("withdrawETHGainToTrove(): deposit spans one scale factor change: Single depositor withdraws correct compounded deposit and ETH Gain after one liquidation", async () => {
      // Whale opens CDP with 100 ETH
      await borrowerOperations.openLoan(0,  whale, { from: whale, value: dec(100, 'ether') })

      await borrowerOperations.openLoan(dec(100, 18), alice, { from: alice, value: dec(2, 'ether') })
      await poolManager.provideToSP(dec(100, 18), ZERO_ADDRESS, { from: alice })

      // Defaulter 1 withdraws 'almost' 90 CLV
      await borrowerOperations.openLoan(0,  defaulter_1, { from: defaulter_1, value: dec(1, 18) })
      await borrowerOperations.withdrawCLV('89999999999999999000', defaulter_1, { from: defaulter_1 })

      // Defaulter 2 withdraws 80 CLV
      await borrowerOperations.openLoan(0,  defaulter_2, { from: defaulter_2, value: '500000000000000000' })
      await borrowerOperations.withdrawCLV(dec(80, 18), defaulter_2, { from: defaulter_2 })

      // price drops by 50%
      await priceFeed.setPrice(dec(100, 18));

      // Defaulter 1 liquidated.  Value of P reduced to 9.
      await cdpManager.liquidate(defaulter_1, { from: owner });
      assert.equal((await poolManager.P()).toString(), '9')

<<<<<<< HEAD
      const txA = await poolManager.withdrawETHGainToTrove(alice, alice, { from: alice })
=======
      const txA = await poolManager.withdrawFromSPtoCDP(alice, { from: alice })

      // Grab the ETH gain from the emitted event in the tx log
      const alice_ETHWithdrawn = await txA.logs[1].args[1].toString()
>>>>>>> 6b920c43

      await borrowerOperations.openLoan(dec(100, 18), bob, { from: bob, value: dec(2, 'ether') })
      await poolManager.provideToSP(dec(100, 18), ZERO_ADDRESS, { from: bob })

      // Defaulter 2 liquidated.  90 CLV liquidated. P altered by a factor of (1-90/100) = 0.1.  Scale changed.
      await cdpManager.liquidate(defaulter_2, { from: owner });
 
<<<<<<< HEAD
      const txB = await poolManager.withdrawETHGainToTrove(bob, bob, { from: bob })
      const bob_ETHWithdrawn =th.getETHWithdrawnFromEvent(txB)
     
=======
      const txB = await poolManager.withdrawFromSPtoCDP(bob, { from: bob })
      const bob_ETHWithdrawn = await txB.logs[1].args[1].toString()
>>>>>>> 6b920c43

      // Expect Bob to withdraw 10% of initial deposit (10 CLV) and all the liquidated ETH (0.5 ether)
      assert.isAtMost(th.getDifference((await poolManager.getCompoundedCLVDeposit(bob)).toString(), '10000000000000000000'), 1000)
      assert.isAtMost(th.getDifference(bob_ETHWithdrawn, '497500000000000000'), 1000)
    })


    // A deposits 100
    // L1 brings P close to boundary, i.e. 1e-18 - 99.9999999?
    // A withdraws all
    // B, C, D deposit 100, 200, 300
    // L2 brings of 90, should bring P slightly past boundary i.e. 1e-18 -> 1e-19

    // expect d(B) = d0(B)/10
    // expect correct ETH gain, i.e. all of the reward
    it("withdrawETHGainToTrove(): Several deposits of varying amounts span one scale factor change. Depositors withdraw correct compounded deposit and ETH Gain after one liquidation", async () => {
      // Whale opens CDP with 100 ETH
      await borrowerOperations.openLoan(0,  whale, { from: whale, value: dec(100, 'ether') })

      await borrowerOperations.openLoan(dec(100, 18), alice, { from: alice, value: dec(2, 'ether') })
      await poolManager.provideToSP(dec(100, 18), ZERO_ADDRESS, { from: alice })

      // Defaulter 1 withdraws 'almost' 90 CLV.
      await borrowerOperations.openLoan(0,  defaulter_1, { from: defaulter_1, value: dec(1, 18) })
      await borrowerOperations.withdrawCLV('89999999999999999000', defaulter_1, { from: defaulter_1 })

      // Defaulter 2 withdraws 530 CLV
      await borrowerOperations.openLoan(0,  defaulter_2, { from: defaulter_2, value: dec(3, 'ether') })
      await borrowerOperations.withdrawCLV('530000000000000000000', defaulter_2, { from: defaulter_2 })

      // price drops by 50%
      await priceFeed.setPrice(dec(100, 18));

      // Defaulter 1 liquidated.  Value of P reduced to 9.
      await cdpManager.liquidate(defaulter_1, { from: owner });
      assert.equal((await poolManager.P()).toString(), '9')

<<<<<<< HEAD
      const txA = await poolManager.withdrawETHGainToTrove(alice, alice, { from: alice })
=======
      const txA = await poolManager.withdrawFromSPtoCDP(alice, { from: alice })
>>>>>>> 6b920c43

      await borrowerOperations.openLoan(dec(100, 18), bob, { from: bob, value: dec(100, 'ether') })
      await poolManager.provideToSP(dec(100, 18), ZERO_ADDRESS, { from: bob })

      await borrowerOperations.openLoan(dec(200, 18), carol, { from: carol, value: dec(100, 'ether') })
      await poolManager.provideToSP(dec(200, 18), ZERO_ADDRESS, { from: carol })

      await borrowerOperations.openLoan(dec(300, 18), dennis, { from: dennis, value: dec(100, 'ether') })
      await poolManager.provideToSP(dec(300, 18), ZERO_ADDRESS, { from: dennis })

      // 540 CLV liquidated.  P altered by a factor of (1-540/600) = 0.1. Scale changed.
      const txL2 = await cdpManager.liquidate(defaulter_2, { from: owner });
      assert.isTrue(txL2.receipt.status)

<<<<<<< HEAD
      const txB = await poolManager.withdrawETHGainToTrove(bob, bob, { from: bob })
      const txC = await poolManager.withdrawETHGainToTrove(carol, carol,   { from: carol })
      const txD = await poolManager.withdrawETHGainToTrove(dennis, dennis, { from: dennis })
=======
      const txB = await poolManager.withdrawFromSPtoCDP(bob, { from: bob })
      const txC = await poolManager.withdrawFromSPtoCDP(carol,   { from: carol })
      const txD = await poolManager.withdrawFromSPtoCDP(dennis, { from: dennis })
>>>>>>> 6b920c43

      /* Expect depositors to withdraw 10% of their initial deposit, and an ETH gain 
      in proportion to their initial deposit:
     
      Bob:  10 CLV, 0.5 Ether
      Carol:  20 CLV, 1 Ether
      Dennis:  30 CLV, 1.5 Ether
     
      Total: 60 CLV, 3 Ether
      */
      assert.isAtMost(th.getDifference((await poolManager.getCompoundedCLVDeposit(bob)).toString(), dec(10, 18)), 1000)
      assert.isAtMost(th.getDifference((await poolManager.getCompoundedCLVDeposit(carol)).toString(), dec(20, 18)), 1000)
      assert.isAtMost(th.getDifference((await poolManager.getCompoundedCLVDeposit(dennis)).toString(), dec(30, 18)), 1000)

      const bob_ETHWithdrawn =th.getETHWithdrawnFromEvent(txB)
      const carol_ETHWithdrawn = th.getETHWithdrawnFromEvent(txC)
      const dennis_ETHWithdrawn = th.getETHWithdrawnFromEvent(txD)

      assert.isAtMost(th.getDifference(bob_ETHWithdrawn, '497500000000000000'), 1000)
      assert.isAtMost(th.getDifference(carol_ETHWithdrawn, '995000000000000000'), 1000)
      assert.isAtMost(th.getDifference(dennis_ETHWithdrawn, '1492500000000000000'), 1000)
    })


    // Deposit's ETH reward spans one scale -  deposit reduced by factor of < 1e18

    // A make deposit 100 CLV
    // L1 brings P to (~1e-10)*P. L1:  99.999999999000000000 CLV
    // A withdraws
    // B makes deposit 100 CLV
    // L2 decreases P again by (1e-10)), over boundary: 99.999999999000000000 (near to the 100 CLV total deposits)
    // B withdraws
    // expect d(B) = d0(B) * (1e-10)
    // expect B gets entire ETH gain from L2
    it("withdrawETHGainToTrove(): deposit spans one scale factor change: Single depositor withdraws correct compounded deposit and ETH Gain after one liquidation", async () => {
      // Whale opens CDP with 100 ETH
      await borrowerOperations.openLoan(0,  whale, { from: whale, value: dec(100, 'ether') })

      await borrowerOperations.openLoan(dec(100, 18), alice, { from: alice, value: dec(2, 'ether') })
      await poolManager.provideToSP(dec(100, 18), ZERO_ADDRESS, { from: alice })

      // Defaulter 1 and default 2 each withdraw 89.999999999 CLV
      await borrowerOperations.openLoan(0,  defaulter_1, { from: defaulter_1, value: dec(1, 18) })
      await borrowerOperations.withdrawCLV('89999999999000000000', defaulter_1, { from: defaulter_1 })

      await borrowerOperations.openLoan(0,  defaulter_2, { from: defaulter_2, value: dec(1, 18) })
      await borrowerOperations.withdrawCLV('89999999999000000000', defaulter_2, { from: defaulter_2 })

      // price drops by 50%: defaulter 1 ICR falls to 100%
      await priceFeed.setPrice(dec(100, 18));

      // Defaulter 1 liquidated.  Value of P updated to  to 9999999, i.e. in decimal, ~1e-10
      const txL1 = await cdpManager.liquidate(defaulter_1, { from: owner });
      assert.isTrue(txL1.receipt.status)

      // Alice withdraws
<<<<<<< HEAD
      const txA = await poolManager.withdrawETHGainToTrove(alice, alice, { from: alice })
=======
      const txA = await poolManager.withdrawFromSPtoCDP(alice, { from: alice })
>>>>>>> 6b920c43
      // Bob deposits 100 CLV
      await borrowerOperations.openLoan(dec(100, 18), bob, { from: bob, value: dec(2, 'ether') })
      await poolManager.provideToSP(dec(100, 18), ZERO_ADDRESS, { from: bob })
      // Defaulter 2 liquidated
      const txL2 = await cdpManager.liquidate(defaulter_2, { from: owner });
      assert.isTrue(txL2.receipt.status)

<<<<<<< HEAD
      const txB = await poolManager.withdrawETHGainToTrove(bob, bob, { from: bob })
      const bob_ETHWithdrawn =th.getETHWithdrawnFromEvent(txB)
      
=======
      const txB = await poolManager.withdrawFromSPtoCDP(bob, { from: bob })
      const bob_ETHWithdrawn = await txB.logs[1].args[1].toString()
>>>>>>> 6b920c43

      // Bob should withdraw 0 deposit, and the full ETH gain of 1 ether
      assert.isAtMost(th.getDifference((await poolManager.getCompoundedCLVDeposit(bob)).toString(), 0), 1000)
      assert.isAtMost(th.getDifference(bob_ETHWithdrawn, '995000000000000000'), 1000000000)
    })

    // A make deposit 100 CLV
    // L1 brings P to (~1e-10)*P. L1:  99.999999999000000000 CLV
    // A withdraws
    // B,C D make deposit 100, 200, 300
    // L2 decreases P again by (1e-10)), over boundary. L2: 599.999999994000000000  (near to the 600 CLV total deposits)
    // B withdraws
    // expect d(B) = d0(B) * (1e-10)
    // expect B gets entire ETH gain from L2
    it("withdrawETHGainToTrove(): Several deposits of varying amounts span one scale factor change. Depositors withdraws correct compounded deposit and ETH Gain after one liquidation", async () => {
      // Whale opens CDP with 100 ETH
      await borrowerOperations.openLoan(0,  whale, { from: whale, value: dec(100, 'ether') })

      await borrowerOperations.openLoan(dec(100, 18), alice, { from: alice, value: dec(2, 'ether') })
      await poolManager.provideToSP(dec(100, 18), ZERO_ADDRESS, { from: alice })

          // Defaulter 1 and default 2 withdraw 89.999999999 CLV and 58.9999999994
      await borrowerOperations.openLoan(0,  defaulter_1, { from: defaulter_1, value: dec(1, 18) })
      await borrowerOperations.withdrawCLV('89999999999000000000', defaulter_1, { from: defaulter_1 })

      await borrowerOperations.openLoan(0,  defaulter_2, { from: defaulter_2, value: dec(6, 'ether') })
      await borrowerOperations.withdrawCLV('589999999994000000000', defaulter_2, { from: defaulter_2 })

      // price drops by 50%
      await priceFeed.setPrice(dec(100, 18));

      // Defaulter 1 liquidated.  Value of P updated to  to 9999999, i.e. in decimal, ~1e-10
      const txL1 = await cdpManager.liquidate(defaulter_1, { from: owner });
      assert.isTrue(txL1.receipt.status)

      // Alice withdraws
<<<<<<< HEAD
      const txA = await poolManager.withdrawETHGainToTrove(alice, alice, { from: alice })
=======
      const txA = await poolManager.withdrawFromSPtoCDP(alice, { from: alice })
>>>>>>> 6b920c43

      // B, C, D deposit 100, 200, 300 CLV
      await borrowerOperations.openLoan(dec(100, 18), bob, { from: bob, value: dec(100, 'ether') })
      await poolManager.provideToSP(dec(100, 18), ZERO_ADDRESS, { from: bob })

      await borrowerOperations.openLoan(dec(200, 18), carol, { from: carol, value: dec(100, 'ether') })
      await poolManager.provideToSP(dec(200, 18), ZERO_ADDRESS, { from: carol })

      await borrowerOperations.openLoan(dec(300, 18), dennis, { from: dennis, value: dec(100, 'ether') })
      await poolManager.provideToSP(dec(300, 18), ZERO_ADDRESS, { from: dennis })

      // Defaulter 2 liquidated
      const txL2 = await cdpManager.liquidate(defaulter_2, { from: owner });
      assert.isTrue(txL2.receipt.status)

<<<<<<< HEAD
      const txB = await poolManager.withdrawETHGainToTrove(bob, bob, { from: bob })
      const bob_ETHWithdrawn = await th.getETHWithdrawnFromEvent(txB)

      const txC = await poolManager.withdrawETHGainToTrove(carol, carol,   { from: carol })
      const carol_ETHWithdrawn = await th.getETHWithdrawnFromEvent(txC)

      const txD = await poolManager.withdrawETHGainToTrove(dennis, dennis, { from: dennis })
      const dennis_ETHWithdrawn = await th.getETHWithdrawnFromEvent(txD)
=======
      const txB = await poolManager.withdrawFromSPtoCDP(bob, { from: bob })
      const bob_ETHWithdrawn = await txB.logs[1].args[1].toString()

      const txC = await poolManager.withdrawFromSPtoCDP(carol,   { from: carol })
      const carol_ETHWithdrawn = await txC.logs[1].args[1].toString()

      const txD = await poolManager.withdrawFromSPtoCDP(dennis, { from: dennis })
      const dennis_ETHWithdrawn = await txD.logs[1].args[1].toString()
>>>>>>> 6b920c43

      // B, C and D should withdraw 1e-10 of initial deposit, 
      assert.isAtMost(th.getDifference((await poolManager.getCompoundedCLVDeposit(bob)).toString(), '0'), 1000)
      assert.isAtMost(th.getDifference((await poolManager.getCompoundedCLVDeposit(carol)).toString(), '0'), 1000)
      assert.isAtMost(th.getDifference((await poolManager.getCompoundedCLVDeposit(dennis)).toString(), '0'), 1000)

      assert.isAtMost(th.getDifference(bob_ETHWithdrawn, dec(995, 15)), 100000000)
      assert.isAtMost(th.getDifference(carol_ETHWithdrawn, dec(1990, 15)), 1000000000)
      assert.isAtMost(th.getDifference(dennis_ETHWithdrawn, dec(2985, 15)), 1000000000)
    })

    // --- Serial scale changes ---

    /* A make deposit 100 CLV
    L1 brings P to (~1e-10)*P. L1:  99.999999999000000000 CLV, 1 ETH
    B makes deposit 100
    L2 decreases P by(~1e-10)P. L2:  99.999999999000000000 CLV, 1 ETH
    C makes deposit 100
    L2 decreases P by(~1e-10)P. L2:  99.999999999000000000 CLV, 1 ETH
    C makes deposit 100
    L3 decreases P by(~1e-10)P. L2:  99.999999999000000000 CLV, 1 ETH
    D makes deposit 100
    L4 decreases P by(~1e-10)P. L2:  99.999999999000000000 CLV, 1 ETH
    expect A, B, C, D each withdraw ~1e-10 CLV and ~1 Ether
    */
    it("withdrawETHGainToTrove(): Several deposits of varying amounts span one scale factor change. Depositors withdraws correct compounded deposit and ETH Gain after one liquidation", async () => {
      // Whale opens CDP with 100 ETH
      await borrowerOperations.openLoan(0,  whale, { from: whale, value: dec(100, 'ether') })

      // Defaulters 1-4 each withdraw 89.999999999 CLV
      await borrowerOperations.openLoan(0,  defaulter_1, { from: defaulter_1, value: dec(1, 18) })
      await borrowerOperations.withdrawCLV('89999999999000000000', defaulter_1, { from: defaulter_1 })

      await borrowerOperations.openLoan(0,  defaulter_2, { from: defaulter_2, value: dec(1, 18) })
      await borrowerOperations.withdrawCLV('89999999999000000000', defaulter_2, { from: defaulter_2 })

      await borrowerOperations.openLoan(0,  defaulter_3, { from: defaulter_3, value: dec(1, 18) })
      await borrowerOperations.withdrawCLV('89999999999000000000', defaulter_3, { from: defaulter_3 })

      await borrowerOperations.openLoan(0,  defaulter_4, { from: defaulter_4, value: dec(1, 18) })
      await borrowerOperations.withdrawCLV('89999999999000000000', defaulter_4, { from: defaulter_4 })

      // price drops by 50%
      await priceFeed.setPrice(dec(100, 18));

      await borrowerOperations.openLoan(dec(100, 18), alice, { from: alice, value: dec(100, 'ether') })
      await poolManager.provideToSP(dec(100, 18), ZERO_ADDRESS, { from: alice })

      // Defaulter 1 liquidated.  Value of P updated to  to 9999999, i.e. in decimal, ~1e-10
      const txL1 = await cdpManager.liquidate(defaulter_1, { from: owner });
      assert.isTrue(txL1.receipt.status)

      // B deposits 100CLV
      await borrowerOperations.openLoan(dec(100, 18), bob, { from: bob, value: dec(100, 'ether') })
      await poolManager.provideToSP(dec(100, 18), ZERO_ADDRESS, { from: bob })

      // Defaulter 2 liquidated
      const txL2 = await cdpManager.liquidate(defaulter_2, { from: owner });
      assert.isTrue(txL2.receipt.status)

      await borrowerOperations.openLoan(dec(100, 18), carol, { from: carol, value: dec(100, 'ether') })
      await poolManager.provideToSP(dec(100, 18), ZERO_ADDRESS, { from: carol })

      // Defaulter 3 liquidated
      const txL3 = await cdpManager.liquidate(defaulter_3, { from: owner });
      assert.isTrue(txL3.receipt.status)

      await borrowerOperations.openLoan(dec(100, 18), dennis, { from: dennis, value: dec(100, 'ether') })
      await poolManager.provideToSP(dec(100, 18), ZERO_ADDRESS, { from: dennis })

      // Defaulter 4 liquidated
      const txL4 = await cdpManager.liquidate(defaulter_4, { from: owner });
      assert.isTrue(txL4.receipt.status)

<<<<<<< HEAD
      const txA = await poolManager.withdrawETHGainToTrove(alice, alice, { from: alice })
      const txB = await poolManager.withdrawETHGainToTrove(bob, bob, { from: bob })
      const txC = await poolManager.withdrawETHGainToTrove(carol, carol,   { from: carol })
      const txD = await poolManager.withdrawETHGainToTrove(dennis, dennis, { from: dennis })
=======
      const txA = await poolManager.withdrawFromSPtoCDP(alice, { from: alice })
      const txB = await poolManager.withdrawFromSPtoCDP(bob, { from: bob })
      const txC = await poolManager.withdrawFromSPtoCDP(carol,   { from: carol })
      const txD = await poolManager.withdrawFromSPtoCDP(dennis, { from: dennis })
>>>>>>> 6b920c43

      const alice_ETHWithdrawn = th.getETHWithdrawnFromEvent(txA)
      const bob_ETHWithdrawn =th.getETHWithdrawnFromEvent(txB)
      const carol_ETHWithdrawn = th.getETHWithdrawnFromEvent(txC)
      const dennis_ETHWithdrawn = await th.getETHWithdrawnFromEvent(txD)

      // B, C and D should withdraw 1e-10 of initial deposit, 

      // TODO:  check deposit magnitudes are correct
      assert.isAtMost(th.getDifference((await poolManager.getCompoundedCLVDeposit(alice)).toString(), '0'), 1000)
      assert.isAtMost(th.getDifference((await poolManager.getCompoundedCLVDeposit(bob)).toString(), '0'), 1000)
      assert.isAtMost(th.getDifference((await poolManager.getCompoundedCLVDeposit(carol)).toString(), '0'), 1000)
      assert.isAtMost(th.getDifference((await poolManager.getCompoundedCLVDeposit(dennis)).toString(), '0'), 1000)

      assert.isAtMost(th.getDifference(alice_ETHWithdrawn, '995000000009950000'), 1000000000)
      assert.isAtMost(th.getDifference(bob_ETHWithdrawn, '995000000009950000'), 1000000000)
      assert.isAtMost(th.getDifference(carol_ETHWithdrawn, '995000000009950000'), 1000000000)
      assert.isAtMost(th.getDifference(dennis_ETHWithdrawn, '994999999970149984'), 1000000000)
    })

    // --- Extreme values, confirm no overflows ---

    it("withdrawETHGainToTrove(): Large liquidated coll/debt, deposits and ETH price", async () => {
      // Whale opens CDP with 100bn ETH
      await borrowerOperations.openLoan(0,  whale, { from: whale, value: dec(1, 29) })

      // ETH:USD price is $2 billion per ETH
      await priceFeed.setPrice(dec(2, 27));
      const price = await priceFeed.getPrice()

      const depositors = [alice, bob]
      for (account of depositors) {
        await borrowerOperations.openLoan(dec(1, 36), account, { from: account, value: dec(1, 27) })
        await poolManager.provideToSP(dec(1, 36), ZERO_ADDRESS, { from: account })
      }

      // Defaulter opens loan with 200% ICR
      await borrowerOperations.openLoan(0,  defaulter_1, { from: defaulter_1, value: dec(1, 27) })
      await borrowerOperations.withdrawCLV(await th.getActualDebtFromComposite(dec(1, 36), contracts), defaulter_1, { from: defaulter_1 })
      

      // ETH:USD price drops to $1 billion per ETH
      await priceFeed.setPrice(dec(1, 27));

      // Defaulter liquidated
      await cdpManager.liquidate(defaulter_1, { from: owner });

<<<<<<< HEAD
      const txA = await poolManager.withdrawETHGainToTrove(alice, alice, { from: alice })
      const txB = await poolManager.withdrawETHGainToTrove(bob, bob, { from: bob })
=======
      const txA = await poolManager.withdrawFromSPtoCDP(alice, { from: alice })
      const txB = await poolManager.withdrawFromSPtoCDP(bob, { from: bob })
>>>>>>> 6b920c43

      // Grab the ETH gain from the emitted event in the tx log
      const alice_ETHWithdrawn = th.getETHWithdrawnFromEvent(txA)
      const bob_ETHWithdrawn =th.getETHWithdrawnFromEvent(txB)

      aliceCLVDeposit = await poolManager.getCompoundedCLVDeposit(alice)
      bobCLVDeposit = await poolManager.getCompoundedCLVDeposit(alice)
      
      aliceExpectedCLVDeposit = web3.utils.toBN(dec(5, 35))
      bobExpectedCLVDeposit = web3.utils.toBN(dec(5, 35))
      
      aliceDepositDiff = aliceCLVDeposit.sub(aliceExpectedCLVDeposit).abs()

      assert.isTrue(aliceDepositDiff.lte(web3.utils.toBN('1000000000000000000')))

      bobDepositDiff = bobCLVDeposit.sub(bobExpectedCLVDeposit).abs()

      assert.isTrue(bobDepositDiff.lte(web3.utils.toBN('1000000000000000000')))

<<<<<<< HEAD
      aliceExpectedETHGain = web3.utils.toBN(dec(500, 24))
      aliceETHDiff = aliceExpectedETHGain.sub(th.toBN(alice_ETHWithdrawn))

      assert.isTrue(aliceETHDiff.lte(web3.utils.toBN('1000000000000000000')))

      bobExpectedETHGain = web3.utils.toBN(dec(500, 24))
      bobETHDiff = bobExpectedETHGain.sub(th.toBN(bob_ETHWithdrawn))
=======
      aliceExpectedETHGain = web3.utils.toBN(dec(4975, 23))
      aliceETHDiff = aliceExpectedETHGain.sub(alice_ETHWithdrawn)

      assert.isTrue(aliceETHDiff.lte(web3.utils.toBN('1000000000000000000')))

      bobExpectedETHGain = web3.utils.toBN(dec(4975, 23))
      bobETHDiff = bobExpectedETHGain.sub(bob_ETHWithdrawn)
>>>>>>> 6b920c43

      assert.isTrue(bobETHDiff.lte(web3.utils.toBN('1000000000000000000')))
     })

    it("withdrawETHGainToTrove(): Tiny liquidated coll/debt, large deposits and ETH price", async () => {
      // Whale opens CDP with 100bn ETH
      await borrowerOperations.openLoan(0,  whale, { from: whale, value: dec(1, 29) })

      // ETH:USD price is $2 billion per ETH
      await priceFeed.setPrice(dec(2, 27));
      const price = await priceFeed.getPrice()

      const depositors = [alice, bob]
      for (account of depositors) {
        await borrowerOperations.openLoan(dec(1, 36), account, { from: account, value: dec(1, 27) })
        await poolManager.provideToSP(dec(1, 36), ZERO_ADDRESS, { from: account })
      }

      // Defaulter opens loan with 20e-9 ETH (with minimum value of $20) and 20 CLV. 200% ICR
      await borrowerOperations.openLoan(0,  defaulter_1, { from: defaulter_1, value: '20000000000' })
      await borrowerOperations.withdrawCLV(dec(10, 18), defaulter_1, { from: defaulter_1 })

      // ETH:USD price drops to $1 billion per ETH
      await priceFeed.setPrice(dec(1, 27));

      // Defaulter liquidated
      await cdpManager.liquidate(defaulter_1, { from: owner });

<<<<<<< HEAD
      const txPromise_A = poolManager.withdrawETHGainToTrove(alice, alice, { from: alice })
      const txPromise_B =  poolManager.withdrawETHGainToTrove(bob, bob, { from: bob })
=======
      const txA = await poolManager.withdrawFromSPtoCDP(alice, { from: alice })
      const txB = await poolManager.withdrawFromSPtoCDP(bob, { from: bob })

      const alice_ETHWithdrawn = txA.logs[1].args[1]
      const bob_ETHWithdrawn = txB.logs[1].args[1]
>>>>>>> 6b920c43

       // Expect ETH gain per depositor of 1e9 wei to be rounded to 0 by the ETHGainedPerUnitStaked calculation (e / D), where D is ~1e36.
      await th.assertRevert(txPromise_A, 'PoolManager: caller must have non-zero ETH Gain')
      await th.assertRevert(txPromise_B, 'PoolManager: caller must have non-zero ETH Gain')

      aliceCLVDeposit = await poolManager.getCompoundedCLVDeposit(alice)
      bobCLVDeposit = await poolManager.getCompoundedCLVDeposit(alice)
      
      aliceExpectedCLVDeposit = web3.utils.toBN('999999999999999990000000000000000000')
      bobExpectedCLVDeposit = web3.utils.toBN('999999999999999990000000000000000000')

      aliceDepositDiff = aliceCLVDeposit.sub(aliceExpectedCLVDeposit).abs()

      assert.isTrue(aliceDepositDiff.lte(web3.utils.toBN('1000000000000000000')))

      bobDepositDiff = bobCLVDeposit.sub(bobExpectedCLVDeposit).abs()

      assert.isTrue(bobDepositDiff.lte(web3.utils.toBN('1000000000000000000')))
    })
  })
})

contract('Reset chain state', async accounts => { })<|MERGE_RESOLUTION|>--- conflicted
+++ resolved
@@ -1,17 +1,11 @@
 const deploymentHelper = require("../utils/deploymentHelpers.js")
 const testHelpers = require("../utils/testHelpers.js")
 
-<<<<<<< HEAD
-=======
 const CDPManagerTester = artifacts.require("./CDPManagerTester.sol")
 
-const deployLiquity = deploymentHelpers.deployLiquity
-const getAddresses = deploymentHelpers.getAddresses
-const connectContracts = deploymentHelpers.connectContracts
-
->>>>>>> 6b920c43
 const th = testHelpers.TestHelper
 const dec = th.dec
+const toBN = th.toBN
 
 contract('PoolManager - Withdrawal of Stability deposit to CDP - reward calculations', async accounts => {
 
@@ -45,11 +39,8 @@
 
   let contracts
 
-<<<<<<< HEAD
   const ZERO_ADDRESS = th.ZERO_ADDRESS
 
-=======
->>>>>>> 6b920c43
   let gasPriceInWei
 
   describe("Stability Pool Withdrawal to CDP", async () => {
@@ -59,15 +50,10 @@
     })
 
     beforeEach(async () => {
-<<<<<<< HEAD
       contracts = await deploymentHelper.deployLiquityCore()
       const GTContracts = await deploymentHelper.deployGTContracts()
+      contracts.cdpManager = await CDPManagerTester.new()
   
-=======
-      contracts = await deployLiquity()
-      contracts.cdpManager = await CDPManagerTester.new()
-
->>>>>>> 6b920c43
       priceFeed = contracts.priceFeed
       clvToken = contracts.clvToken
       poolManager = contracts.poolManager
@@ -79,7 +65,7 @@
       borrowerOperations = contracts.borrowerOperations
       hintHelpers = contracts.hintHelpers
   
-      gtStaking = GTContracts.gtStaking
+      lqtyStaking = GTContracts.lqtyStaking
       growthToken = GTContracts.growthToken
       communityIssuance = GTContracts.communityIssuance
       lockupContractFactory = GTContracts.lockupContractFactory
@@ -113,15 +99,9 @@
       await cdpManager.liquidate(defaulter_1, { from: owner });
 
       // Check depositors' compounded deposit is 66.66 CLV and ETH Gain is 0.33 ETH
-<<<<<<< HEAD
-      const txA = await poolManager.withdrawETHGainToTrove(alice, alice, { from: alice })
-      const txB = await poolManager.withdrawETHGainToTrove(bob, bob, { from: bob })
-      const txC = await poolManager.withdrawETHGainToTrove(carol, carol,  { from: carol })
-=======
-      const txA = await poolManager.withdrawFromSPtoCDP(alice, { from: alice })
-      const txB = await poolManager.withdrawFromSPtoCDP(bob, { from: bob })
-      const txC = await poolManager.withdrawFromSPtoCDP(carol,  { from: carol })
->>>>>>> 6b920c43
+      const txA = await poolManager.withdrawETHGainToTrove(alice, { from: alice })
+      const txB = await poolManager.withdrawETHGainToTrove(bob, { from: bob })
+      const txC = await poolManager.withdrawETHGainToTrove(carol, { from: carol })
 
       // Grab the ETH gain from the emitted event in the tx log
       const alice_ETHWithdrawn = th.getETHWithdrawnFromEvent(txA)
@@ -161,15 +141,9 @@
       await cdpManager.liquidate(defaulter_2, { from: owner });
 
       // Check depositors' compounded deposit is 33.33 CLV and ETH Gain is 0.66 ETH
-<<<<<<< HEAD
-      const txA = await poolManager.withdrawETHGainToTrove(alice, alice, { from: alice })
-      const txB = await poolManager.withdrawETHGainToTrove(bob, bob, { from: bob })
-      const txC = await poolManager.withdrawETHGainToTrove(carol, carol,   { from: carol })
-=======
-      const txA = await poolManager.withdrawFromSPtoCDP(alice, { from: alice })
-      const txB = await poolManager.withdrawFromSPtoCDP(bob, { from: bob })
-      const txC = await poolManager.withdrawFromSPtoCDP(carol,   { from: carol })
->>>>>>> 6b920c43
+      const txA = await poolManager.withdrawETHGainToTrove(alice, { from: alice })
+      const txB = await poolManager.withdrawETHGainToTrove(bob, { from: bob })
+      const txC = await poolManager.withdrawETHGainToTrove(carol,   { from: carol })
 
       // Grab the ETH gain from the emitted event in the tx log
       const alice_ETHWithdrawn = th.getETHWithdrawnFromEvent(txA)
@@ -212,15 +186,9 @@
       await cdpManager.liquidate(defaulter_3, { from: owner });
 
       // Check depositors' compounded deposit is 0 CLV and ETH Gain is 1 ETH
-<<<<<<< HEAD
-      const txA = await poolManager.withdrawETHGainToTrove(alice, alice,  { from: alice })
-      const txB = await poolManager.withdrawETHGainToTrove(bob, bob, { from: bob })
-      const txC = await poolManager.withdrawETHGainToTrove(carol, carol,   { from: carol })
-=======
-      const txA = await poolManager.withdrawFromSPtoCDP(alice,  { from: alice })
-      const txB = await poolManager.withdrawFromSPtoCDP(bob, { from: bob })
-      const txC = await poolManager.withdrawFromSPtoCDP(carol,   { from: carol })
->>>>>>> 6b920c43
+      const txA = await poolManager.withdrawETHGainToTrove(alice,  { from: alice })
+      const txB = await poolManager.withdrawETHGainToTrove(bob, { from: bob })
+      const txC = await poolManager.withdrawETHGainToTrove(carol,   { from: carol })
 
       // Grab the ETH gain from the emitted event in the tx log
       const alice_ETHWithdrawn = th.getETHWithdrawnFromEvent(txA)
@@ -260,15 +228,9 @@
       await cdpManager.liquidate(defaulter_2, { from: owner });
 
       // Check depositors' compounded deposit is 0 CLV and ETH Gain is 1 ETH
-<<<<<<< HEAD
-      const txA = await poolManager.withdrawETHGainToTrove(alice, alice, { from: alice })
-      const txB = await poolManager.withdrawETHGainToTrove(bob, bob, { from: bob })
-      const txC = await poolManager.withdrawETHGainToTrove(carol, carol,   { from: carol })
-=======
-      const txA = await poolManager.withdrawFromSPtoCDP(alice, { from: alice })
-      const txB = await poolManager.withdrawFromSPtoCDP(bob, { from: bob })
-      const txC = await poolManager.withdrawFromSPtoCDP(carol,   { from: carol })
->>>>>>> 6b920c43
+      const txA = await poolManager.withdrawETHGainToTrove(alice, { from: alice })
+      const txB = await poolManager.withdrawETHGainToTrove(bob, { from: bob })
+      const txC = await poolManager.withdrawETHGainToTrove(carol,   { from: carol })
 
       // Grab the ETH gain from the emitted event in the tx log
       const alice_ETHWithdrawn = th.getETHWithdrawnFromEvent(txA)
@@ -310,15 +272,9 @@
       await cdpManager.liquidate(defaulter_3, { from: owner });
 
       // Check depositors' compounded deposit is 80 CLV and ETH Gain is 0.2 ETH
-<<<<<<< HEAD
-      const txA = await poolManager.withdrawETHGainToTrove(alice, alice, { from: alice })
-      const txB = await poolManager.withdrawETHGainToTrove(bob, bob,  { from: bob })
-      const txC = await poolManager.withdrawETHGainToTrove(carol, carol,   { from: carol })
-=======
-      const txA = await poolManager.withdrawFromSPtoCDP(alice, { from: alice })
-      const txB = await poolManager.withdrawFromSPtoCDP(bob,  { from: bob })
-      const txC = await poolManager.withdrawFromSPtoCDP(carol,   { from: carol })
->>>>>>> 6b920c43
+      const txA = await poolManager.withdrawETHGainToTrove(alice, { from: alice })
+      const txB = await poolManager.withdrawETHGainToTrove(bob,  { from: bob })
+      const txC = await poolManager.withdrawETHGainToTrove(carol,   { from: carol })
 
       // Grab the ETH gain from the emitted event in the tx log
       const alice_ETHWithdrawn = th.getETHWithdrawnFromEvent(txA)
@@ -363,15 +319,9 @@
       await cdpManager.liquidate(defaulter_2, { from: owner });
 
       // Depositors attempt to withdraw everything
-<<<<<<< HEAD
-      const txA = await poolManager.withdrawETHGainToTrove(alice, alice, { from: alice })
-      const txB = await poolManager.withdrawETHGainToTrove(bob, bob, { from: bob })
-      const txC = await poolManager.withdrawETHGainToTrove(carol, carol,  { from: carol })
-=======
-      const txA = await poolManager.withdrawFromSPtoCDP(alice, { from: alice })
-      const txB = await poolManager.withdrawFromSPtoCDP(bob, { from: bob })
-      const txC = await poolManager.withdrawFromSPtoCDP(carol,  { from: carol })
->>>>>>> 6b920c43
+      const txA = await poolManager.withdrawETHGainToTrove(alice, { from: alice })
+      const txB = await poolManager.withdrawETHGainToTrove(bob, { from: bob })
+      const txC = await poolManager.withdrawETHGainToTrove(carol,  { from: carol })
 
       // Grab the ETH gain from the emitted event in the tx log
       const alice_ETHWithdrawn = th.getETHWithdrawnFromEvent(txA)
@@ -418,15 +368,9 @@
       await cdpManager.liquidate(defaulter_3, { from: owner });
 
       // Depositors attempt to withdraw everything
-<<<<<<< HEAD
-      const txA = await poolManager.withdrawETHGainToTrove(alice, alice, { from: alice })
-      const txB = await poolManager.withdrawETHGainToTrove(bob, bob, { from: bob })
-      const txC = await poolManager.withdrawETHGainToTrove(carol, carol,   { from: carol })
-=======
-      const txA = await poolManager.withdrawFromSPtoCDP(alice, { from: alice })
-      const txB = await poolManager.withdrawFromSPtoCDP(bob, { from: bob })
-      const txC = await poolManager.withdrawFromSPtoCDP(carol,   { from: carol })
->>>>>>> 6b920c43
+      const txA = await poolManager.withdrawETHGainToTrove(alice, { from: alice })
+      const txB = await poolManager.withdrawETHGainToTrove(bob, { from: bob })
+      const txC = await poolManager.withdrawETHGainToTrove(carol,   { from: carol })
 
       // Grab the ETH gain from the emitted event in the tx log
       const alice_ETHWithdrawn = th.getETHWithdrawnFromEvent(txA)
@@ -482,15 +426,9 @@
       await cdpManager.liquidate(defaulter_3, { from: owner });
 
       // Depositors attempt to withdraw everything
-<<<<<<< HEAD
-      const txA = await poolManager.withdrawETHGainToTrove(alice, alice, { from: alice })
-      const txB = await poolManager.withdrawETHGainToTrove(bob, bob, { from: bob })
-      const txC = await poolManager.withdrawETHGainToTrove(carol, carol,   { from: carol })
-=======
-      const txA = await poolManager.withdrawFromSPtoCDP(alice, { from: alice })
-      const txB = await poolManager.withdrawFromSPtoCDP(bob, { from: bob })
-      const txC = await poolManager.withdrawFromSPtoCDP(carol,   { from: carol })
->>>>>>> 6b920c43
+      const txA = await poolManager.withdrawETHGainToTrove(alice, { from: alice })
+      const txB = await poolManager.withdrawETHGainToTrove(bob, { from: bob })
+      const txC = await poolManager.withdrawETHGainToTrove(carol,   { from: carol })
 
       // Grab the ETH gain from the emitted event in the tx log
       const alice_ETHWithdrawn = th.getETHWithdrawnFromEvent(txA)
@@ -541,17 +479,10 @@
       // Third defaulter liquidated
       await cdpManager.liquidate(defaulter_3, { from: owner });
 
-<<<<<<< HEAD
-      const txA = await poolManager.withdrawETHGainToTrove(alice, alice, { from: alice })
-      const txB = await poolManager.withdrawETHGainToTrove(bob, bob, { from: bob })
-      const txC = await poolManager.withdrawETHGainToTrove(carol, carol,   { from: carol })
-      const txD = await poolManager.withdrawETHGainToTrove(dennis, dennis, { from: dennis })
-=======
-      const txA = await poolManager.withdrawFromSPtoCDP(alice, { from: alice })
-      const txB = await poolManager.withdrawFromSPtoCDP(bob, { from: bob })
-      const txC = await poolManager.withdrawFromSPtoCDP(carol,   { from: carol })
-      const txD = await poolManager.withdrawFromSPtoCDP(dennis, { from: dennis })
->>>>>>> 6b920c43
+      const txA = await poolManager.withdrawETHGainToTrove(alice, { from: alice })
+      const txB = await poolManager.withdrawETHGainToTrove(bob, { from: bob })
+      const txC = await poolManager.withdrawETHGainToTrove(carol,   { from: carol })
+      const txD = await poolManager.withdrawETHGainToTrove(dennis, { from: dennis })
 
       // Grab the ETH gain from the emitted event in the tx log
       const alice_ETHWithdrawn = th.getETHWithdrawnFromEvent(txA)
@@ -607,17 +538,10 @@
       await cdpManager.liquidate(defaulter_3, { from: owner });
       await cdpManager.liquidate(defaulter_4, { from: owner });
 
-<<<<<<< HEAD
-      const txA = await poolManager.withdrawETHGainToTrove(alice, alice, { from: alice })
-      const txB = await poolManager.withdrawETHGainToTrove(bob, bob, { from: bob })
-      const txC = await poolManager.withdrawETHGainToTrove(carol, carol,   { from: carol })
-      const txD = await poolManager.withdrawETHGainToTrove(dennis, dennis, { from: dennis })
-=======
-      const txA = await poolManager.withdrawFromSPtoCDP(alice, { from: alice })
-      const txB = await poolManager.withdrawFromSPtoCDP(bob, { from: bob })
-      const txC = await poolManager.withdrawFromSPtoCDP(carol,   { from: carol })
-      const txD = await poolManager.withdrawFromSPtoCDP(dennis, { from: dennis })
->>>>>>> 6b920c43
+      const txA = await poolManager.withdrawETHGainToTrove(alice, { from: alice })
+      const txB = await poolManager.withdrawETHGainToTrove(bob, { from: bob })
+      const txC = await poolManager.withdrawETHGainToTrove(carol,   { from: carol })
+      const txD = await poolManager.withdrawETHGainToTrove(dennis, { from: dennis })
 
       // Grab the ETH gain from the emitted event in the tx log
       const alice_ETHWithdrawn = th.getETHWithdrawnFromEvent(txA)
@@ -685,17 +609,10 @@
       await cdpManager.liquidate(defaulter_4, { from: owner });
 
       // Each depositor withdraws as much as possible
-<<<<<<< HEAD
-      const txA = await poolManager.withdrawETHGainToTrove(alice, alice, { from: alice })
-      const txB = await poolManager.withdrawETHGainToTrove(bob, bob, { from: bob })
-      const txC = await poolManager.withdrawETHGainToTrove(carol, carol,   { from: carol })
-      const txD = await poolManager.withdrawETHGainToTrove(dennis, dennis, { from: dennis })
-=======
-      const txA = await poolManager.withdrawFromSPtoCDP(alice, { from: alice })
-      const txB = await poolManager.withdrawFromSPtoCDP(bob, { from: bob })
-      const txC = await poolManager.withdrawFromSPtoCDP(carol,   { from: carol })
-      const txD = await poolManager.withdrawFromSPtoCDP(dennis, { from: dennis })
->>>>>>> 6b920c43
+      const txA = await poolManager.withdrawETHGainToTrove(alice, { from: alice })
+      const txB = await poolManager.withdrawETHGainToTrove(bob, { from: bob })
+      const txC = await poolManager.withdrawETHGainToTrove(carol,   { from: carol })
+      const txD = await poolManager.withdrawETHGainToTrove(dennis, { from: dennis })
 
       // Grab the ETH gain from the emitted event in the tx log
       const alice_ETHWithdrawn = th.getETHWithdrawnFromEvent(txA)
@@ -745,11 +662,7 @@
       await cdpManager.liquidate(defaulter_2, { from: owner });
 
       // Dennis withdraws his deposit and ETH gain
-<<<<<<< HEAD
-      const txD = await poolManager.withdrawETHGainToTrove(dennis, dennis, { from: dennis })
-=======
-      const txD = await poolManager.withdrawFromSPtoCDP(dennis, { from: dennis })
->>>>>>> 6b920c43
+      const txD = await poolManager.withdrawETHGainToTrove(dennis, { from: dennis })
 
       const dennis_ETHWithdrawn = th.getETHWithdrawnFromEvent(txD)
       assert.isAtMost(th.getDifference((await poolManager.getCompoundedCLVDeposit(dennis)).toString(), '50000000000000000000'), 1000)
@@ -759,15 +672,9 @@
       await cdpManager.liquidate(defaulter_3, { from: owner });
       await cdpManager.liquidate(defaulter_4, { from: owner });
 
-<<<<<<< HEAD
-      const txA = await poolManager.withdrawETHGainToTrove(alice, alice, { from: alice })
-      const txB = await poolManager.withdrawETHGainToTrove(bob, bob, { from: bob })
-      const txC = await poolManager.withdrawETHGainToTrove(carol, carol,  { from: carol })
-=======
-      const txA = await poolManager.withdrawFromSPtoCDP(alice, { from: alice })
-      const txB = await poolManager.withdrawFromSPtoCDP(bob, { from: bob })
-      const txC = await poolManager.withdrawFromSPtoCDP(carol,  { from: carol })
->>>>>>> 6b920c43
+      const txA = await poolManager.withdrawETHGainToTrove(alice, { from: alice })
+      const txB = await poolManager.withdrawETHGainToTrove(bob, { from: bob })
+      const txC = await poolManager.withdrawETHGainToTrove(carol,  { from: carol })
 
       // Grab the ETH gain from the emitted event in the tx log
       const alice_ETHWithdrawn = th.getETHWithdrawnFromEvent(txA)
@@ -839,15 +746,9 @@
       await cdpManager.liquidate(defaulter_3, { from: owner });
       await cdpManager.liquidate(defaulter_4, { from: owner });
 
-<<<<<<< HEAD
-      const txA = await poolManager.withdrawETHGainToTrove(alice, alice, { from: alice })
-      const txB = await poolManager.withdrawETHGainToTrove(bob, bob, { from: bob })
-      const txC = await poolManager.withdrawETHGainToTrove(carol, carol,  { from: carol })
-=======
-      const txA = await poolManager.withdrawFromSPtoCDP(alice, { from: alice })
-      const txB = await poolManager.withdrawFromSPtoCDP(bob, { from: bob })
-      const txC = await poolManager.withdrawFromSPtoCDP(carol,  { from: carol })
->>>>>>> 6b920c43
+      const txA = await poolManager.withdrawETHGainToTrove(alice, { from: alice })
+      const txB = await poolManager.withdrawETHGainToTrove(bob, { from: bob })
+      const txC = await poolManager.withdrawETHGainToTrove(carol,  { from: carol })
 
       // Grab the ETH gain from the emitted event in the tx log
       const alice_ETHWithdrawn = th.getETHWithdrawnFromEvent(txA)
@@ -907,15 +808,9 @@
 
       await cdpManager.liquidate(defaulter_4, { from: owner });
 
-<<<<<<< HEAD
-      const txA = await poolManager.withdrawETHGainToTrove(alice, alice, { from: alice })
-      const txB = await poolManager.withdrawETHGainToTrove(bob, bob,{ from: bob })
-      const txC = await poolManager.withdrawETHGainToTrove(carol, carol,   { from: carol })
-=======
-      const txA = await poolManager.withdrawFromSPtoCDP(alice, { from: alice })
-      const txB = await poolManager.withdrawFromSPtoCDP(bob,{ from: bob })
-      const txC = await poolManager.withdrawFromSPtoCDP(carol,   { from: carol })
->>>>>>> 6b920c43
+      const txA = await poolManager.withdrawETHGainToTrove(alice, { from: alice })
+      const txB = await poolManager.withdrawETHGainToTrove(bob,{ from: bob })
+      const txC = await poolManager.withdrawETHGainToTrove(carol,   { from: carol })
 
       // Grab the ETH gain from the emitted event in the tx log
       const alice_ETHWithdrawn = th.getETHWithdrawnFromEvent(txA)
@@ -976,17 +871,10 @@
       // await borrowerOperations.openLoan(dec(1, 18), account, { from: erin, value: dec(2, 'ether') })
       // await poolManager.provideToSP(dec(1, 18),  ZERO_ADDRESS, { from: erin })
 
-<<<<<<< HEAD
-      const txA = await poolManager.withdrawETHGainToTrove(alice, alice, { from: alice })
-      const txB = await poolManager.withdrawETHGainToTrove(bob, bob, { from: bob })
-      const txC = await poolManager.withdrawETHGainToTrove(carol, carol,   { from: carol })
-      const txD = await poolManager.withdrawETHGainToTrove(dennis, dennis, { from: dennis })
-=======
-      const txA = await poolManager.withdrawFromSPtoCDP(alice, { from: alice })
-      const txB = await poolManager.withdrawFromSPtoCDP(bob, { from: bob })
-      const txC = await poolManager.withdrawFromSPtoCDP(carol,   { from: carol })
-      const txD = await poolManager.withdrawFromSPtoCDP(dennis, { from: dennis })
->>>>>>> 6b920c43
+      const txA = await poolManager.withdrawETHGainToTrove(alice, { from: alice })
+      const txB = await poolManager.withdrawETHGainToTrove(bob, { from: bob })
+      const txC = await poolManager.withdrawETHGainToTrove(carol,   { from: carol })
+      const txD = await poolManager.withdrawETHGainToTrove(dennis, { from: dennis })
 
       const alice_ETHWithdrawn = th.getETHWithdrawnFromEvent(txA)
       const bob_ETHWithdrawn =th.getETHWithdrawnFromEvent(txB)
@@ -1056,19 +944,11 @@
       // await borrowerOperations.openLoan(dec(1, 18), account, { from: flyn, value: dec(2, 'ether') })
       // await poolManager.provideToSP(dec(1, 18), ZERO_ADDRESS, { from: flyn })
 
-<<<<<<< HEAD
-      const txA = await poolManager.withdrawETHGainToTrove(alice, alice, { from: alice })
-      const txB = await poolManager.withdrawETHGainToTrove(bob, bob, { from: bob })
-      const txC = await poolManager.withdrawETHGainToTrove(carol, carol,   { from: carol })
-      const txD = await poolManager.withdrawETHGainToTrove(dennis, dennis, { from: dennis })
-      const txE = await poolManager.withdrawETHGainToTrove(erin, erin, { from: erin })
-=======
-      const txA = await poolManager.withdrawFromSPtoCDP(alice, { from: alice })
-      const txB = await poolManager.withdrawFromSPtoCDP(bob, { from: bob })
-      const txC = await poolManager.withdrawFromSPtoCDP(carol,   { from: carol })
-      const txD = await poolManager.withdrawFromSPtoCDP(dennis, { from: dennis })
-      const txE = await poolManager.withdrawFromSPtoCDP(erin, { from: erin })
->>>>>>> 6b920c43
+      const txA = await poolManager.withdrawETHGainToTrove(alice, { from: alice })
+      const txB = await poolManager.withdrawETHGainToTrove(bob, { from: bob })
+      const txC = await poolManager.withdrawETHGainToTrove(carol,   { from: carol })
+      const txD = await poolManager.withdrawETHGainToTrove(dennis, { from: dennis })
+      const txE = await poolManager.withdrawETHGainToTrove(erin, { from: erin })
 
       const alice_ETHWithdrawn = th.getETHWithdrawnFromEvent(txA)
       const bob_ETHWithdrawn =th.getETHWithdrawnFromEvent(txB)
@@ -1124,11 +1004,7 @@
 
       await cdpManager.liquidate(defaulter_3, { from: owner });
 
-<<<<<<< HEAD
-      const txA = await poolManager.withdrawETHGainToTrove(alice, alice, { from: alice })
-=======
-      const txA = await poolManager.withdrawFromSPtoCDP(alice, { from: alice })
->>>>>>> 6b920c43
+      const txA = await poolManager.withdrawETHGainToTrove(alice, { from: alice })
 
       // Grab the ETH gain from the emitted event in the tx log
       const alice_ETHWithdrawn = th.getETHWithdrawnFromEvent(txA)
@@ -1208,17 +1084,16 @@
       await cdpManager.liquidate(defaulter_4, { from: owner });
 
       // await borrowerOperations.withdrawCLV(dec(1, 18), whale, { from: whale })
-<<<<<<< HEAD
       // await poolManager.provideToSP(dec(1, 18), ZERO_ADDRESS, { from: whale })
 
-      const txA = await poolManager.withdrawETHGainToTrove(alice, alice, { from: alice })
-      const txB = await poolManager.withdrawETHGainToTrove(bob, bob, { from: bob })
-      const txC = await poolManager.withdrawETHGainToTrove(carol, carol,   { from: carol })
-      const txD = await poolManager.withdrawETHGainToTrove(dennis, dennis, { from: dennis })
-      const txE = await poolManager.withdrawETHGainToTrove(erin, erin, { from: erin })
-      const txF = await poolManager.withdrawETHGainToTrove(flyn, flyn,{ from: flyn })
-      const txG = await poolManager.withdrawETHGainToTrove(graham, graham, { from: graham })
-      const txH = await poolManager.withdrawETHGainToTrove(harriet, harriet, { from: harriet })
+      const txA = await poolManager.withdrawETHGainToTrove(alice, { from: alice })
+      const txB = await poolManager.withdrawETHGainToTrove(bob, { from: bob })
+      const txC = await poolManager.withdrawETHGainToTrove(carol,   { from: carol })
+      const txD = await poolManager.withdrawETHGainToTrove(dennis, { from: dennis })
+      const txE = await poolManager.withdrawETHGainToTrove(erin, { from: erin })
+      const txF = await poolManager.withdrawETHGainToTrove(flyn, { from: flyn })
+      const txG = await poolManager.withdrawETHGainToTrove(graham,  { from: graham })
+      const txH = await poolManager.withdrawETHGainToTrove(harriet,  { from: harriet })
 
       const alice_ETHWithdrawn = th.getETHWithdrawnFromEvent(txA)
       const bob_ETHWithdrawn =th.getETHWithdrawnFromEvent(txB)
@@ -1228,27 +1103,6 @@
       const flyn_ETHWithdrawn = th.getETHWithdrawnFromEvent(txF)
       const graham_ETHWithdrawn = th.getETHWithdrawnFromEvent(txG)
       const harriet_ETHWithdrawn = th.getETHWithdrawnFromEvent(txH)
-=======
-      // await poolManager.provideToSP(dec(1, 18), { from: whale })
-
-      const txA = await poolManager.withdrawFromSPtoCDP(alice, { from: alice })
-      const txB = await poolManager.withdrawFromSPtoCDP(bob, { from: bob })
-      const txC = await poolManager.withdrawFromSPtoCDP(carol,   { from: carol })
-      const txD = await poolManager.withdrawFromSPtoCDP(dennis, { from: dennis })
-      const txE = await poolManager.withdrawFromSPtoCDP(erin, { from: erin })
-      const txF = await poolManager.withdrawFromSPtoCDP(flyn,{ from: flyn })
-      const txG = await poolManager.withdrawFromSPtoCDP(graham, { from: graham })
-      const txH = await poolManager.withdrawFromSPtoCDP(harriet, { from: harriet })
-
-      const alice_ETHWithdrawn = txA.logs[1].args[1].toString()
-      const bob_ETHWithdrawn = txB.logs[1].args[1].toString()
-      const carol_ETHWithdrawn = txC.logs[1].args[1].toString()
-      const dennis_ETHWithdrawn = txD.logs[1].args[1].toString()
-      const erin_ETHWithdrawn = txE.logs[1].args[1].toString()
-      const flyn_ETHWithdrawn = txF.logs[1].args[1].toString()
-      const graham_ETHWithdrawn = txG.logs[1].args[1].toString()
-      const harriet_ETHWithdrawn = txH.logs[1].args[1].toString()
->>>>>>> 6b920c43
 
       // Expect all deposits to be 0 CLV
       assert.isAtMost(th.getDifference((await poolManager.getCompoundedCLVDeposit(alice)).toString(), '0'), 1000)
@@ -1260,7 +1114,9 @@
       assert.isAtMost(th.getDifference((await poolManager.getCompoundedCLVDeposit(graham)).toString(), '0'), 1000)
       assert.isAtMost(th.getDifference((await poolManager.getCompoundedCLVDeposit(harriet)).toString(), '0'), 1000)
 
-      /* Expect all ETH gains to be 1 ETH:  Since each liquidation of empties the pool, depositors
+      /* Expect all ETH gains to be 1 ETH (0.995 w/ gas comp taken):  
+      
+      Since each liquidation of empties the pool, depositors
       should only earn ETH from the single liquidation that cancelled with their deposit */
       assert.isAtMost(th.getDifference(alice_ETHWithdrawn, dec(995, 15)), 1000)
       assert.isAtMost(th.getDifference(bob_ETHWithdrawn, dec(995, 15)), 1000)
@@ -1305,14 +1161,7 @@
       await cdpManager.liquidate(defaulter_1, { from: owner });
       assert.equal((await poolManager.P()).toString(), '9')
 
-<<<<<<< HEAD
-      const txA = await poolManager.withdrawETHGainToTrove(alice, alice, { from: alice })
-=======
-      const txA = await poolManager.withdrawFromSPtoCDP(alice, { from: alice })
-
-      // Grab the ETH gain from the emitted event in the tx log
-      const alice_ETHWithdrawn = await txA.logs[1].args[1].toString()
->>>>>>> 6b920c43
+      const txA = await poolManager.withdrawETHGainToTrove(alice, { from: alice })
 
       await borrowerOperations.openLoan(dec(100, 18), bob, { from: bob, value: dec(2, 'ether') })
       await poolManager.provideToSP(dec(100, 18), ZERO_ADDRESS, { from: bob })
@@ -1320,14 +1169,9 @@
       // Defaulter 2 liquidated.  90 CLV liquidated. P altered by a factor of (1-90/100) = 0.1.  Scale changed.
       await cdpManager.liquidate(defaulter_2, { from: owner });
  
-<<<<<<< HEAD
-      const txB = await poolManager.withdrawETHGainToTrove(bob, bob, { from: bob })
+      const txB = await poolManager.withdrawETHGainToTrove(bob, { from: bob })
       const bob_ETHWithdrawn =th.getETHWithdrawnFromEvent(txB)
      
-=======
-      const txB = await poolManager.withdrawFromSPtoCDP(bob, { from: bob })
-      const bob_ETHWithdrawn = await txB.logs[1].args[1].toString()
->>>>>>> 6b920c43
 
       // Expect Bob to withdraw 10% of initial deposit (10 CLV) and all the liquidated ETH (0.5 ether)
       assert.isAtMost(th.getDifference((await poolManager.getCompoundedCLVDeposit(bob)).toString(), '10000000000000000000'), 1000)
@@ -1365,11 +1209,7 @@
       await cdpManager.liquidate(defaulter_1, { from: owner });
       assert.equal((await poolManager.P()).toString(), '9')
 
-<<<<<<< HEAD
-      const txA = await poolManager.withdrawETHGainToTrove(alice, alice, { from: alice })
-=======
-      const txA = await poolManager.withdrawFromSPtoCDP(alice, { from: alice })
->>>>>>> 6b920c43
+      const txA = await poolManager.withdrawETHGainToTrove(alice, { from: alice })
 
       await borrowerOperations.openLoan(dec(100, 18), bob, { from: bob, value: dec(100, 'ether') })
       await poolManager.provideToSP(dec(100, 18), ZERO_ADDRESS, { from: bob })
@@ -1384,15 +1224,9 @@
       const txL2 = await cdpManager.liquidate(defaulter_2, { from: owner });
       assert.isTrue(txL2.receipt.status)
 
-<<<<<<< HEAD
-      const txB = await poolManager.withdrawETHGainToTrove(bob, bob, { from: bob })
-      const txC = await poolManager.withdrawETHGainToTrove(carol, carol,   { from: carol })
-      const txD = await poolManager.withdrawETHGainToTrove(dennis, dennis, { from: dennis })
-=======
-      const txB = await poolManager.withdrawFromSPtoCDP(bob, { from: bob })
-      const txC = await poolManager.withdrawFromSPtoCDP(carol,   { from: carol })
-      const txD = await poolManager.withdrawFromSPtoCDP(dennis, { from: dennis })
->>>>>>> 6b920c43
+      const txB = await poolManager.withdrawETHGainToTrove(bob, { from: bob })
+      const txC = await poolManager.withdrawETHGainToTrove(carol,   { from: carol })
+      const txD = await poolManager.withdrawETHGainToTrove(dennis, { from: dennis })
 
       /* Expect depositors to withdraw 10% of their initial deposit, and an ETH gain 
       in proportion to their initial deposit:
@@ -1449,11 +1283,7 @@
       assert.isTrue(txL1.receipt.status)
 
       // Alice withdraws
-<<<<<<< HEAD
-      const txA = await poolManager.withdrawETHGainToTrove(alice, alice, { from: alice })
-=======
-      const txA = await poolManager.withdrawFromSPtoCDP(alice, { from: alice })
->>>>>>> 6b920c43
+      const txA = await poolManager.withdrawETHGainToTrove(alice, { from: alice })
       // Bob deposits 100 CLV
       await borrowerOperations.openLoan(dec(100, 18), bob, { from: bob, value: dec(2, 'ether') })
       await poolManager.provideToSP(dec(100, 18), ZERO_ADDRESS, { from: bob })
@@ -1461,14 +1291,9 @@
       const txL2 = await cdpManager.liquidate(defaulter_2, { from: owner });
       assert.isTrue(txL2.receipt.status)
 
-<<<<<<< HEAD
-      const txB = await poolManager.withdrawETHGainToTrove(bob, bob, { from: bob })
+      const txB = await poolManager.withdrawETHGainToTrove(bob, { from: bob })
       const bob_ETHWithdrawn =th.getETHWithdrawnFromEvent(txB)
       
-=======
-      const txB = await poolManager.withdrawFromSPtoCDP(bob, { from: bob })
-      const bob_ETHWithdrawn = await txB.logs[1].args[1].toString()
->>>>>>> 6b920c43
 
       // Bob should withdraw 0 deposit, and the full ETH gain of 1 ether
       assert.isAtMost(th.getDifference((await poolManager.getCompoundedCLVDeposit(bob)).toString(), 0), 1000)
@@ -1505,11 +1330,7 @@
       assert.isTrue(txL1.receipt.status)
 
       // Alice withdraws
-<<<<<<< HEAD
-      const txA = await poolManager.withdrawETHGainToTrove(alice, alice, { from: alice })
-=======
-      const txA = await poolManager.withdrawFromSPtoCDP(alice, { from: alice })
->>>>>>> 6b920c43
+      const txA = await poolManager.withdrawETHGainToTrove(alice, { from: alice })
 
       // B, C, D deposit 100, 200, 300 CLV
       await borrowerOperations.openLoan(dec(100, 18), bob, { from: bob, value: dec(100, 'ether') })
@@ -1525,25 +1346,14 @@
       const txL2 = await cdpManager.liquidate(defaulter_2, { from: owner });
       assert.isTrue(txL2.receipt.status)
 
-<<<<<<< HEAD
-      const txB = await poolManager.withdrawETHGainToTrove(bob, bob, { from: bob })
+      const txB = await poolManager.withdrawETHGainToTrove(bob, { from: bob })
       const bob_ETHWithdrawn = await th.getETHWithdrawnFromEvent(txB)
 
-      const txC = await poolManager.withdrawETHGainToTrove(carol, carol,   { from: carol })
+      const txC = await poolManager.withdrawETHGainToTrove(carol,   { from: carol })
       const carol_ETHWithdrawn = await th.getETHWithdrawnFromEvent(txC)
 
-      const txD = await poolManager.withdrawETHGainToTrove(dennis, dennis, { from: dennis })
+      const txD = await poolManager.withdrawETHGainToTrove(dennis, { from: dennis })
       const dennis_ETHWithdrawn = await th.getETHWithdrawnFromEvent(txD)
-=======
-      const txB = await poolManager.withdrawFromSPtoCDP(bob, { from: bob })
-      const bob_ETHWithdrawn = await txB.logs[1].args[1].toString()
-
-      const txC = await poolManager.withdrawFromSPtoCDP(carol,   { from: carol })
-      const carol_ETHWithdrawn = await txC.logs[1].args[1].toString()
-
-      const txD = await poolManager.withdrawFromSPtoCDP(dennis, { from: dennis })
-      const dennis_ETHWithdrawn = await txD.logs[1].args[1].toString()
->>>>>>> 6b920c43
 
       // B, C and D should withdraw 1e-10 of initial deposit, 
       assert.isAtMost(th.getDifference((await poolManager.getCompoundedCLVDeposit(bob)).toString(), '0'), 1000)
@@ -1618,17 +1428,10 @@
       const txL4 = await cdpManager.liquidate(defaulter_4, { from: owner });
       assert.isTrue(txL4.receipt.status)
 
-<<<<<<< HEAD
-      const txA = await poolManager.withdrawETHGainToTrove(alice, alice, { from: alice })
-      const txB = await poolManager.withdrawETHGainToTrove(bob, bob, { from: bob })
-      const txC = await poolManager.withdrawETHGainToTrove(carol, carol,   { from: carol })
-      const txD = await poolManager.withdrawETHGainToTrove(dennis, dennis, { from: dennis })
-=======
-      const txA = await poolManager.withdrawFromSPtoCDP(alice, { from: alice })
-      const txB = await poolManager.withdrawFromSPtoCDP(bob, { from: bob })
-      const txC = await poolManager.withdrawFromSPtoCDP(carol,   { from: carol })
-      const txD = await poolManager.withdrawFromSPtoCDP(dennis, { from: dennis })
->>>>>>> 6b920c43
+      const txA = await poolManager.withdrawETHGainToTrove(alice, { from: alice })
+      const txB = await poolManager.withdrawETHGainToTrove(bob, { from: bob })
+      const txC = await poolManager.withdrawETHGainToTrove(carol,   { from: carol })
+      const txD = await poolManager.withdrawETHGainToTrove(dennis, { from: dennis })
 
       const alice_ETHWithdrawn = th.getETHWithdrawnFromEvent(txA)
       const bob_ETHWithdrawn =th.getETHWithdrawnFromEvent(txB)
@@ -1676,51 +1479,44 @@
       // Defaulter liquidated
       await cdpManager.liquidate(defaulter_1, { from: owner });
 
-<<<<<<< HEAD
-      const txA = await poolManager.withdrawETHGainToTrove(alice, alice, { from: alice })
-      const txB = await poolManager.withdrawETHGainToTrove(bob, bob, { from: bob })
-=======
-      const txA = await poolManager.withdrawFromSPtoCDP(alice, { from: alice })
-      const txB = await poolManager.withdrawFromSPtoCDP(bob, { from: bob })
->>>>>>> 6b920c43
+      const txA = await poolManager.withdrawETHGainToTrove(alice, { from: alice })
+      const txB = await poolManager.withdrawETHGainToTrove(bob, { from: bob })
 
       // Grab the ETH gain from the emitted event in the tx log
       const alice_ETHWithdrawn = th.getETHWithdrawnFromEvent(txA)
       const bob_ETHWithdrawn =th.getETHWithdrawnFromEvent(txB)
 
-      aliceCLVDeposit = await poolManager.getCompoundedCLVDeposit(alice)
-      bobCLVDeposit = await poolManager.getCompoundedCLVDeposit(alice)
+      const aliceCLVDeposit = await poolManager.getCompoundedCLVDeposit(alice)
+      const bobCLVDeposit = await poolManager.getCompoundedCLVDeposit(alice)
       
-      aliceExpectedCLVDeposit = web3.utils.toBN(dec(5, 35))
-      bobExpectedCLVDeposit = web3.utils.toBN(dec(5, 35))
+      const aliceExpectedCLVDeposit = toBN(dec(5, 35))
+      const  bobExpectedCLVDeposit = toBN(dec(5, 35))
       
-      aliceDepositDiff = aliceCLVDeposit.sub(aliceExpectedCLVDeposit).abs()
-
-      assert.isTrue(aliceDepositDiff.lte(web3.utils.toBN('1000000000000000000')))
-
-      bobDepositDiff = bobCLVDeposit.sub(bobExpectedCLVDeposit).abs()
-
-      assert.isTrue(bobDepositDiff.lte(web3.utils.toBN('1000000000000000000')))
-
-<<<<<<< HEAD
-      aliceExpectedETHGain = web3.utils.toBN(dec(500, 24))
-      aliceETHDiff = aliceExpectedETHGain.sub(th.toBN(alice_ETHWithdrawn))
-
-      assert.isTrue(aliceETHDiff.lte(web3.utils.toBN('1000000000000000000')))
-
-      bobExpectedETHGain = web3.utils.toBN(dec(500, 24))
-      bobETHDiff = bobExpectedETHGain.sub(th.toBN(bob_ETHWithdrawn))
-=======
-      aliceExpectedETHGain = web3.utils.toBN(dec(4975, 23))
-      aliceETHDiff = aliceExpectedETHGain.sub(alice_ETHWithdrawn)
-
-      assert.isTrue(aliceETHDiff.lte(web3.utils.toBN('1000000000000000000')))
-
-      bobExpectedETHGain = web3.utils.toBN(dec(4975, 23))
-      bobETHDiff = bobExpectedETHGain.sub(bob_ETHWithdrawn)
->>>>>>> 6b920c43
-
-      assert.isTrue(bobETHDiff.lte(web3.utils.toBN('1000000000000000000')))
+      const aliceDepositDiff = aliceCLVDeposit.sub(aliceExpectedCLVDeposit).abs()
+
+      assert.isTrue(aliceDepositDiff.lte(toBN('1000000000000000000')))
+
+      const bobDepositDiff = bobCLVDeposit.sub(bobExpectedCLVDeposit).abs()
+
+      assert.isTrue(bobDepositDiff.lte(toBN('1000000000000000000')))
+
+      const aliceExpectedETHGain = toBN(dec(4975, 23))
+      const aliceETHDiff = aliceExpectedETHGain.sub(toBN(alice_ETHWithdrawn))
+
+      console.log(`alice_ETHWithdrawn: ${alice_ETHWithdrawn}`)
+      console.log(`aliceExpectedETHGain: ${aliceExpectedETHGain}`)
+      console.log(`aliceETHDiff: ${aliceETHDiff}`)
+
+      assert.isTrue(aliceETHDiff.lte(toBN('1000000000000000000')))
+
+      const bobExpectedETHGain = toBN(dec(4975, 23))
+      const bobETHDiff = bobExpectedETHGain.sub(toBN(bob_ETHWithdrawn))
+
+      console.log(`bob_ETHWithdrawn: ${bob_ETHWithdrawn}`)
+      console.log(`bobExpectedETHGain: ${bobExpectedETHGain}`)
+      console.log(`bobETHDiff: ${bobETHDiff}`)
+
+      assert.isTrue(bobETHDiff.lte(toBN('1000000000000000000')))
      })
 
     it("withdrawETHGainToTrove(): Tiny liquidated coll/debt, large deposits and ETH price", async () => {
@@ -1747,16 +1543,8 @@
       // Defaulter liquidated
       await cdpManager.liquidate(defaulter_1, { from: owner });
 
-<<<<<<< HEAD
-      const txPromise_A = poolManager.withdrawETHGainToTrove(alice, alice, { from: alice })
-      const txPromise_B =  poolManager.withdrawETHGainToTrove(bob, bob, { from: bob })
-=======
-      const txA = await poolManager.withdrawFromSPtoCDP(alice, { from: alice })
-      const txB = await poolManager.withdrawFromSPtoCDP(bob, { from: bob })
-
-      const alice_ETHWithdrawn = txA.logs[1].args[1]
-      const bob_ETHWithdrawn = txB.logs[1].args[1]
->>>>>>> 6b920c43
+      const txPromise_A = poolManager.withdrawETHGainToTrove(alice, { from: alice })
+      const txPromise_B =  poolManager.withdrawETHGainToTrove(bob, { from: bob })
 
        // Expect ETH gain per depositor of 1e9 wei to be rounded to 0 by the ETHGainedPerUnitStaked calculation (e / D), where D is ~1e36.
       await th.assertRevert(txPromise_A, 'PoolManager: caller must have non-zero ETH Gain')
@@ -1765,16 +1553,16 @@
       aliceCLVDeposit = await poolManager.getCompoundedCLVDeposit(alice)
       bobCLVDeposit = await poolManager.getCompoundedCLVDeposit(alice)
       
-      aliceExpectedCLVDeposit = web3.utils.toBN('999999999999999990000000000000000000')
-      bobExpectedCLVDeposit = web3.utils.toBN('999999999999999990000000000000000000')
+      aliceExpectedCLVDeposit = toBN('999999999999999990000000000000000000')
+      bobExpectedCLVDeposit = toBN('999999999999999990000000000000000000')
 
       aliceDepositDiff = aliceCLVDeposit.sub(aliceExpectedCLVDeposit).abs()
 
-      assert.isTrue(aliceDepositDiff.lte(web3.utils.toBN('1000000000000000000')))
+      assert.isTrue(aliceDepositDiff.lte(toBN('1000000000000000000')))
 
       bobDepositDiff = bobCLVDeposit.sub(bobExpectedCLVDeposit).abs()
 
-      assert.isTrue(bobDepositDiff.lte(web3.utils.toBN('1000000000000000000')))
+      assert.isTrue(bobDepositDiff.lte(toBN('1000000000000000000')))
     })
   })
 })
