const deploymentHelpers = require("../utils/deploymentHelpers.js")
const testHelpers = require("../utils/testHelpers.js")

const deployLiquity = deploymentHelpers.deployLiquity
const getAddresses = deploymentHelpers.getAddresses
const connectContracts = deploymentHelpers.connectContracts

const th = testHelpers.TestHelper
const moneyVals = testHelpers.MoneyValues

contract('PoolManager', async accounts => {

  const [owner,
    defaulter_1,
    defaulter_2,
    defaulter_3,
    defaulter_4,
    whale,
    whale_2,
    alice,
    bob,
    carol,
    dennis,
    erin,
    flyn,
    graham,
  ] = accounts;

  let priceFeed
  let clvToken
  let poolManager
  let sortedCDPs
  let cdpManager
  let nameRegistry
  let activePool
  let stabilityPool
  let defaultPool
  let functionCaller
  let borrowerOperations

  let gasPriceInWei


  describe("Stability Pool Mechanisms", async () => {

    before(async () => {
      gasPriceInWei = await web3.eth.getGasPrice()
    })

    beforeEach(async () => {
      const contracts = await deployLiquity()

      priceFeed = contracts.priceFeed
      clvToken = contracts.clvToken
      poolManager = contracts.poolManager
      sortedCDPs = contracts.sortedCDPs
      cdpManager = contracts.cdpManager
      nameRegistry = contracts.nameRegistry
      activePool = contracts.activePool
      stabilityPool = contracts.stabilityPool
      defaultPool = contracts.defaultPool
      functionCaller = contracts.functionCaller
      borrowerOperations = contracts.borrowerOperations
  
      const contractAddresses = getAddresses(contracts)
      await connectContracts(contracts, contractAddresses)
    })

    // increases recorded CLV at Stability Pool
    it("provideToSP(): increases the Stability Pool CLV balance", async () => {
      // --- SETUP --- Give Alice 200 CLV
      await borrowerOperations.addColl(alice, alice, { from: alice, value:moneyVals._1_Ether })
      await borrowerOperations.withdrawCLV(200, alice, { from: alice })

      // --- TEST ---
      // check CLV balances before
      const alice_CLV_Before = await clvToken.balanceOf(alice)
      const stabilityPool_CLV_Before = await stabilityPool.getCLV({ from: poolManager.address })
      assert.equal(alice_CLV_Before, 200)
      assert.equal(stabilityPool_CLV_Before, 0)

      // provideToSP()
      await poolManager.provideToSP(200, { from: alice })

      // check CLV balances after
      const alice_CLV_After = await clvToken.balanceOf(alice)
      const stabilityPool_CLV_After = await stabilityPool.getCLV({ from: poolManager.address })
      assert.equal(alice_CLV_After, 0)
      assert.equal(stabilityPool_CLV_After, 200)
    })

    it("provideToSP(): updates the user's deposit record in PoolManager", async () => {
      // --- SETUP --- give Alice 200 CLV
      await borrowerOperations.addColl(alice, alice, { from: alice, value:moneyVals._1_Ether })
      await borrowerOperations.withdrawCLV(200, alice, { from: alice })

      // --- TEST ---
      // check user's deposit record before
      const alice_depositRecord_Before = await poolManager.deposits(alice)
      assert.equal(alice_depositRecord_Before, 0)

      // provideToSP()
      await poolManager.provideToSP(200, { from: alice })

      // check user's deposit record after
      const alice_depositRecord_After = await poolManager.deposits(alice)
      assert.equal(alice_depositRecord_After, 200)
    })

    it("provideToSP(): reduces the user's CLV balance by the correct amount", async () => {
      // --- SETUP --- Give Alice 200 CLV
      await borrowerOperations.addColl(alice, alice, { from: alice, value:moneyVals._1_Ether })
      await borrowerOperations.withdrawCLV(200, alice, { from: alice })

      // --- TEST ---
      // check user's deposit record before
      const alice_CLVBalance_Before = await clvToken.balanceOf(alice)
      assert.equal(alice_CLVBalance_Before, 200)

      // provideToSP()
      await poolManager.provideToSP(200, { from: alice })

      // check user's deposit record after
      const alice_CLVBalance_After = await clvToken.balanceOf(alice)
      assert.equal(alice_CLVBalance_After, 0)
    })

    it("provideToSP(): increases totalCLVDeposits by correct amount", async () => {
      // --- SETUP ---

      // Whale opens CDP with 50 ETH, adds 2000 CLV to StabilityPool
      await borrowerOperations.addColl(whale, whale, { from: whale, value:moneyVals._50_Ether })
      await borrowerOperations.withdrawCLV('2000000000000000000000', whale, { from: whale })
      await poolManager.provideToSP('2000000000000000000000', { from: whale })

      const totalCLVDeposits = await stabilityPool.getTotalCLVDeposits()
      assert.equal(totalCLVDeposits, '2000000000000000000000')
    })

    it('provideToSP(): Correctly updates user snapshots of accumulated rewards per unit staked', async () => {
      // --- SETUP ---

      // Whale opens CDP with 50 ETH, adds 2000 CLV to StabilityPool
      await borrowerOperations.addColl(whale, whale, { from: whale, value:moneyVals._50_Ether })
      await borrowerOperations.withdrawCLV('2000000000000000000000', whale, { from: whale })
      await poolManager.provideToSP('2000000000000000000000', { from: whale })
      // 2 CDPs opened, each withdraws 180 CLV
      await borrowerOperations.addColl(defaulter_1, defaulter_1, { from: defaulter_1, value:moneyVals._1_Ether })
      await borrowerOperations.addColl(defaulter_2, defaulter_2, { from: defaulter_2, value:moneyVals._1_Ether })
      await borrowerOperations.withdrawCLV('180000000000000000000', defaulter_1, { from: defaulter_1 })
      await borrowerOperations.withdrawCLV('180000000000000000000', defaulter_2, { from: defaulter_2 })

      // Alice makes CDP and withdraws 100 CLV
      await borrowerOperations.addColl(alice, alice, { from: alice, value:moneyVals._1_Ether })
      await borrowerOperations.withdrawCLV(100, alice, { from: alice })

      // price drops: defaulter's CDPs fall below MCR, whale doesn't
      await priceFeed.setPrice('100000000000000000000');

      // CDPs are closed
      await cdpManager.liquidate(defaulter_1, { from: owner })
      await cdpManager.liquidate(defaulter_2, { from: owner });

      // --- TEST ---
<<<<<<< HEAD
      const P = (await poolManager.P())  // expected: 0.18 CLV
      const S = (await poolManager.epochToScaleToSum(0,0))  // expected: 0.001 Ether
  
=======
      const S_CLV = (await poolManager.S_CLV())  // expected: 0.18 CLV
      const S_ETH = (await poolManager.S_ETH())  // expected: 0.001 Ether
      assert.isAtMost(th.getDifference(S_CLV, '180000000000000000'), 100)  // 0.18 CLV
      assert.isAtMost(th.getDifference(S_ETH, '1000000000000000'), 100) // 0.001 Ether
>>>>>>> bd1ee132

      // check 'Before' snapshots
      const alice_snapshot_Before = await poolManager.snapshot(alice)
      const alice_snapshotETH_Before = alice_snapshot_Before[0].toString()
      const alice_snapshotCLV_Before = alice_snapshot_Before[1].toString()
      assert.equal(alice_snapshotETH_Before, 0)
      assert.equal(alice_snapshotCLV_Before, 0)

      // Make deposit
      await poolManager.provideToSP(100, { from: alice })

      // check 'After' snapshots
      const alice_snapshot_After = await poolManager.snapshot(alice)
      const alice_snapshotETH_After = alice_snapshot_After[0].toString()
      const alice_snapshotCLV_After = alice_snapshot_After[1].toString()

<<<<<<< HEAD
      assert.equal(alice_snapshotETH_After, S)
      assert.equal(alice_snapshotCLV_After, P)
=======
      assert.isAtMost(th.getDifference(alice_snapshotETH_After, '1000000000000000'), 100)
      assert.isAtMost(th.getDifference(alice_snapshotCLV_After, '180000000000000000'), 100)
>>>>>>> bd1ee132
    })

    it("provideToSP(), multiple deposits: updates user's deposit and snapshots", async () => {
      // --- SETUP ---
      // Whale deposits 1850 CLV in StabilityPool
      await poolManager.setCDPManagerAddress(cdpManager.address, { from: owner })
      await borrowerOperations.addColl(whale, whale, { from: whale, value:moneyVals._100_Ether })
      await borrowerOperations.withdrawCLV('1850000000000000000000', alice, { from: whale })
      await poolManager.provideToSP('1850000000000000000000', { from: whale })

      // 3 CDPs opened. Two users withdraw 180 CLV each
      await borrowerOperations.addColl(defaulter_1, defaulter_1, { from: defaulter_1, value:moneyVals._1_Ether })
      await borrowerOperations.addColl(defaulter_2, defaulter_2, { from: defaulter_2, value:moneyVals._1_Ether })
      await borrowerOperations.addColl(defaulter_3, defaulter_3, { from: defaulter_3, value:moneyVals._1_Ether })
      await borrowerOperations.withdrawCLV('180000000000000000000', defaulter_1, { from: defaulter_1 })
      await borrowerOperations.withdrawCLV('180000000000000000000', defaulter_2, { from: defaulter_2 })
      await borrowerOperations.withdrawCLV('180000000000000000000', defaulter_3, { from: defaulter_3 })

      // --- TEST ---

      // Alice makes deposit #1: 150 CLV
      await borrowerOperations.addColl(alice, alice, { from: alice, value:moneyVals._10_Ether })
      await borrowerOperations.withdrawCLV('150000000000000000000', alice, { from: alice })
      await poolManager.provideToSP('150000000000000000000', { from: alice })

      const alice_Snapshot_0 = await poolManager.snapshot(alice)
      const alice_Snapshot_S_0 = alice_Snapshot_0[0]
      const alice_Snapshot_P_0 = alice_Snapshot_0[1]
      assert.equal(alice_Snapshot_S_0, 0)
      assert.equal(alice_Snapshot_P_0, '1000000000000000000')

      // price drops: defaulters' CDPs fall below MCR, alice and whale CDP remain active
      await priceFeed.setPrice('100000000000000000000');

      // 2 users with CDP with 180 CLV drawn are closed
      await cdpManager.liquidate(defaulter_1, { from: owner })  // 180 CLV closed
<<<<<<< HEAD
      await cdpManager.liquidate(defaulter_2, { from: owner }) // 180 CLV closed
=======
      await cdpManager.liquidate(defaulter_2, { from: owner }); // 180 CLV closed

      // At this stage, total deposits = 2000 CLV: 1850CLV (from whale) and 150CLV (from Alice)
      const S_CLV_1 = (await poolManager.S_CLV()).toString()   // expected: 0.18 CLV
      const S_ETH_1 = (await poolManager.S_ETH()).toString()  // expected: 0.001 Ether

      assert.isAtMost(th.getDifference(S_CLV_1, '180000000000000000'), 1000) 
      assert.isAtMost(th.getDifference(S_ETH_1, '1000000000000000'), 1000)  // 0.001 Ether
>>>>>>> bd1ee132

      const alice_compoundedDeposit_1 = await poolManager.getCompoundedCLVDeposit(alice)
    
      // Alice makes deposit #2:  100CLV
<<<<<<< HEAD
      const alice_topUp_1 = web3.utils.toBN('100000000000000000000')
      await borrowerOperations.withdrawCLV(alice_topUp_1, alice, { from: alice })
      await poolManager.provideToSP(alice_topUp_1, { from: alice })

      const alice_newDeposit_1 = (await poolManager.deposits(alice)).toString()
      console.log(typeof alice_compoundedDeposit_1)
      assert.equal(alice_compoundedDeposit_1.add(alice_topUp_1), alice_newDeposit_1)

      // get system reward terms
      const P_1 = (await poolManager.P()).toString()
      const S_1 = (await poolManager.epochToScaleToSum(0,0)).toString()
      console.log(`S1: ${S_1}`)
      // check Alice's new snapshot is correct
      const alice_Snapshot_1 = await poolManager.snapshot(alice)
      const alice_Snapshot_S_1 = alice_Snapshot_1[0].toString()
      const alice_Snapshot_P_1 = alice_Snapshot_1[1].toString()
      assert.equal(alice_Snapshot_S_1, S_1)
      assert.equal(alice_Snapshot_P_1, P_1)
=======
      await borrowerOperations.withdrawCLV('100000000000000000000', alice, { from: alice })
      await poolManager.provideToSP('100000000000000000000', { from: alice })

      /* check newDeposit = (oldDeposit - CLVLoss) + top-up.
      CLVLoss = 150 CLV * 0.18 = 27 CLV
      --> check newDeposit = (150 - 27 ) + 100 = 223 CLV */
      const newDeposit_alice = (await poolManager.deposit(alice)).toString()
      console.log("new deposit alice:" + newDeposit_alice)
      assert.isAtMost(th.getDifference(newDeposit_alice, '223000000000000000000'), 1000)

      // check Alice's new snapshot is correct
      const alice_Snapshot_1 = await poolManager.snapshot(alice)
      const alice_Snapshot_1_ETH = (alice_Snapshot_1[0]).toString()
      const alice_Snapshot_1_CLV = (alice_Snapshot_1[1]).toString()
      assert.isAtMost(th.getDifference(alice_Snapshot_1_ETH, S_ETH_1), 1000)
      assert.isAtMost(th.getDifference(alice_Snapshot_1_CLV, S_CLV_1), 1000)
>>>>>>> bd1ee132

      // Bob withdraws CLV and deposits to StabilityPool, bringing total deposits to: (1850 + 223 + 427) = 2500 CLV
      await borrowerOperations.addColl(bob, bob, { from: bob, value:moneyVals._50_Ether })
      await borrowerOperations.withdrawCLV('427000000000000000000', bob, { from: bob })
      await poolManager.provideToSP('427000000000000000000', { from: bob })

<<<<<<< HEAD
=======
      const totalCLVDeposits = (await stabilityPool.getTotalCLVDeposits()).toString()
      assert.isAtMost(th.getDifference(totalCLVDeposits, '2500000000000000000000'), 1000)

>>>>>>> bd1ee132
      // Defaulter 3 CDP is closed
      await cdpManager.liquidate(defaulter_3, { from: owner })

      const alice_compoundedDeposit_2 = await poolManager.getCompoundedCLVDeposit(alice)

<<<<<<< HEAD
      const P_2 = (await poolManager.P()).toString()
      const S_2 = (await poolManager.epochToScaleToSum(0,0)).toString()
=======
      const S_CLV_2 = (await poolManager.S_CLV()).toString()   // expected: 0.252 CLV
      const S_ETH_2 = (await poolManager.S_ETH()).toString()  // expected: 0.0014 ETH

      assert.isAtMost(th.getDifference(S_CLV_2, '252000000000000000') , 1000) // 00.252 CLV
      assert.isAtMost(th.getDifference(S_ETH_2, '1400000000000000') , 1000) // 0.0014 ETH
>>>>>>> bd1ee132

      // Alice makes deposit #3:  100CLV
      await borrowerOperations.withdrawCLV('100000000000000000000', alice, { from: alice })
      await poolManager.provideToSP('100000000000000000000', { from: alice })

      // check Alice's new snapshot is correct
      const alice_Snapshot_2 = await poolManager.snapshot(alice)
<<<<<<< HEAD
      const alice_Snapshot_S_2 = alice_Snapshot_2[0].toString()
      const alice_Snapshot_P_2 = alice_Snapshot_2[1].toString()
      assert.equal(alice_Snapshot_S_2, S_2)
      assert.equal(alice_Snapshot_P_2, P_2)
=======
      const alice_Snapshot_2_ETH = alice_Snapshot_2[0].toString()
      const alice_Snapshot_2_CLV = alice_Snapshot_2[1].toString()
      assert.isAtMost(th.getDifference(alice_Snapshot_2_ETH, S_ETH_2), 1000)
      assert.isAtMost(th.getDifference(alice_Snapshot_2_CLV, S_CLV_2), 1000)
>>>>>>> bd1ee132
    })

    it("withdrawFromSP(): partial retrieval - retrieves correct CLV amount and the entire ETH Gain, and updates deposit", async () => {
      // --- SETUP ---
      // Whale deposits 1850 CLV in StabilityPool
      await poolManager.setCDPManagerAddress(cdpManager.address, { from: owner })
      await borrowerOperations.addColl(whale, whale, { from: whale, value:moneyVals._50_Ether })
      await borrowerOperations.withdrawCLV('1850000000000000000000', whale, { from: whale })
      await poolManager.provideToSP('1850000000000000000000', { from: whale })

      // 2 CDPs opened, 180 CLV withdrawn
      await borrowerOperations.addColl(defaulter_1, defaulter_1, { from: defaulter_1, value:moneyVals._1_Ether })
      await borrowerOperations.addColl(defaulter_2, defaulter_2, { from: defaulter_2, value:moneyVals._1_Ether })
      await borrowerOperations.withdrawCLV('180000000000000000000', defaulter_1, { from: defaulter_1 })
      await borrowerOperations.withdrawCLV('180000000000000000000', defaulter_2, { from: defaulter_2 })

      // --- TEST ---

      // Alice makes deposit #1: 150 CLV
      await borrowerOperations.addColl(alice, alice, { from: alice, value:moneyVals._10_Ether })
      await borrowerOperations.withdrawCLV('150000000000000000000', alice, { from: alice })
      await poolManager.provideToSP('150000000000000000000', { from: alice })

      // price drops: defaulters' CDPs fall below MCR, alice and whale CDP remain active
      await priceFeed.setPrice('100000000000000000000');

      // 2 users with CDP with 180 CLV drawn are closed
      await cdpManager.liquidate(defaulter_1, { from: owner })  // 180 CLV closed
      await cdpManager.liquidate(defaulter_2, { from: owner }) // 180 CLV closed
<<<<<<< HEAD
      
=======

      const S_CLV_1 = (await poolManager.S_CLV())  // expected: 0.18 CLV
      const S_ETH_1 = (await poolManager.S_ETH())  // expected: 0.001 Ether

      assert.isAtMost(th.getDifference(S_CLV_1, '180000000000000000'), 100)  // 0.18 CLV
      assert.isAtMost(th.getDifference(S_ETH_1, '1000000000000000'), 100)  // 0.001 Ether

>>>>>>> bd1ee132
      // Alice retrieves part of her entitled CLV: 90 CLV
      await poolManager.withdrawFromSP('90000000000000000000', { from: alice })

      /* Alice's CLVLoss = (0.18 * 150) = 27 CLV. Her remaining deposit should be:
      oldDeposit - CLVLoss - withdrawalAmount, i.e:
      150 - 27 - 90 = 33 CLV  */

<<<<<<< HEAD
      // check Alice's deposit has been updated to 33 CLV */
      const newDeposit = (await poolManager.deposits(alice)).toString()
      assert.isAtMost(getDifference(newDeposit, '33000000000000000000'), 1000)

      // Expect Alice has withdrawn all ETH gain
      const alice_pendingETHGain = await poolManager.getCurrentETHGain(alice)
      assert.equal(alice_pendingETHGain, 0)
=======
      // check StabilityPool totalCLVDeposits decreased by 117 CLV to 1883 CLV
      const totalCLVDeposits = (await stabilityPool.getTotalCLVDeposits())
      assert.isAtMost(th.getDifference(totalCLVDeposits, '1883000000000000000000'), 1000)

      // check Alice's deposit has been updated to 33 CLV */
      const newDeposit = (await poolManager.deposit(alice)).toString()
      assert.isAtMost(th.getDifference(newDeposit, '33000000000000000000'), 1000)
>>>>>>> bd1ee132
    })

    it("withdrawFromSP(): it correctly updates the user's CLV and ETH snapshots of entitled reward per unit staked", async () => {
      // --- SETUP ---
      // Whale deposits 1850 CLV in StabilityPool
      await poolManager.setCDPManagerAddress(cdpManager.address, { from: owner })
      await borrowerOperations.addColl(whale, whale, { from: whale, value:moneyVals._50_Ether })
      await borrowerOperations.withdrawCLV('1850000000000000000000', whale, { from: whale })
      await poolManager.provideToSP('1850000000000000000000', { from: whale })

      // 2 CDPs opened, 180 CLV withdrawn
      await borrowerOperations.addColl(defaulter_1, defaulter_1, { from: defaulter_1, value:moneyVals._1_Ether })
      await borrowerOperations.addColl(defaulter_2, defaulter_2, { from: defaulter_2, value:moneyVals._1_Ether })
      await borrowerOperations.withdrawCLV('180000000000000000000', defaulter_1, { from: defaulter_1 })
      await borrowerOperations.withdrawCLV('180000000000000000000', defaulter_2, { from: defaulter_2 })

      // --- TEST ---

      // Alice makes deposit #1: 150 CLV
      await borrowerOperations.addColl(alice, alice, { from: alice, value:moneyVals._10_Ether })
      await borrowerOperations.withdrawCLV('150000000000000000000', alice, { from: alice })
      await poolManager.provideToSP('150000000000000000000', { from: alice })

      // check 'Before' snapshots
      const alice_snapshot_Before = await poolManager.snapshot(alice)
      const alice_snapshot_S_Before = alice_snapshot_Before[0].toString()
      const alice_snapshot_P_Before = alice_snapshot_Before[1].toString()
      assert.equal(alice_snapshot_S_Before, 0)
      assert.equal(alice_snapshot_P_Before, '1000000000000000000')

      // price drops: defaulters' CDPs fall below MCR, alice and whale CDP remain active
      await priceFeed.setPrice('100000000000000000000');

      // 2 users with CDP with 180 CLV drawn are closed
      await cdpManager.liquidate(defaulter_1, { from: owner })  // 180 CLV closed
      await cdpManager.liquidate(defaulter_2, { from: owner }); // 180 CLV closed

      // Alice retrieves part of her entitled CLV: 90 CLV
      await poolManager.withdrawFromSP('90000000000000000000', { from: alice })

      const P = (await poolManager.P()).toString()
      const S = (await poolManager.epochToScaleToSum(0,0)).toString()
      // check 'After' snapshots
      const alice_snapshot_After = await poolManager.snapshot(alice)
<<<<<<< HEAD
      const alice_snapshot_S_After = alice_snapshot_After[0].toString()
      const alice_snapshot_P_After = alice_snapshot_After[1].toString()
      assert.equal(alice_snapshot_S_After, S) 
      assert.equal(alice_snapshot_P_After, P)
=======
      const alice_snapshotETH_After = alice_snapshot_After[0]
      const alice_snapshotCLV_After = alice_snapshot_After[1]
      assert.isAtMost(th.getDifference(alice_snapshotETH_After, '1000000000000000'), 100)
      assert.isAtMost(th.getDifference(alice_snapshotCLV_After, '180000000000000000'), 100)
>>>>>>> bd1ee132
    })

    it("withdrawFromSP(): decreases StabilityPool ETH", async () => {
      // --- SETUP ---
      // Whale deposits 1850 CLV in StabilityPool
      await poolManager.setCDPManagerAddress(cdpManager.address, { from: owner })

      await borrowerOperations.addColl(whale, whale, { from: whale, value:moneyVals._50_Ether })
      await borrowerOperations.withdrawCLV('1850000000000000000000', whale, { from: whale })
      await poolManager.provideToSP('1850000000000000000000', { from: whale })

      // 1 CDP opened, 180 CLV withdrawn
      await borrowerOperations.addColl(defaulter_1, defaulter_1, { from: defaulter_1, value:moneyVals._1_Ether })
      await borrowerOperations.withdrawCLV('180000000000000000000', defaulter_1, { from: defaulter_1 })

      // --- TEST ---

      // Alice makes deposit #1: 150 CLV
      await borrowerOperations.addColl(alice, alice, { from: alice, value:moneyVals._10_Ether })
      await borrowerOperations.withdrawCLV('150000000000000000000', alice, { from: alice })
      await poolManager.provideToSP('150000000000000000000', { from: alice })

      // price drops: defaulter's CDP falls below MCR, alice and whale CDP remain active
      await priceFeed.setPrice('100000000000000000000');

      /* defaulter's CDP is closed.
      / Alice's expected rewards:
      / CLV: 150 * 180/2000 = 13.5
      / ETH: 150 * 1/2000 = 0.075 */
      await cdpManager.liquidate(defaulter_1, { from: owner })  // 180 CLV closed

      //check activePool and StabilityPool Ether before retrieval:
      const active_ETH_Before = await activePool.getETH()
      const stability_ETH_Before = await stabilityPool.getETH()

      // Alice retrieves all of her deposit
      await poolManager.withdrawFromSP('150000000000000000000', { from: alice })

      const active_ETH_After = await activePool.getETH()
      const stability_ETH_After = await stabilityPool.getETH()

      const active_ETH_Difference = (active_ETH_After.sub(active_ETH_Before))
      const stability_ETH_Difference = (stability_ETH_After.sub(stability_ETH_Before))

      assert.equal(active_ETH_Difference, '0')
      assert.isAtMost(th.getDifference(stability_ETH_Difference, '-75000000000000000'), 100)
    })

    // --- Tests that check any rounding error in accumulated CLVLoss in the SP "favors the Pool" ---

    it("withdrawFromSP(): All depositors are able to withdraw from the SP to their account", async () => {
      // Whale opens loan 
      await borrowerOperations.addColl(accounts[999], accounts[999], { from: whale, value: moneyVals._100_Ether })
      
      // Future defaulter opens loan
      await borrowerOperations.openLoan(moneyVals._100e18, accounts[0],{from: defaulter_1, value: moneyVals._1_Ether})
 
      // 6 Accounts open loans and provide to SP
      const depositors = [alice, bob, carol, dennis, erin, flyn]
      for (account of depositors) {
        await borrowerOperations.openLoan(moneyVals._100e18, account, {from: account, value: moneyVals._1_Ether})
        await poolManager.provideToSP(moneyVals._100e18, {from: account} )
      }

      await priceFeed.setPrice(moneyVals._100e18)
      await cdpManager.liquidate(defaulter_1)

      // All depositors attempt to withdraw
      await poolManager.withdrawFromSP(moneyVals._100e18, { from: alice })
      assert.equal((await poolManager.deposits(alice)).toString(), '0')
      await poolManager.withdrawFromSP(moneyVals._100e18, { from: bob })
      assert.equal((await poolManager.deposits(alice)).toString(), '0')
      await poolManager.withdrawFromSP(moneyVals._100e18, { from: carol })
      assert.equal((await poolManager.deposits(alice)).toString(), '0')
      await poolManager.withdrawFromSP(moneyVals._100e18, { from: dennis })
      assert.equal((await poolManager.deposits(alice)).toString(), '0')
      await poolManager.withdrawFromSP(moneyVals._100e18, { from: erin })
      assert.equal((await poolManager.deposits(alice)).toString(), '0')
      await poolManager.withdrawFromSP(moneyVals._100e18, { from: flyn })
      assert.equal((await poolManager.deposits(alice)).toString(), '0')

      const totalDeposits = (await stabilityPool.totalCLVDeposits()).toString()

      assert.isAtMost(getDifference(totalDeposits, '0'), 1000)
    })

    it("withdrawFromSP(): Each depositor withdraws a correct compounded deposit", async () => {
      // Whale opens loan 
      await borrowerOperations.addColl(accounts[999], accounts[999], { from: whale, value: moneyVals._100_Ether })
      
      // Future defaulter opens loan
      await borrowerOperations.openLoan(moneyVals._100e18, accounts[0],{from: defaulter_1, value: moneyVals._1_Ether})
 
      // 6 Accounts open loans and provide to SP
      const depositors = [alice, bob, carol, dennis, erin, flyn]
      for (account of depositors) {
        await borrowerOperations.openLoan(moneyVals._100e18, account, {from: account, value: moneyVals._1_Ether})
        await poolManager.provideToSP(moneyVals._100e18, {from: account} )
      }

      await priceFeed.setPrice(moneyVals._100e18)
      await cdpManager.liquidate(defaulter_1)

      /* All depositors attempt to withdraw.  From a distribution of 100 CLV, each depositor receives
      CLVLoss = 16.666666666666666666 CLV

      and thus with a deposit of 100 CLV, each should withdraw 83.333333333333333333 CLV (in practice, slightly less due to rounding error)
      */

      const expectedWithdrawnCLVAmount = web3.utils.toBN('83333333333333333333')

      await poolManager.withdrawFromSP(moneyVals._100e18, { from: alice })
      assert.isTrue((await clvToken.balanceOf(alice)).lte(expectedWithdrawnCLVAmount))
      console.log((await clvToken.balanceOf(alice)).toString())
      await poolManager.withdrawFromSP(moneyVals._100e18, { from: bob })
      assert.isTrue((await clvToken.balanceOf(bob)).lte(expectedWithdrawnCLVAmount))
      await poolManager.withdrawFromSP(moneyVals._100e18, { from: carol })
      assert.isTrue((await clvToken.balanceOf(carol)).lte(expectedWithdrawnCLVAmount))
      await poolManager.withdrawFromSP(moneyVals._100e18, { from: dennis })
      assert.isTrue((await clvToken.balanceOf(dennis)).lte(expectedWithdrawnCLVAmount))
      await poolManager.withdrawFromSP(moneyVals._100e18, { from: erin })
      assert.isTrue((await clvToken.balanceOf(erin)).lte(expectedWithdrawnCLVAmount))
      await poolManager.withdrawFromSP(moneyVals._100e18, { from: flyn })
      assert.isTrue((await clvToken.balanceOf(flyn)).lte(expectedWithdrawnCLVAmount))

      const totalDeposits = (await stabilityPool.totalCLVDeposits()).toString()

      assert.isAtMost(getDifference(totalDeposits, '0'), 1000)
    })


    // --- withdrawFromSPtoCDP ---


    it("withdrawFromSPtoCDP(): Applies CLVLoss to user's deposit, and redirects ETH reward to user's CDP", async () => {
      // --- SETUP ---
      // Whale deposits 1850 CLV in StabilityPool
      await poolManager.setCDPManagerAddress(cdpManager.address, { from: owner })

      await borrowerOperations.addColl(whale, whale, { from: whale, value:moneyVals._50_Ether })
      await borrowerOperations.withdrawCLV('1850000000000000000000', whale, { from: whale })
      await poolManager.provideToSP('1850000000000000000000', { from: whale })

      // 1 CDP opened, 180 CLV withdrawn
      await borrowerOperations.addColl(defaulter_1, defaulter_1, { from: defaulter_1, value:moneyVals._1_Ether })
      await borrowerOperations.withdrawCLV('180000000000000000000', defaulter_1, { from: defaulter_1 })

      // --- TEST ---

      // Alice makes deposit #1: 150 CLV
      await borrowerOperations.addColl(alice, alice, { from: alice, value:moneyVals._10_Ether })
      await borrowerOperations.withdrawCLV('150000000000000000000', alice, { from: alice })
      await poolManager.provideToSP('150000000000000000000', { from: alice })

      // check alice's CDP recorded ETH Before:
      const aliceCDP_Before = await cdpManager.CDPs(alice)
      const aliceCDP_ETH_Before = aliceCDP_Before[1]
      assert.equal(aliceCDP_ETH_Before, moneyVals._10_Ether)

      // price drops: defaulter's CDP falls below MCR, alice and whale CDP remain active
      await priceFeed.setPrice('100000000000000000000');

      /* defaulter's CDP is closed.
      / Alice's expected rewards:
      / CLV: 150 * 180/2000 = 13.5
      / ETH: 150 * 1/2000 = 0.075 */
      await cdpManager.liquidate(defaulter_1, { from: owner })  // 180 CLV closed

      // Alice sends her ETH Gains to her CDP
      await poolManager.withdrawFromSPtoCDP(alice, alice, { from: alice })

      // check Alice's CLVLoss has been applied to her deposit - expect (150 - 13.5) = 136.5 CLV
<<<<<<< HEAD
      alice_deposit_afterDefault = (await poolManager.deposits(alice))
      assert.isAtMost(getDifference(alice_deposit_afterDefault, '136500000000000000000'), 1000)
=======
      alice_deposit_afterDefault = (await poolManager.deposit(alice))
      assert.isAtMost(th.getDifference(alice_deposit_afterDefault, '136500000000000000000'), 1000)
>>>>>>> bd1ee132

      // check alice's CDP recorded ETH has increased by the expected reward amount
      const aliceCDP_After = await cdpManager.CDPs(alice)
      const aliceCDP_ETH_After = aliceCDP_After[1]

      const CDP_ETH_Increase = (aliceCDP_ETH_After.sub(aliceCDP_ETH_Before)).toString()

      assert.equal(CDP_ETH_Increase, '75000000000000000') // expect gain of 0.075 Ether
    })

    it("withdrawFromSPtoCDP(): decreases StabilityPool ETH and increases activePool ETH", async () => {
      // --- SETUP ---
      // Whale deposits 1850 CLV in StabilityPool
      await poolManager.setCDPManagerAddress(cdpManager.address, { from: owner })

      await borrowerOperations.addColl(whale, whale, { from: whale, value:moneyVals._50_Ether })
      await borrowerOperations.withdrawCLV('1850000000000000000000', whale, { from: whale })
      await poolManager.provideToSP('1850000000000000000000', { from: whale })

      // 1 CDP opened, 180 CLV withdrawn
      await borrowerOperations.addColl(defaulter_1, defaulter_1, { from: defaulter_1, value:moneyVals._1_Ether })
      await borrowerOperations.withdrawCLV('180000000000000000000', defaulter_1, { from: defaulter_1 })

      // --- TEST ---

      // Alice makes deposit #1: 150 CLV
      await borrowerOperations.addColl(alice, alice, { from: alice, value:moneyVals._10_Ether })
      await borrowerOperations.withdrawCLV('150000000000000000000', alice, { from: alice })
      await poolManager.provideToSP('150000000000000000000', { from: alice })

      // price drops: defaulter's CDP falls below MCR, alice and whale CDP remain active
      await priceFeed.setPrice('100000000000000000000');

      /* defaulter's CDP is closed.
      / Alice's expected rewards:
      / CLV: 150 * 180/2000 = 13.5
      / ETH: 150 * 1/2000 = 0.075 */
      await cdpManager.liquidate(defaulter_1, { from: owner })  // 180 CLV closed

      //check activePool and StabilityPool Ether before retrieval:
      const active_ETH_Before = await activePool.getETH()
      const stability_ETH_Before = await stabilityPool.getETH()

      // Alice retrieves all of her deposit, 150CLV, choosing to redirect to her CDP
      await poolManager.withdrawFromSPtoCDP(alice, alice, { from: alice })

      const active_ETH_After = await activePool.getETH()
      const stability_ETH_After = await stabilityPool.getETH()

      const active_ETH_Difference = (active_ETH_After.sub(active_ETH_Before))
      const stability_ETH_Difference = (stability_ETH_After.sub(stability_ETH_Before))

      // check Pool ETH values change by Alice's ETHGain, i.e 0.075 ETH
      assert.isAtMost(th.getDifference(active_ETH_Difference, '75000000000000000'), 100)
      assert.isAtMost(th.getDifference(stability_ETH_Difference, '-75000000000000000'), 100)
    })

    it("withdrawFromSPtoCDP(): All depositors are able to withdraw their ETH gain from the SP to their CDP", async () => {
      // Whale opens loan 
      await borrowerOperations.addColl(accounts[999], accounts[999], { from: whale, value: moneyVals._100_Ether })
      
      // Future defaulter opens loan
      await borrowerOperations.openLoan(moneyVals._100e18, accounts[0],{from: defaulter_1, value: moneyVals._1_Ether})
 
      // 6 Accounts open loans and provide to SP
      const depositors = [alice, bob, carol, dennis, erin, flyn]
      for (account of depositors) {
        await borrowerOperations.openLoan(moneyVals._100e18, account, {from: account, value: moneyVals._1_Ether})
        await poolManager.provideToSP(moneyVals._100e18, {from: account} )
      }

      await priceFeed.setPrice(moneyVals._100e18)
      await cdpManager.liquidate(defaulter_1)

      // All depositors attempt to withdraw
      const tx1 = await poolManager.withdrawFromSPtoCDP(alice, alice, { from: alice })
      assert.isTrue(tx1.receipt.status)
      const tx2 = await poolManager.withdrawFromSPtoCDP(bob, bob, { from: bob })
      assert.isTrue(tx1.receipt.status)
      const tx3 = await poolManager.withdrawFromSPtoCDP(carol, carol, { from: carol })
      assert.isTrue(tx1.receipt.status)
      const tx4 = await poolManager.withdrawFromSPtoCDP(dennis, dennis, { from: dennis })
      assert.isTrue(tx1.receipt.status)
      const tx5 = await poolManager.withdrawFromSPtoCDP(erin, erin, { from: erin })
      assert.isTrue(tx1.receipt.status)
      const tx6 = await poolManager.withdrawFromSPtoCDP(flyn, flyn, { from: flyn })
      assert.isTrue(tx1.receipt.status)
    })

    it("withdrawFromSPToCDP(): All depositors withdraw, each withdraw their correct ETH gain", async () => {
      // Whale opens loan 
      await borrowerOperations.addColl(accounts[999], accounts[999], { from: whale, value: moneyVals._100_Ether })
      
      // Future defaulter opens loan
      await borrowerOperations.openLoan(moneyVals._100e18, accounts[0],{from: defaulter_1, value: moneyVals._1_Ether})
 
      // 6 Accounts open loans and provide to SP
      const depositors = [alice, bob, carol, dennis, erin, flyn]
      for (account of depositors) {
        await borrowerOperations.openLoan(moneyVals._100e18, account, {from: account, value: moneyVals._1_Ether})
        await poolManager.provideToSP(moneyVals._100e18, {from: account} )
      }

      await priceFeed.setPrice(moneyVals._100e18)
      await cdpManager.liquidate(defaulter_1)

      /* All depositors attempt to withdraw their ETH gain to their CDP. From a distribution of 1 ETH, each depositor 
      receives
      ETH Gain = 0.1666... ETH

      Thus, expected new collateral for each depositor with 1 Ether in their trove originally, is 1.1666... ETH
      */
<<<<<<< HEAD
      const expectedNewCollateral = web3.utils.toBN('1166666666666666666')

      await poolManager.withdrawFromSPtoCDP(alice, alice, { from: alice })
      aliceColl = (await cdpManager.CDPs(alice))[1]
      assert.isAtMost(getDifference(aliceColl, expectedNewCollateral), 100)

      await poolManager.withdrawFromSPtoCDP(bob, bob, { from: bob })
      bobColl = (await cdpManager.CDPs(bob))[1]
      assert.isAtMost(getDifference(bobColl, expectedNewCollateral), 100)

      await poolManager.withdrawFromSPtoCDP(carol, carol, { from: carol })
      carolColl = (await cdpManager.CDPs(carol))[1]
      assert.isAtMost(getDifference(carolColl, expectedNewCollateral), 100)

      await poolManager.withdrawFromSPtoCDP(dennis, dennis, { from: dennis })
      dennisColl = (await cdpManager.CDPs(dennis))[1]
      assert.isAtMost(getDifference(dennisColl, expectedNewCollateral), 100)

      await poolManager.withdrawFromSPtoCDP(erin, erin, { from: erin })
      erinColl = (await cdpManager.CDPs(erin))[1]
      assert.isAtMost(getDifference(erinColl, expectedNewCollateral), 100)

      await poolManager.withdrawFromSPtoCDP(flyn, flyn, { from: flyn })
      flynColl = (await cdpManager.CDPs(flyn))[1]
      assert.isAtMost(getDifference(flynColl, expectedNewCollateral), 100)

=======
        const expectedNewCollateral = web3.utils.toBN('1166666666666666666')
  
        await poolManager.withdrawFromSPtoCDP(alice, alice, {from: alice})
        aliceColl = (await cdpManager.CDPs(alice))[1]
        assert.isAtMost(th.getDifference(aliceColl, expectedNewCollateral), 100)
     
        await poolManager.withdrawFromSPtoCDP(bob, bob, {from: bob})
        bobColl = (await cdpManager.CDPs(bob))[1]
        assert.isAtMost(th.getDifference(bobColl, expectedNewCollateral), 100)
      
        await poolManager.withdrawFromSPtoCDP(carol, carol, {from: carol})
        carolColl = (await cdpManager.CDPs(carol))[1]
        assert.isAtMost(th.getDifference(carolColl, expectedNewCollateral), 100)
        
        await poolManager.withdrawFromSPtoCDP(dennis, dennis, {from: dennis})
        dennisColl = (await cdpManager.CDPs(dennis))[1]
        assert.isAtMost(th.getDifference(dennisColl, expectedNewCollateral), 100)
       
        await poolManager.withdrawFromSPtoCDP(erin, erin, {from: erin})
        erinColl = (await cdpManager.CDPs(erin))[1]
        assert.isAtMost(th.getDifference(erinColl, expectedNewCollateral), 100)
   
        await poolManager.withdrawFromSPtoCDP(flyn, flyn, {from: flyn})
        flynColl = (await cdpManager.CDPs(flyn))[1]
        assert.isAtMost(th.getDifference(flynColl, expectedNewCollateral), 100)
      
>>>>>>> bd1ee132
    })

    it("offset(): increases S_ETH and S_CLV by correct amounts", async () => {
      // --- SETUP ---
      await poolManager.setCDPManagerAddress(cdpManager.address, { from: owner })

      // Whale opens CDP with 50 ETH, adds 2000 CLV to StabilityPool
      await borrowerOperations.addColl(whale, whale, { from: whale, value:moneyVals._100_Ether })
      await borrowerOperations.withdrawCLV('2000000000000000000000', whale, { from: whale })
      await poolManager.provideToSP('2000000000000000000000', { from: whale })
      // 2 CDPs opened, each withdraws 100 CLV
      await borrowerOperations.addColl(defaulter_1, defaulter_1, { from: defaulter_1, value:moneyVals._1_Ether })
      await borrowerOperations.addColl(defaulter_2, defaulter_2, { from: defaulter_2, value:moneyVals._1_Ether })
      await borrowerOperations.withdrawCLV('100000000000000000000', defaulter_1, { from: defaulter_1 })
      await borrowerOperations.withdrawCLV('100000000000000000000', defaulter_2, { from: defaulter_2 })

      const P_Before = await poolManager.P()
      const S_Before = await poolManager.epochToScaleToSum(0,0)
      const totalCLVDeposits = await stabilityPool.getTotalCLVDeposits()

      assert.equal(P_Before, '1000000000000000000')
      assert.equal(S_Before, 0)
      assert.equal(totalCLVDeposits, '2000000000000000000000')

      // price drops: defaulter's CDPs fall below MCR, whale doesn't
      await priceFeed.setPrice('100000000000000000000');
      // CDPs are closed
      const txL1 = await cdpManager.liquidate(defaulter_1, { from: owner });

      console.log("P after L1:" + (await poolManager.P()))  
      console.log("S after L1:" + (await poolManager.epochToScaleToSum(0,0)))  

      const txL2 = await cdpManager.liquidate(defaulter_2, { from: owner });

<<<<<<< HEAD
      assert.isTrue(txL1.receipt.status)
      assert.isTrue(txL2.receipt.status)
      /*
      With 2000 CLV in StabilityPool, each closed CDP contributes 100CLV, 1 ETH.
=======
      assert.isAtMost(th.getDifference(S_CLV_After, '180000000000000000'), 100)  // 0.18 CLV
      assert.isAtMost(th.getDifference(S_ETH_After, '1000000000000000'), 100)  // 0.001 Ether
    })

    it('withdrawPenaltyFromSP(): Penalises the overstayer, allows a claimant to get the penalty, and sends remainder to overstayer', async () => {
      //// --- SETUP ---
      // Whale withdraws 1500 CLV and provides to StabilityPool
      await poolManager.setCDPManagerAddress(cdpManager.address, { from: owner })
      await borrowerOperations.addColl(whale, whale, { from: whale, value: _100_Ether })
      await borrowerOperations.withdrawCLV('1500000000000000000000', whale, { from: whale })
      await poolManager.provideToSP('1500000000000000000000', { from: whale })

      // 2 CDPs opened, each withdraws 1500 CLV
      await borrowerOperations.addColl(defaulter_1, defaulter_1, { from: defaulter_1, value: _10_Ether })
      await borrowerOperations.addColl(defaulter_2, defaulter_2, { from: defaulter_2, value: _10_Ether })
      await borrowerOperations.withdrawCLV('1500000000000000000000', defaulter_1, { from: defaulter_1 })
      await borrowerOperations.withdrawCLV('1500000000000000000000', defaulter_2, { from: defaulter_2 })

      // Alice makes deposit #1: 500 CLV
      await borrowerOperations.addColl(alice, alice, { from: alice, value: _10_Ether })
      await borrowerOperations.withdrawCLV('500000000000000000000', alice, { from: alice })
      await poolManager.provideToSP('500000000000000000000', { from: alice })

      // price drops: defaulters fall below MCR
      await priceFeed.setPrice('100000000000000000000');
>>>>>>> bd1ee132

      Starting vals:
      P = 1
      S = 0

      L1:
      S = S + (1/2000)*P = 0.0005
      P = P * (1-(100/2000)) = 0.95

      L2:
      S = S + (1/1900) * P = 0.0005 + 0.0005 = 0.001
      P = P * (1-(100/1900)) = 0.95 * 0.9473684210526316 = 0.9
      */

      // Get accumulated rewards per unit staked
<<<<<<< HEAD
      const P_After = (await poolManager.P())   
      const S_After = (await poolManager.epochToScaleToSum(0,0))  
=======
      const S_CLV_After = (await poolManager.S_CLV())   // expected: 1.125 CLV
      const S_ETH_After = (await poolManager.S_ETH())  // expected: 0.01 ETH

      assert.isAtMost(th.getDifference(S_CLV_After, '1125000000000000000'), 100) // 1.125 CLV
      assert.isAtMost(th.getDifference(S_ETH_After, '7500000000000000'), 100)  // 0.0075 Ether

      /* Alice's CLVLoss: (500 * 1.125) = 562.5 CLV
      Alice's ETHGain: (500 * 0.0075) = 3.75 Ether
      Alice's deposit - CLVLoss = -62.5 CLV. An overstay. */
>>>>>>> bd1ee132

      console.log("P after L2:" + P_After.toString())  
      console.log("S after L2:" + S_After.toString()) 

      console.log("total SP deposits after L2: " + (await stabilityPool.getTotalCLVDeposits()).toString())
      // console.log(`${P_After}`)
      // console.log(`${S_After}`)

<<<<<<< HEAD
      assert.isAtMost(getDifference(P_After, '900000000000000000'), 1000)
=======
      // Grab reward and remainder from emitted event
      const bob_Reward = (penaltyTx.logs[2].args[1])
      const alice_Remainder = (penaltyTx.logs[2].args[3])

      assert.isAtMost(th.getDifference(alice_Remainder, '3333333333333333333'), 100)
      assert.isAtMost(th.getDifference(bob_Reward, '416666666666666667'), 100)
>>>>>>> bd1ee132
    })


  })
})


contract('Reset chain state', async accounts => { })<|MERGE_RESOLUTION|>--- conflicted
+++ resolved
@@ -162,16 +162,9 @@
       await cdpManager.liquidate(defaulter_2, { from: owner });
 
       // --- TEST ---
-<<<<<<< HEAD
       const P = (await poolManager.P())  // expected: 0.18 CLV
       const S = (await poolManager.epochToScaleToSum(0,0))  // expected: 0.001 Ether
   
-=======
-      const S_CLV = (await poolManager.S_CLV())  // expected: 0.18 CLV
-      const S_ETH = (await poolManager.S_ETH())  // expected: 0.001 Ether
-      assert.isAtMost(th.getDifference(S_CLV, '180000000000000000'), 100)  // 0.18 CLV
-      assert.isAtMost(th.getDifference(S_ETH, '1000000000000000'), 100) // 0.001 Ether
->>>>>>> bd1ee132
 
       // check 'Before' snapshots
       const alice_snapshot_Before = await poolManager.snapshot(alice)
@@ -188,13 +181,8 @@
       const alice_snapshotETH_After = alice_snapshot_After[0].toString()
       const alice_snapshotCLV_After = alice_snapshot_After[1].toString()
 
-<<<<<<< HEAD
       assert.equal(alice_snapshotETH_After, S)
       assert.equal(alice_snapshotCLV_After, P)
-=======
-      assert.isAtMost(th.getDifference(alice_snapshotETH_After, '1000000000000000'), 100)
-      assert.isAtMost(th.getDifference(alice_snapshotCLV_After, '180000000000000000'), 100)
->>>>>>> bd1ee132
     })
 
     it("provideToSP(), multiple deposits: updates user's deposit and snapshots", async () => {
@@ -231,23 +219,11 @@
 
       // 2 users with CDP with 180 CLV drawn are closed
       await cdpManager.liquidate(defaulter_1, { from: owner })  // 180 CLV closed
-<<<<<<< HEAD
       await cdpManager.liquidate(defaulter_2, { from: owner }) // 180 CLV closed
-=======
-      await cdpManager.liquidate(defaulter_2, { from: owner }); // 180 CLV closed
-
-      // At this stage, total deposits = 2000 CLV: 1850CLV (from whale) and 150CLV (from Alice)
-      const S_CLV_1 = (await poolManager.S_CLV()).toString()   // expected: 0.18 CLV
-      const S_ETH_1 = (await poolManager.S_ETH()).toString()  // expected: 0.001 Ether
-
-      assert.isAtMost(th.getDifference(S_CLV_1, '180000000000000000'), 1000) 
-      assert.isAtMost(th.getDifference(S_ETH_1, '1000000000000000'), 1000)  // 0.001 Ether
->>>>>>> bd1ee132
 
       const alice_compoundedDeposit_1 = await poolManager.getCompoundedCLVDeposit(alice)
     
       // Alice makes deposit #2:  100CLV
-<<<<<<< HEAD
       const alice_topUp_1 = web3.utils.toBN('100000000000000000000')
       await borrowerOperations.withdrawCLV(alice_topUp_1, alice, { from: alice })
       await poolManager.provideToSP(alice_topUp_1, { from: alice })
@@ -266,51 +242,19 @@
       const alice_Snapshot_P_1 = alice_Snapshot_1[1].toString()
       assert.equal(alice_Snapshot_S_1, S_1)
       assert.equal(alice_Snapshot_P_1, P_1)
-=======
-      await borrowerOperations.withdrawCLV('100000000000000000000', alice, { from: alice })
-      await poolManager.provideToSP('100000000000000000000', { from: alice })
-
-      /* check newDeposit = (oldDeposit - CLVLoss) + top-up.
-      CLVLoss = 150 CLV * 0.18 = 27 CLV
-      --> check newDeposit = (150 - 27 ) + 100 = 223 CLV */
-      const newDeposit_alice = (await poolManager.deposit(alice)).toString()
-      console.log("new deposit alice:" + newDeposit_alice)
-      assert.isAtMost(th.getDifference(newDeposit_alice, '223000000000000000000'), 1000)
-
-      // check Alice's new snapshot is correct
-      const alice_Snapshot_1 = await poolManager.snapshot(alice)
-      const alice_Snapshot_1_ETH = (alice_Snapshot_1[0]).toString()
-      const alice_Snapshot_1_CLV = (alice_Snapshot_1[1]).toString()
-      assert.isAtMost(th.getDifference(alice_Snapshot_1_ETH, S_ETH_1), 1000)
-      assert.isAtMost(th.getDifference(alice_Snapshot_1_CLV, S_CLV_1), 1000)
->>>>>>> bd1ee132
 
       // Bob withdraws CLV and deposits to StabilityPool, bringing total deposits to: (1850 + 223 + 427) = 2500 CLV
       await borrowerOperations.addColl(bob, bob, { from: bob, value:moneyVals._50_Ether })
       await borrowerOperations.withdrawCLV('427000000000000000000', bob, { from: bob })
       await poolManager.provideToSP('427000000000000000000', { from: bob })
 
-<<<<<<< HEAD
-=======
-      const totalCLVDeposits = (await stabilityPool.getTotalCLVDeposits()).toString()
-      assert.isAtMost(th.getDifference(totalCLVDeposits, '2500000000000000000000'), 1000)
-
->>>>>>> bd1ee132
       // Defaulter 3 CDP is closed
       await cdpManager.liquidate(defaulter_3, { from: owner })
 
       const alice_compoundedDeposit_2 = await poolManager.getCompoundedCLVDeposit(alice)
 
-<<<<<<< HEAD
       const P_2 = (await poolManager.P()).toString()
       const S_2 = (await poolManager.epochToScaleToSum(0,0)).toString()
-=======
-      const S_CLV_2 = (await poolManager.S_CLV()).toString()   // expected: 0.252 CLV
-      const S_ETH_2 = (await poolManager.S_ETH()).toString()  // expected: 0.0014 ETH
-
-      assert.isAtMost(th.getDifference(S_CLV_2, '252000000000000000') , 1000) // 00.252 CLV
-      assert.isAtMost(th.getDifference(S_ETH_2, '1400000000000000') , 1000) // 0.0014 ETH
->>>>>>> bd1ee132
 
       // Alice makes deposit #3:  100CLV
       await borrowerOperations.withdrawCLV('100000000000000000000', alice, { from: alice })
@@ -318,17 +262,10 @@
 
       // check Alice's new snapshot is correct
       const alice_Snapshot_2 = await poolManager.snapshot(alice)
-<<<<<<< HEAD
       const alice_Snapshot_S_2 = alice_Snapshot_2[0].toString()
       const alice_Snapshot_P_2 = alice_Snapshot_2[1].toString()
       assert.equal(alice_Snapshot_S_2, S_2)
       assert.equal(alice_Snapshot_P_2, P_2)
-=======
-      const alice_Snapshot_2_ETH = alice_Snapshot_2[0].toString()
-      const alice_Snapshot_2_CLV = alice_Snapshot_2[1].toString()
-      assert.isAtMost(th.getDifference(alice_Snapshot_2_ETH, S_ETH_2), 1000)
-      assert.isAtMost(th.getDifference(alice_Snapshot_2_CLV, S_CLV_2), 1000)
->>>>>>> bd1ee132
     })
 
     it("withdrawFromSP(): partial retrieval - retrieves correct CLV amount and the entire ETH Gain, and updates deposit", async () => {
@@ -358,17 +295,7 @@
       // 2 users with CDP with 180 CLV drawn are closed
       await cdpManager.liquidate(defaulter_1, { from: owner })  // 180 CLV closed
       await cdpManager.liquidate(defaulter_2, { from: owner }) // 180 CLV closed
-<<<<<<< HEAD
       
-=======
-
-      const S_CLV_1 = (await poolManager.S_CLV())  // expected: 0.18 CLV
-      const S_ETH_1 = (await poolManager.S_ETH())  // expected: 0.001 Ether
-
-      assert.isAtMost(th.getDifference(S_CLV_1, '180000000000000000'), 100)  // 0.18 CLV
-      assert.isAtMost(th.getDifference(S_ETH_1, '1000000000000000'), 100)  // 0.001 Ether
-
->>>>>>> bd1ee132
       // Alice retrieves part of her entitled CLV: 90 CLV
       await poolManager.withdrawFromSP('90000000000000000000', { from: alice })
 
@@ -376,23 +303,13 @@
       oldDeposit - CLVLoss - withdrawalAmount, i.e:
       150 - 27 - 90 = 33 CLV  */
 
-<<<<<<< HEAD
       // check Alice's deposit has been updated to 33 CLV */
       const newDeposit = (await poolManager.deposits(alice)).toString()
-      assert.isAtMost(getDifference(newDeposit, '33000000000000000000'), 1000)
+      assert.isAtMost(th.getDifference(newDeposit, '33000000000000000000'), 1000)
 
       // Expect Alice has withdrawn all ETH gain
       const alice_pendingETHGain = await poolManager.getCurrentETHGain(alice)
       assert.equal(alice_pendingETHGain, 0)
-=======
-      // check StabilityPool totalCLVDeposits decreased by 117 CLV to 1883 CLV
-      const totalCLVDeposits = (await stabilityPool.getTotalCLVDeposits())
-      assert.isAtMost(th.getDifference(totalCLVDeposits, '1883000000000000000000'), 1000)
-
-      // check Alice's deposit has been updated to 33 CLV */
-      const newDeposit = (await poolManager.deposit(alice)).toString()
-      assert.isAtMost(th.getDifference(newDeposit, '33000000000000000000'), 1000)
->>>>>>> bd1ee132
     })
 
     it("withdrawFromSP(): it correctly updates the user's CLV and ETH snapshots of entitled reward per unit staked", async () => {
@@ -437,17 +354,10 @@
       const S = (await poolManager.epochToScaleToSum(0,0)).toString()
       // check 'After' snapshots
       const alice_snapshot_After = await poolManager.snapshot(alice)
-<<<<<<< HEAD
       const alice_snapshot_S_After = alice_snapshot_After[0].toString()
       const alice_snapshot_P_After = alice_snapshot_After[1].toString()
       assert.equal(alice_snapshot_S_After, S) 
       assert.equal(alice_snapshot_P_After, P)
-=======
-      const alice_snapshotETH_After = alice_snapshot_After[0]
-      const alice_snapshotCLV_After = alice_snapshot_After[1]
-      assert.isAtMost(th.getDifference(alice_snapshotETH_After, '1000000000000000'), 100)
-      assert.isAtMost(th.getDifference(alice_snapshotCLV_After, '180000000000000000'), 100)
->>>>>>> bd1ee132
     })
 
     it("withdrawFromSP(): decreases StabilityPool ETH", async () => {
@@ -531,7 +441,7 @@
 
       const totalDeposits = (await stabilityPool.totalCLVDeposits()).toString()
 
-      assert.isAtMost(getDifference(totalDeposits, '0'), 1000)
+      assert.isAtMost(th.getDifference(totalDeposits, '0'), 1000)
     })
 
     it("withdrawFromSP(): Each depositor withdraws a correct compounded deposit", async () => {
@@ -575,7 +485,7 @@
 
       const totalDeposits = (await stabilityPool.totalCLVDeposits()).toString()
 
-      assert.isAtMost(getDifference(totalDeposits, '0'), 1000)
+      assert.isAtMost(th.getDifference(totalDeposits, '0'), 1000)
     })
 
 
@@ -620,13 +530,8 @@
       await poolManager.withdrawFromSPtoCDP(alice, alice, { from: alice })
 
       // check Alice's CLVLoss has been applied to her deposit - expect (150 - 13.5) = 136.5 CLV
-<<<<<<< HEAD
       alice_deposit_afterDefault = (await poolManager.deposits(alice))
-      assert.isAtMost(getDifference(alice_deposit_afterDefault, '136500000000000000000'), 1000)
-=======
-      alice_deposit_afterDefault = (await poolManager.deposit(alice))
       assert.isAtMost(th.getDifference(alice_deposit_afterDefault, '136500000000000000000'), 1000)
->>>>>>> bd1ee132
 
       // check alice's CDP recorded ETH has increased by the expected reward amount
       const aliceCDP_After = await cdpManager.CDPs(alice)
@@ -739,61 +644,32 @@
 
       Thus, expected new collateral for each depositor with 1 Ether in their trove originally, is 1.1666... ETH
       */
-<<<<<<< HEAD
       const expectedNewCollateral = web3.utils.toBN('1166666666666666666')
 
       await poolManager.withdrawFromSPtoCDP(alice, alice, { from: alice })
       aliceColl = (await cdpManager.CDPs(alice))[1]
-      assert.isAtMost(getDifference(aliceColl, expectedNewCollateral), 100)
+      assert.isAtMost(th.getDifference(aliceColl, expectedNewCollateral), 100)
 
       await poolManager.withdrawFromSPtoCDP(bob, bob, { from: bob })
       bobColl = (await cdpManager.CDPs(bob))[1]
-      assert.isAtMost(getDifference(bobColl, expectedNewCollateral), 100)
+      assert.isAtMost(th.getDifference(bobColl, expectedNewCollateral), 100)
 
       await poolManager.withdrawFromSPtoCDP(carol, carol, { from: carol })
       carolColl = (await cdpManager.CDPs(carol))[1]
-      assert.isAtMost(getDifference(carolColl, expectedNewCollateral), 100)
+      assert.isAtMost(th.getDifference(carolColl, expectedNewCollateral), 100)
 
       await poolManager.withdrawFromSPtoCDP(dennis, dennis, { from: dennis })
       dennisColl = (await cdpManager.CDPs(dennis))[1]
-      assert.isAtMost(getDifference(dennisColl, expectedNewCollateral), 100)
+      assert.isAtMost(th.getDifference(dennisColl, expectedNewCollateral), 100)
 
       await poolManager.withdrawFromSPtoCDP(erin, erin, { from: erin })
       erinColl = (await cdpManager.CDPs(erin))[1]
-      assert.isAtMost(getDifference(erinColl, expectedNewCollateral), 100)
+      assert.isAtMost(th.getDifference(erinColl, expectedNewCollateral), 100)
 
       await poolManager.withdrawFromSPtoCDP(flyn, flyn, { from: flyn })
       flynColl = (await cdpManager.CDPs(flyn))[1]
-      assert.isAtMost(getDifference(flynColl, expectedNewCollateral), 100)
-
-=======
-        const expectedNewCollateral = web3.utils.toBN('1166666666666666666')
-  
-        await poolManager.withdrawFromSPtoCDP(alice, alice, {from: alice})
-        aliceColl = (await cdpManager.CDPs(alice))[1]
-        assert.isAtMost(th.getDifference(aliceColl, expectedNewCollateral), 100)
-     
-        await poolManager.withdrawFromSPtoCDP(bob, bob, {from: bob})
-        bobColl = (await cdpManager.CDPs(bob))[1]
-        assert.isAtMost(th.getDifference(bobColl, expectedNewCollateral), 100)
-      
-        await poolManager.withdrawFromSPtoCDP(carol, carol, {from: carol})
-        carolColl = (await cdpManager.CDPs(carol))[1]
-        assert.isAtMost(th.getDifference(carolColl, expectedNewCollateral), 100)
-        
-        await poolManager.withdrawFromSPtoCDP(dennis, dennis, {from: dennis})
-        dennisColl = (await cdpManager.CDPs(dennis))[1]
-        assert.isAtMost(th.getDifference(dennisColl, expectedNewCollateral), 100)
-       
-        await poolManager.withdrawFromSPtoCDP(erin, erin, {from: erin})
-        erinColl = (await cdpManager.CDPs(erin))[1]
-        assert.isAtMost(th.getDifference(erinColl, expectedNewCollateral), 100)
-   
-        await poolManager.withdrawFromSPtoCDP(flyn, flyn, {from: flyn})
-        flynColl = (await cdpManager.CDPs(flyn))[1]
-        assert.isAtMost(th.getDifference(flynColl, expectedNewCollateral), 100)
-      
->>>>>>> bd1ee132
+      assert.isAtMost(th.getDifference(flynColl, expectedNewCollateral), 100)
+
     })
 
     it("offset(): increases S_ETH and S_CLV by correct amounts", async () => {
@@ -828,38 +704,10 @@
 
       const txL2 = await cdpManager.liquidate(defaulter_2, { from: owner });
 
-<<<<<<< HEAD
       assert.isTrue(txL1.receipt.status)
       assert.isTrue(txL2.receipt.status)
       /*
       With 2000 CLV in StabilityPool, each closed CDP contributes 100CLV, 1 ETH.
-=======
-      assert.isAtMost(th.getDifference(S_CLV_After, '180000000000000000'), 100)  // 0.18 CLV
-      assert.isAtMost(th.getDifference(S_ETH_After, '1000000000000000'), 100)  // 0.001 Ether
-    })
-
-    it('withdrawPenaltyFromSP(): Penalises the overstayer, allows a claimant to get the penalty, and sends remainder to overstayer', async () => {
-      //// --- SETUP ---
-      // Whale withdraws 1500 CLV and provides to StabilityPool
-      await poolManager.setCDPManagerAddress(cdpManager.address, { from: owner })
-      await borrowerOperations.addColl(whale, whale, { from: whale, value: _100_Ether })
-      await borrowerOperations.withdrawCLV('1500000000000000000000', whale, { from: whale })
-      await poolManager.provideToSP('1500000000000000000000', { from: whale })
-
-      // 2 CDPs opened, each withdraws 1500 CLV
-      await borrowerOperations.addColl(defaulter_1, defaulter_1, { from: defaulter_1, value: _10_Ether })
-      await borrowerOperations.addColl(defaulter_2, defaulter_2, { from: defaulter_2, value: _10_Ether })
-      await borrowerOperations.withdrawCLV('1500000000000000000000', defaulter_1, { from: defaulter_1 })
-      await borrowerOperations.withdrawCLV('1500000000000000000000', defaulter_2, { from: defaulter_2 })
-
-      // Alice makes deposit #1: 500 CLV
-      await borrowerOperations.addColl(alice, alice, { from: alice, value: _10_Ether })
-      await borrowerOperations.withdrawCLV('500000000000000000000', alice, { from: alice })
-      await poolManager.provideToSP('500000000000000000000', { from: alice })
-
-      // price drops: defaulters fall below MCR
-      await priceFeed.setPrice('100000000000000000000');
->>>>>>> bd1ee132
 
       Starting vals:
       P = 1
@@ -875,20 +723,8 @@
       */
 
       // Get accumulated rewards per unit staked
-<<<<<<< HEAD
       const P_After = (await poolManager.P())   
       const S_After = (await poolManager.epochToScaleToSum(0,0))  
-=======
-      const S_CLV_After = (await poolManager.S_CLV())   // expected: 1.125 CLV
-      const S_ETH_After = (await poolManager.S_ETH())  // expected: 0.01 ETH
-
-      assert.isAtMost(th.getDifference(S_CLV_After, '1125000000000000000'), 100) // 1.125 CLV
-      assert.isAtMost(th.getDifference(S_ETH_After, '7500000000000000'), 100)  // 0.0075 Ether
-
-      /* Alice's CLVLoss: (500 * 1.125) = 562.5 CLV
-      Alice's ETHGain: (500 * 0.0075) = 3.75 Ether
-      Alice's deposit - CLVLoss = -62.5 CLV. An overstay. */
->>>>>>> bd1ee132
 
       console.log("P after L2:" + P_After.toString())  
       console.log("S after L2:" + S_After.toString()) 
@@ -897,19 +733,8 @@
       // console.log(`${P_After}`)
       // console.log(`${S_After}`)
 
-<<<<<<< HEAD
-      assert.isAtMost(getDifference(P_After, '900000000000000000'), 1000)
-=======
-      // Grab reward and remainder from emitted event
-      const bob_Reward = (penaltyTx.logs[2].args[1])
-      const alice_Remainder = (penaltyTx.logs[2].args[3])
-
-      assert.isAtMost(th.getDifference(alice_Remainder, '3333333333333333333'), 100)
-      assert.isAtMost(th.getDifference(bob_Reward, '416666666666666667'), 100)
->>>>>>> bd1ee132
-    })
-
-
+      assert.isAtMost(th.getDifference(P_After, '900000000000000000'), 1000)
+    })
   })
 })
 
