const deploymentHelper = require("../utils/deploymentHelpers.js")
const testHelpers = require("../utils/testHelpers.js")

const BorrowerOperationsTester = artifacts.require("./BorrowerOperationsTester.sol")
const NonPayable = artifacts.require('NonPayable.sol')
const TroveManagerTester = artifacts.require("TroveManagerTester")
const LUSDTokenTester = artifacts.require("./LUSDTokenTester")

const th = testHelpers.TestHelper

const dec = th.dec
const toBN = th.toBN
const mv = testHelpers.MoneyValues
const timeValues = testHelpers.TimeValues

const ZERO_ADDRESS = th.ZERO_ADDRESS
const assertRevert = th.assertRevert

/* NOTE: Some of the borrowing tests do not test for specific LUSD fee values. They only test that the
 * fees are non-zero when they should occur, and that they decay over time.
 *
 * Specific LUSD fee values will depend on the final fee schedule used, and the final choice for
 *  the parameter MINUTE_DECAY_FACTOR in the TroveManager, which is still TBD based on economic
 * modelling.
 * 
 */

contract('BorrowerOperations', async accounts => {

  const [
    owner, alice, bob, carol, dennis, whale,
    A, B, C, D, E, F, G, H,
    // defaulter_1, defaulter_2,
    frontEnd_1, frontEnd_2, frontEnd_3] = accounts;

  const bountyAddress = accounts[998]
  const lpRewardsAddress = accounts[999]

  // const frontEnds = [frontEnd_1, frontEnd_2, frontEnd_3]

  let priceFeed
  let lusdToken
  let sortedTroves
  let troveManager
  let activePool
  let stabilityPool
  let defaultPool
  let borrowerOperations
  let lqtyStaking
  let lqtyToken

  let contracts

  const getOpenTroveLUSDAmount = async (totalDebt) => th.getOpenTroveLUSDAmount(contracts, totalDebt)
  const getNetBorrowingAmount = async (debtWithFee) => th.getNetBorrowingAmount(contracts, debtWithFee)
  const getActualDebtFromComposite = async (compositeDebt) => th.getActualDebtFromComposite(compositeDebt, contracts)
  const openTrove = async (params) => th.openTrove(contracts, params)
<<<<<<< HEAD
=======
  const getTroveEntireColl = async (trove) => th.getTroveEntireColl(contracts, trove)
  const getTroveEntireDebt = async (trove) => th.getTroveEntireDebt(contracts, trove)
  const getTroveStake = async (trove) => th.getTroveStake(contracts, trove)
>>>>>>> 797d69ac

  let LUSD_GAS_COMPENSATION
  let MIN_NET_DEBT
  let BORROWING_FEE_FLOOR

  before(async () => {

  })

  const testCorpus = ({ withProxy = false }) => {
    beforeEach(async () => {
      contracts = await deploymentHelper.deployLiquityCore()
      contracts.borrowerOperations = await BorrowerOperationsTester.new()
      contracts.troveManager = await TroveManagerTester.new()
      contracts = await deploymentHelper.deployLUSDTokenTester(contracts)
      const LQTYContracts = await deploymentHelper.deployLQTYTesterContractsHardhat(bountyAddress, lpRewardsAddress)

      await deploymentHelper.connectLQTYContracts(LQTYContracts)
      await deploymentHelper.connectCoreContracts(contracts, LQTYContracts)
      await deploymentHelper.connectLQTYContractsToCore(LQTYContracts, contracts)

      if (withProxy) {
        const users = [alice, bob, carol, dennis, whale, A, B, C, D, E]
        await deploymentHelper.deployProxyScripts(contracts, LQTYContracts, owner, users)
      }

      priceFeed = contracts.priceFeedTestnet
      lusdToken = contracts.lusdToken
      sortedTroves = contracts.sortedTroves
      troveManager = contracts.troveManager
      activePool = contracts.activePool
      stabilityPool = contracts.stabilityPool
      defaultPool = contracts.defaultPool
      borrowerOperations = contracts.borrowerOperations
      hintHelpers = contracts.hintHelpers

      lqtyStaking = LQTYContracts.lqtyStaking
      lqtyToken = LQTYContracts.lqtyToken
      communityIssuance = LQTYContracts.communityIssuance
      lockupContractFactory = LQTYContracts.lockupContractFactory

      LUSD_GAS_COMPENSATION = await borrowerOperations.LUSD_GAS_COMPENSATION()
      MIN_NET_DEBT = await borrowerOperations.MIN_NET_DEBT()
      BORROWING_FEE_FLOOR = await borrowerOperations.BORROWING_FEE_FLOOR()
    })

    it("addColl(): Increases the activePool ETH and raw ether balance by correct amount", async () => {
      const { collateral: aliceColl } = await openTrove({ ICR: toBN(dec(2, 18)), extraParams: { from: alice } })

      const activePool_ETH_Before = await activePool.getETH()
      const activePool_RawEther_Before = toBN(await web3.eth.getBalance(activePool.address))

      assert.isTrue(activePool_ETH_Before.eq(aliceColl))
      assert.isTrue(activePool_RawEther_Before.eq(aliceColl))

      await borrowerOperations.addColl(alice, alice, { from: alice, value: dec(1, 'ether') })

      const activePool_ETH_After = await activePool.getETH()
      const activePool_RawEther_After = toBN(await web3.eth.getBalance(activePool.address))
      assert.isTrue(activePool_ETH_After.eq(aliceColl.add(toBN(dec(1, 'ether')))))
      assert.isTrue(activePool_RawEther_After.eq(aliceColl.add(toBN(dec(1, 'ether')))))
    })

    it("addColl(), active Trove: adds the correct collateral amount to the Trove", async () => {
      // alice creates a Trove and adds first collateral
      await openTrove({ ICR: toBN(dec(2, 18)), extraParams: { from: alice } })

      const alice_Trove_Before = await troveManager.Troves(alice)
      const coll_before = alice_Trove_Before[1]
      const status_Before = alice_Trove_Before[3]

      // check status before
      assert.equal(status_Before, 1)

      // Alice adds second collateral
      await borrowerOperations.addColl(alice, alice, { from: alice, value: dec(1, 'ether') })

      const alice_Trove_After = await troveManager.Troves(alice)
      const coll_After = alice_Trove_After[1]
      const status_After = alice_Trove_After[3]

      // check coll increases by correct amount,and status remains active
      assert.isTrue(coll_After.eq(coll_before.add(toBN(dec(1, 'ether')))))
      assert.equal(status_After, 1)
    })

    it("addColl(), active Trove: Trove is in sortedList before and after", async () => {
      // alice creates a Trove and adds first collateral
      await openTrove({ ICR: toBN(dec(2, 18)), extraParams: { from: alice } })

      // check Alice is in list before
      const aliceTroveInList_Before = await sortedTroves.contains(alice)
      const listIsEmpty_Before = await sortedTroves.isEmpty()
      assert.equal(aliceTroveInList_Before, true)
      assert.equal(listIsEmpty_Before, false)

      await borrowerOperations.addColl(alice, alice, { from: alice, value: dec(1, 'ether') })

      // check Alice is still in list after
      const aliceTroveInList_After = await sortedTroves.contains(alice)
      const listIsEmpty_After = await sortedTroves.isEmpty()
      assert.equal(aliceTroveInList_After, true)
      assert.equal(listIsEmpty_After, false)
    })

    it("addColl(), active Trove: updates the stake and updates the total stakes", async () => {
      //  Alice creates initial Trove with 1 ether
      await openTrove({ ICR: toBN(dec(2, 18)), extraParams: { from: alice } })

      const alice_Trove_Before = await troveManager.Troves(alice)
      const alice_Stake_Before = alice_Trove_Before[2]
      const totalStakes_Before = (await troveManager.totalStakes())

      assert.isTrue(totalStakes_Before.eq(alice_Stake_Before))

      // Alice tops up Trove collateral with 2 ether
      await borrowerOperations.addColl(alice, alice, { from: alice, value: dec(2, 'ether') })

      // Check stake and total stakes get updated
      const alice_Trove_After = await troveManager.Troves(alice)
      const alice_Stake_After = alice_Trove_After[2]
      const totalStakes_After = (await troveManager.totalStakes())

      assert.isTrue(alice_Stake_After.eq(alice_Stake_Before.add(toBN(dec(2, 'ether')))))
      assert.isTrue(totalStakes_After.eq(totalStakes_Before.add(toBN(dec(2, 'ether')))))
    })

    it("addColl(), active Trove: applies pending rewards and updates user's L_ETH, L_LUSDDebt snapshots", async () => {
      // --- SETUP ---

      const { collateral: aliceCollBefore, totalDebt: aliceDebtBefore } = await openTrove({ extraLUSDAmount: toBN(dec(15000, 18)), ICR: toBN(dec(2, 18)), extraParams: { from: alice } })
      const { collateral: bobCollBefore, totalDebt: bobDebtBefore } = await openTrove({ extraLUSDAmount: toBN(dec(10000, 18)), ICR: toBN(dec(2, 18)), extraParams: { from: bob } })
      await openTrove({ extraLUSDAmount: toBN(dec(5000, 18)), ICR: toBN(dec(2, 18)), extraParams: { from: carol } })

      // --- TEST ---

      // price drops to 1ETH:100LUSD, reducing Carol's ICR below MCR
      await priceFeed.setPrice('100000000000000000000');

      // Liquidate Carol's Trove,
      const tx = await troveManager.liquidate(carol, { from: owner });

      assert.isFalse(await sortedTroves.contains(carol))

      const L_ETH = await troveManager.L_ETH()
      const L_LUSDDebt = await troveManager.L_LUSDDebt()

      // check Alice and Bob's reward snapshots are zero before they alter their Troves
      const alice_rewardSnapshot_Before = await troveManager.rewardSnapshots(alice)
      const alice_ETHrewardSnapshot_Before = alice_rewardSnapshot_Before[0]
      const alice_LUSDDebtRewardSnapshot_Before = alice_rewardSnapshot_Before[1]

      const bob_rewardSnapshot_Before = await troveManager.rewardSnapshots(bob)
      const bob_ETHrewardSnapshot_Before = bob_rewardSnapshot_Before[0]
      const bob_LUSDDebtRewardSnapshot_Before = bob_rewardSnapshot_Before[1]

      assert.equal(alice_ETHrewardSnapshot_Before, 0)
      assert.equal(alice_LUSDDebtRewardSnapshot_Before, 0)
      assert.equal(bob_ETHrewardSnapshot_Before, 0)
      assert.equal(bob_LUSDDebtRewardSnapshot_Before, 0)

      const alicePendingETHReward = await troveManager.getPendingETHReward(alice)
      const bobPendingETHReward = await troveManager.getPendingETHReward(bob)
      const alicePendingLUSDDebtReward = await troveManager.getPendingLUSDDebtReward(alice)
      const bobPendingLUSDDebtReward = await troveManager.getPendingLUSDDebtReward(bob)
      for (reward of [alicePendingETHReward, bobPendingETHReward, alicePendingLUSDDebtReward, bobPendingLUSDDebtReward]) {
        assert.isTrue(reward.gt(toBN('0')))
      }

      // Alice and Bob top up their Troves
      const aliceTopUp = toBN(dec(5, 'ether'))
      const bobTopUp = toBN(dec(1, 'ether'))

      await borrowerOperations.addColl(alice, alice, { from: alice, value: aliceTopUp })
      await borrowerOperations.addColl(bob, bob, { from: bob, value: bobTopUp })

      // Check that both alice and Bob have had pending rewards applied in addition to their top-ups. 
      const aliceNewColl = await getTroveEntireColl(alice)
      const aliceNewDebt = await getTroveEntireDebt(alice)
      const bobNewColl = await getTroveEntireColl(bob)
      const bobNewDebt = await getTroveEntireDebt(bob)

      assert.isTrue(aliceNewColl.eq(aliceCollBefore.add(alicePendingETHReward).add(aliceTopUp)))
      assert.isTrue(aliceNewDebt.eq(aliceDebtBefore.add(alicePendingLUSDDebtReward)))
      assert.isTrue(bobNewColl.eq(bobCollBefore.add(bobPendingETHReward).add(bobTopUp)))
      assert.isTrue(bobNewDebt.eq(bobDebtBefore.add(bobPendingLUSDDebtReward)))

      /* Check that both Alice and Bob's snapshots of the rewards-per-unit-staked metrics should be updated
       to the latest values of L_ETH and L_LUSDDebt */
      const alice_rewardSnapshot_After = await troveManager.rewardSnapshots(alice)
      const alice_ETHrewardSnapshot_After = alice_rewardSnapshot_After[0]
      const alice_LUSDDebtRewardSnapshot_After = alice_rewardSnapshot_After[1]

      const bob_rewardSnapshot_After = await troveManager.rewardSnapshots(bob)
      const bob_ETHrewardSnapshot_After = bob_rewardSnapshot_After[0]
      const bob_LUSDDebtRewardSnapshot_After = bob_rewardSnapshot_After[1]

      assert.isAtMost(th.getDifference(alice_ETHrewardSnapshot_After, L_ETH), 100)
      assert.isAtMost(th.getDifference(alice_LUSDDebtRewardSnapshot_After, L_LUSDDebt), 100)
      assert.isAtMost(th.getDifference(bob_ETHrewardSnapshot_After, L_ETH), 100)
      assert.isAtMost(th.getDifference(bob_LUSDDebtRewardSnapshot_After, L_LUSDDebt), 100)
    })

    // it("addColl(), active Trove: adds the right corrected stake after liquidations have occured", async () => {
    //  // TODO - check stake updates for addColl/withdrawColl/adustTrove ---

    //   // --- SETUP ---
    //   // A,B,C add 15/5/5 ETH, withdraw 100/100/900 LUSD
    //   await borrowerOperations.openTrove(th._100pct, dec(100, 18), alice, alice, { from: alice, value: dec(15, 'ether') })
    //   await borrowerOperations.openTrove(th._100pct, dec(100, 18), bob, bob, { from: bob, value: dec(4, 'ether') })
    //   await borrowerOperations.openTrove(th._100pct, dec(900, 18), carol, carol, { from: carol, value: dec(5, 'ether') })

    //   await borrowerOperations.openTrove(th._100pct, 0, dennis, dennis, { from: dennis, value: dec(1, 'ether') })
    //   // --- TEST ---

    //   // price drops to 1ETH:100LUSD, reducing Carol's ICR below MCR
    //   await priceFeed.setPrice('100000000000000000000');

    //   // close Carol's Trove, liquidating her 5 ether and 900LUSD.
    //   await troveManager.liquidate(carol, { from: owner });

    //   // dennis tops up his trove by 1 ETH
    //   await borrowerOperations.addColl(dennis, dennis, { from: dennis, value: dec(1, 'ether') })

    //   /* Check that Dennis's recorded stake is the right corrected stake, less than his collateral. A corrected 
    //   stake is given by the formula: 

    //   s = totalStakesSnapshot / totalCollateralSnapshot 

    //   where snapshots are the values immediately after the last liquidation.  After Carol's liquidation, 
    //   the ETH from her Trove has now become the totalPendingETHReward. So:

    //   totalStakes = (alice_Stake + bob_Stake + dennis_orig_stake ) = (15 + 4 + 1) =  20 ETH.
    //   totalCollateral = (alice_Collateral + bob_Collateral + dennis_orig_coll + totalPendingETHReward) = (15 + 4 + 1 + 5)  = 25 ETH.

    //   Therefore, as Dennis adds 1 ether collateral, his corrected stake should be:  s = 2 * (20 / 25 ) = 1.6 ETH */
    //   const dennis_Trove = await troveManager.Troves(dennis)

    //   const dennis_Stake = dennis_Trove[2]
    //   console.log(dennis_Stake.toString())

    //   assert.isAtMost(th.getDifference(dennis_Stake), 100)
    // })

    it("addColl(), reverts if trove is non-existent or closed", async () => {
      // A, B open troves
      await openTrove({ ICR: toBN(dec(2, 18)), extraParams: { from: alice } })
      await openTrove({ ICR: toBN(dec(2, 18)), extraParams: { from: bob } })

      // Carol attempts to add collateral to her non-existent trove
      try {
        const txCarol = await borrowerOperations.addColl(carol, carol, { from: carol, value: dec(1, 'ether') })
        assert.isFalse(txCarol.receipt.status)
      } catch (error) {
        assert.include(error.message, "revert")
        assert.include(error.message, "Trove does not exist or is closed")
      }

      // Price drops
      await priceFeed.setPrice(dec(100, 18))

      // Bob gets liquidated
      await troveManager.liquidate(bob)

      assert.isFalse(await sortedTroves.contains(bob))

      // Bob attempts to add collateral to his closed trove
      try {
        const txBob = await borrowerOperations.addColl(bob, bob, { from: bob, value: dec(1, 'ether') })
        assert.isFalse(txBob.receipt.status)
      } catch (error) {
        assert.include(error.message, "revert")
        assert.include(error.message, "Trove does not exist or is closed")
      }
    })

    it('addColl(): can add collateral in Recovery Mode', async () => {
      await openTrove({ ICR: toBN(dec(2, 18)), extraParams: { from: alice } })
      const aliceCollBefore = await getTroveEntireColl(alice)
      assert.isFalse(await th.checkRecoveryMode(contracts))

      await priceFeed.setPrice('105000000000000000000')

      assert.isTrue(await th.checkRecoveryMode(contracts))

      const collTopUp = toBN(dec(1, 'ether'))
      await borrowerOperations.addColl(alice, alice, { from: alice, value: collTopUp })

      // Check Alice's collateral
      const aliceCollAfter = (await troveManager.Troves(alice))[1]
      assert.isTrue(aliceCollAfter.eq(aliceCollBefore.add(collTopUp)))
    })

    // --- withdrawColl() ---

    // reverts when calling address does not have active trove  
    it("withdrawColl(): reverts when calling address does not have active trove", async () => {
      await openTrove({ extraLUSDAmount: toBN(dec(10000, 18)), ICR: toBN(dec(2, 18)), extraParams: { from: alice } })
      await openTrove({ extraLUSDAmount: toBN(dec(10000, 18)), ICR: toBN(dec(2, 18)), extraParams: { from: bob } })

      // Bob successfully withdraws some coll
      const txBob = await borrowerOperations.withdrawColl(dec(100, 'finney'), bob, bob, { from: bob })
      assert.isTrue(txBob.receipt.status)

      // Carol with no active trove attempts to withdraw
      try {
        const txCarol = await borrowerOperations.withdrawColl(dec(1, 'ether'), carol, carol, { from: carol })
        assert.isFalse(txCarol.receipt.status)
      } catch (err) {
        assert.include(err.message, "revert")
      }
    })

    it("withdrawColl(): reverts when system is in Recovery Mode", async () => {
      await openTrove({ ICR: toBN(dec(2, 18)), extraParams: { from: alice } })
      await openTrove({ ICR: toBN(dec(2, 18)), extraParams: { from: bob } })

      assert.isFalse(await th.checkRecoveryMode(contracts))

      // Withdrawal possible when recoveryMode == false
      const txAlice = await borrowerOperations.withdrawColl(1000, alice, alice, { from: alice })
      assert.isTrue(txAlice.receipt.status)

      await priceFeed.setPrice('105000000000000000000')

      assert.isTrue(await th.checkRecoveryMode(contracts))

      //Check withdrawal impossible when recoveryMode == true
      try {
        const txBob = await borrowerOperations.withdrawColl(1000, bob, bob, { from: bob })
        assert.isFalse(txBob.receipt.status)
      } catch (err) {
        assert.include(err.message, "revert")
      }
    })

    it("withdrawColl(): reverts when requested ETH withdrawal is > the trove's collateral", async () => {
      await openTrove({ ICR: toBN(dec(2, 18)), extraParams: { from: alice } })
      await openTrove({ ICR: toBN(dec(2, 18)), extraParams: { from: bob } })
      await openTrove({ ICR: toBN(dec(2, 18)), extraParams: { from: carol } })

      const carolColl = await getTroveEntireColl(carol)
      const bobColl = await getTroveEntireColl(bob)
      // Carol withdraws exactly all her collateral
      await assertRevert(
        borrowerOperations.withdrawColl(carolColl, carol, carol, { from: carol }),
        'BorrowerOps: An operation that would result in ICR < MCR is not permitted'
      )

      // Bob attempts to withdraw 1 wei more than his collateral
      try {
        const txBob = await borrowerOperations.withdrawColl(bobColl.add(toBN(1)), bob, bob, { from: bob })
        assert.isFalse(txBob.receipt.status)
      } catch (err) {
        assert.include(err.message, "revert")
      }
    })

    it("withdrawColl(): reverts when withdrawal would bring the user's ICR < MCR", async () => {
      await openTrove({ ICR: toBN(dec(10, 18)), extraParams: { from: whale } })

      await openTrove({ ICR: toBN(dec(11, 17)), extraParams: { from: bob } }) // 110% ICR

      // Bob attempts to withdraws 1 wei, Which would leave him with < 110% ICR.

      try {
        const txBob = await borrowerOperations.withdrawColl(1, bob, bob, { from: bob })
        assert.isFalse(txBob.receipt.status)
      } catch (err) {
        assert.include(err.message, "revert")
      }
    })

    it("withdrawColl(): reverts if system is in Recovery Mode", async () => {
      // --- SETUP ---

      // A and B open troves at 150% ICR
      await openTrove({ ICR: toBN(dec(15, 17)), extraParams: { from: bob } })
      await openTrove({ ICR: toBN(dec(15, 17)), extraParams: { from: alice } })

      const TCR = (await th.getTCR(contracts)).toString()
      assert.equal(TCR, '1500000000000000000')

      // --- TEST ---

      // price drops to 1ETH:150LUSD, reducing TCR below 150%
      await priceFeed.setPrice('150000000000000000000');

      //Alice tries to withdraw collateral during Recovery Mode
      try {
        const txData = await borrowerOperations.withdrawColl('1', alice, alice, { from: alice })
        assert.isFalse(txData.receipt.status)
      } catch (err) {
        assert.include(err.message, 'revert')
      }
    })

    it("withdrawColl(): doesn’t allow a user to completely withdraw all collateral from their Trove (due to gas compensation)", async () => {
      await openTrove({ ICR: toBN(dec(2, 18)), extraParams: { from: bob } })
      await openTrove({ ICR: toBN(dec(2, 18)), extraParams: { from: alice } })

      const aliceColl = (await troveManager.getEntireDebtAndColl(alice))[1]

      // Check Trove is active
      const alice_Trove_Before = await troveManager.Troves(alice)
      const status_Before = alice_Trove_Before[3]
      assert.equal(status_Before, 1)
      assert.isTrue(await sortedTroves.contains(alice))

      // Alice attempts to withdraw all collateral
      await assertRevert(
        borrowerOperations.withdrawColl(aliceColl, alice, alice, { from: alice }),
        'BorrowerOps: An operation that would result in ICR < MCR is not permitted'
      )
    })

    it("withdrawColl(): leaves the Trove active when the user withdraws less than all the collateral", async () => {
      // Open Trove 
      await openTrove({ ICR: toBN(dec(2, 18)), extraParams: { from: alice } })

      // Check Trove is active
      const alice_Trove_Before = await troveManager.Troves(alice)
      const status_Before = alice_Trove_Before[3]
      assert.equal(status_Before, 1)
      assert.isTrue(await sortedTroves.contains(alice))

      // Withdraw some collateral
      await borrowerOperations.withdrawColl(dec(100, 'finney'), alice, alice, { from: alice })

      // Check Trove is still active
      const alice_Trove_After = await troveManager.Troves(alice)
      const status_After = alice_Trove_After[3]
      assert.equal(status_After, 1)
      assert.isTrue(await sortedTroves.contains(alice))
    })

    it("withdrawColl(): reduces the Trove's collateral by the correct amount", async () => {
      await openTrove({ ICR: toBN(dec(2, 18)), extraParams: { from: alice } })
      const aliceCollBefore = await getTroveEntireColl(alice)

      // Alice withdraws 1 ether
      await borrowerOperations.withdrawColl(dec(1, 'ether'), alice, alice, { from: alice })

      // Check 1 ether remaining
      const alice_Trove_After = await troveManager.Troves(alice)
      const aliceCollAfter = await getTroveEntireColl(alice)

      assert.isTrue(aliceCollAfter.eq(aliceCollBefore.sub(toBN(dec(1, 'ether')))))
    })

    it("withdrawColl(): reduces ActivePool ETH and raw ether by correct amount", async () => {
      await openTrove({ ICR: toBN(dec(2, 18)), extraParams: { from: alice } })
      const aliceCollBefore = await getTroveEntireColl(alice)

      // check before
      const activePool_ETH_before = await activePool.getETH()
      const activePool_RawEther_before = toBN(await web3.eth.getBalance(activePool.address))

      await borrowerOperations.withdrawColl(dec(1, 'ether'), alice, alice, { from: alice })

      // check after
      const activePool_ETH_After = await activePool.getETH()
      const activePool_RawEther_After = toBN(await web3.eth.getBalance(activePool.address))
      assert.isTrue(activePool_ETH_After.eq(activePool_ETH_before.sub(toBN(dec(1, 'ether')))))
      assert.isTrue(activePool_RawEther_After.eq(activePool_RawEther_before.sub(toBN(dec(1, 'ether')))))
    })

    it("withdrawColl(): updates the stake and updates the total stakes", async () => {
      //  Alice creates initial Trove with 2 ether
      await openTrove({ ICR: toBN(dec(2, 18)), extraParams: { from: alice, value: toBN(dec(5, 'ether')) } })
      const aliceColl = await getTroveEntireColl(alice)
      assert.isTrue(aliceColl.gt(toBN('0')))

      const alice_Trove_Before = await troveManager.Troves(alice)
      const alice_Stake_Before = alice_Trove_Before[2]
      const totalStakes_Before = (await troveManager.totalStakes())

      assert.isTrue(alice_Stake_Before.eq(aliceColl))
      assert.isTrue(totalStakes_Before.eq(aliceColl))

      // Alice withdraws 1 ether
      await borrowerOperations.withdrawColl(dec(1, 'ether'), alice, alice, { from: alice })

      // Check stake and total stakes get updated
      const alice_Trove_After = await troveManager.Troves(alice)
      const alice_Stake_After = alice_Trove_After[2]
      const totalStakes_After = (await troveManager.totalStakes())

      assert.isTrue(alice_Stake_After.eq(alice_Stake_Before.sub(toBN(dec(1, 'ether')))))
      assert.isTrue(totalStakes_After.eq(totalStakes_Before.sub(toBN(dec(1, 'ether')))))
    })

    it("withdrawColl(): sends the correct amount of ETH to the user", async () => {
      await openTrove({ ICR: toBN(dec(2, 18)), extraParams: { from: alice, value: dec(2, 'ether') } })

      const alice_ETHBalance_Before = toBN(web3.utils.toBN(await web3.eth.getBalance(alice)))
      await borrowerOperations.withdrawColl(dec(1, 'ether'), alice, alice, { from: alice, gasPrice: 0 })

      const alice_ETHBalance_After = toBN(web3.utils.toBN(await web3.eth.getBalance(alice)))
      const balanceDiff = alice_ETHBalance_After.sub(alice_ETHBalance_Before)

      assert.isTrue(balanceDiff.eq(toBN(dec(1, 'ether'))))
    })

    it("withdrawColl(): applies pending rewards and updates user's L_ETH, L_LUSDDebt snapshots", async () => {
      // --- SETUP ---
      // Alice adds 15 ether, Bob adds 5 ether, Carol adds 1 ether
      await openTrove({ ICR: toBN(dec(10, 18)), extraParams: { from: whale } })
      await openTrove({ ICR: toBN(dec(3, 18)), extraParams: { from: alice, value: toBN(dec(100, 'ether')) } })
      await openTrove({ ICR: toBN(dec(3, 18)), extraParams: { from: bob, value: toBN(dec(100, 'ether')) } })
      await openTrove({ ICR: toBN(dec(2, 18)), extraParams: { from: carol, value: toBN(dec(10, 'ether')) } })

      const aliceCollBefore = await getTroveEntireColl(alice)
      const aliceDebtBefore = await getTroveEntireDebt(alice)
      const bobCollBefore = await getTroveEntireColl(bob)
      const bobDebtBefore = await getTroveEntireDebt(bob)

      // --- TEST ---

      // price drops to 1ETH:100LUSD, reducing Carol's ICR below MCR
      await priceFeed.setPrice('100000000000000000000');

      // close Carol's Trove, liquidating her 1 ether and 180LUSD.
      await troveManager.liquidate(carol, { from: owner });

      const L_ETH = await troveManager.L_ETH()
      const L_LUSDDebt = await troveManager.L_LUSDDebt()

      // check Alice and Bob's reward snapshots are zero before they alter their Troves
      const alice_rewardSnapshot_Before = await troveManager.rewardSnapshots(alice)
      const alice_ETHrewardSnapshot_Before = alice_rewardSnapshot_Before[0]
      const alice_LUSDDebtRewardSnapshot_Before = alice_rewardSnapshot_Before[1]

      const bob_rewardSnapshot_Before = await troveManager.rewardSnapshots(bob)
      const bob_ETHrewardSnapshot_Before = bob_rewardSnapshot_Before[0]
      const bob_LUSDDebtRewardSnapshot_Before = bob_rewardSnapshot_Before[1]

      assert.equal(alice_ETHrewardSnapshot_Before, 0)
      assert.equal(alice_LUSDDebtRewardSnapshot_Before, 0)
      assert.equal(bob_ETHrewardSnapshot_Before, 0)
      assert.equal(bob_LUSDDebtRewardSnapshot_Before, 0)

      // Check A and B have pending rewards
      const pendingCollReward_A = await troveManager.getPendingETHReward(alice)
      const pendingDebtReward_A = await troveManager.getPendingLUSDDebtReward(alice)
      const pendingCollReward_B = await troveManager.getPendingETHReward(bob)
      const pendingDebtReward_B = await troveManager.getPendingLUSDDebtReward(bob)
      for (reward of [pendingCollReward_A, pendingDebtReward_A, pendingCollReward_B, pendingDebtReward_B]) {
        assert.isTrue(reward.gt(toBN('0')))
      }

      // Alice and Bob withdraw from their Troves
      const aliceCollWithdrawal = toBN(dec(5, 'ether'))
      const bobCollWithdrawal = toBN(dec(1, 'ether'))

      await borrowerOperations.withdrawColl(aliceCollWithdrawal, alice, alice, { from: alice })
      await borrowerOperations.withdrawColl(bobCollWithdrawal, bob, bob, { from: bob })

      // Check that both alice and Bob have had pending rewards applied in addition to their top-ups. 
      const aliceCollAfter = await getTroveEntireColl(alice)
      const aliceDebtAfter = await getTroveEntireDebt(alice)
      const bobCollAfter = await getTroveEntireColl(bob)
      const bobDebtAfter = await getTroveEntireDebt(bob)

      // Check rewards have been applied to troves
      th.assertIsApproximatelyEqual(aliceCollAfter, aliceCollBefore.add(pendingCollReward_A).sub(aliceCollWithdrawal), 10000)
      th.assertIsApproximatelyEqual(aliceDebtAfter, aliceDebtBefore.add(pendingDebtReward_A), 10000)
      th.assertIsApproximatelyEqual(bobCollAfter, bobCollBefore.add(pendingCollReward_B).sub(bobCollWithdrawal), 10000)
      th.assertIsApproximatelyEqual(bobDebtAfter, bobDebtBefore.add(pendingDebtReward_B), 10000)

      /* After top up, both Alice and Bob's snapshots of the rewards-per-unit-staked metrics should be updated
       to the latest values of L_ETH and L_LUSDDebt */
      const alice_rewardSnapshot_After = await troveManager.rewardSnapshots(alice)
      const alice_ETHrewardSnapshot_After = alice_rewardSnapshot_After[0]
      const alice_LUSDDebtRewardSnapshot_After = alice_rewardSnapshot_After[1]

      const bob_rewardSnapshot_After = await troveManager.rewardSnapshots(bob)
      const bob_ETHrewardSnapshot_After = bob_rewardSnapshot_After[0]
      const bob_LUSDDebtRewardSnapshot_After = bob_rewardSnapshot_After[1]

      assert.isAtMost(th.getDifference(alice_ETHrewardSnapshot_After, L_ETH), 100)
      assert.isAtMost(th.getDifference(alice_LUSDDebtRewardSnapshot_After, L_LUSDDebt), 100)
      assert.isAtMost(th.getDifference(bob_ETHrewardSnapshot_After, L_ETH), 100)
      assert.isAtMost(th.getDifference(bob_LUSDDebtRewardSnapshot_After, L_LUSDDebt), 100)
    })

    // --- withdrawLUSD() ---

    it("withdrawLUSD(): decays a non-zero base rate", async () => {
      await openTrove({ ICR: toBN(dec(10, 18)), extraParams: { from: whale } })

      await openTrove({ extraLUSDAmount: toBN(dec(20, 18)), ICR: toBN(dec(2, 18)), extraParams: { from: A } })
      await openTrove({ extraLUSDAmount: toBN(dec(20, 18)), ICR: toBN(dec(2, 18)), extraParams: { from: B } })
      await openTrove({ extraLUSDAmount: toBN(dec(20, 18)), ICR: toBN(dec(2, 18)), extraParams: { from: D } })
      await openTrove({ extraLUSDAmount: toBN(dec(20, 18)), ICR: toBN(dec(2, 18)), extraParams: { from: E } })

      const A_LUSDBal = await lusdToken.balanceOf(A)

      // Artificially set base rate to 5%
      await troveManager.setBaseRate(dec(5, 16))

      // Check baseRate is now non-zero
      const baseRate_1 = await troveManager.baseRate()
      assert.isTrue(baseRate_1.gt(toBN('0')))

      // 2 hours pass
      th.fastForwardTime(7200, web3.currentProvider)

      // D withdraws LUSD
      await borrowerOperations.withdrawLUSD(th._100pct, dec(1, 18), A, A, { from: D })

      // Check baseRate has decreased
      const baseRate_2 = await troveManager.baseRate()
      assert.isTrue(baseRate_2.lt(baseRate_1))

      // 1 hour passes
      th.fastForwardTime(3600, web3.currentProvider)

      // E withdraws LUSD
      await borrowerOperations.withdrawLUSD(th._100pct, dec(1, 18), A, A, { from: E })

      const baseRate_3 = await troveManager.baseRate()
      assert.isTrue(baseRate_3.lt(baseRate_2))
    })

    it("withdrawLUSD(): reverts if max fee > 100%", async () => {
      await openTrove({ extraLUSDAmount: toBN(dec(10, 18)), ICR: toBN(dec(2, 18)), extraParams: { from: A } })
      await openTrove({ extraLUSDAmount: toBN(dec(20, 18)), ICR: toBN(dec(2, 18)), extraParams: { from: B } })
      await openTrove({ extraLUSDAmount: toBN(dec(40, 18)), ICR: toBN(dec(2, 18)), extraParams: { from: C } })
      await openTrove({ extraLUSDAmount: toBN(dec(40, 18)), ICR: toBN(dec(2, 18)), extraParams: { from: D } })

      await assertRevert(borrowerOperations.withdrawLUSD(dec(2, 18), dec(1, 18), A, A, { from: A }), "Max fee percentage must be between 0.5% and 100%")
      await assertRevert(borrowerOperations.withdrawLUSD('1000000000000000001', dec(1, 18), A, A, { from: A }), "Max fee percentage must be between 0.5% and 100%")
    })

    it("withdrawLUSD(): reverts if max fee < 0.5% in Normal mode", async () => {
      await openTrove({ extraLUSDAmount: toBN(dec(10, 18)), ICR: toBN(dec(2, 18)), extraParams: { from: A } })
      await openTrove({ extraLUSDAmount: toBN(dec(20, 18)), ICR: toBN(dec(2, 18)), extraParams: { from: B } })
      await openTrove({ extraLUSDAmount: toBN(dec(40, 18)), ICR: toBN(dec(2, 18)), extraParams: { from: C } })
      await openTrove({ extraLUSDAmount: toBN(dec(40, 18)), ICR: toBN(dec(2, 18)), extraParams: { from: D } })

      await assertRevert(borrowerOperations.withdrawLUSD(0, dec(1, 18), A, A, { from: A }), "Max fee percentage must be between 0.5% and 100%")
      await assertRevert(borrowerOperations.withdrawLUSD(1, dec(1, 18), A, A, { from: A }), "Max fee percentage must be between 0.5% and 100%")
      await assertRevert(borrowerOperations.withdrawLUSD('4999999999999999', dec(1, 18), A, A, { from: A }), "Max fee percentage must be between 0.5% and 100%")
    })

    it("withdrawLUSD(): reverts if fee exceeds max fee percentage", async () => {
      await openTrove({ extraLUSDAmount: toBN(dec(60, 18)), ICR: toBN(dec(2, 18)), extraParams: { from: A } })
      await openTrove({ extraLUSDAmount: toBN(dec(60, 18)), ICR: toBN(dec(2, 18)), extraParams: { from: B } })
      await openTrove({ extraLUSDAmount: toBN(dec(70, 18)), ICR: toBN(dec(2, 18)), extraParams: { from: C } })
      await openTrove({ extraLUSDAmount: toBN(dec(80, 18)), ICR: toBN(dec(2, 18)), extraParams: { from: D } })
      await openTrove({ extraLUSDAmount: toBN(dec(180, 18)), ICR: toBN(dec(2, 18)), extraParams: { from: E } })

      const totalSupply = await lusdToken.totalSupply()

      // Artificially make baseRate 5%
      await troveManager.setBaseRate(dec(5, 16))
      await troveManager.setLastFeeOpTimeToNow()

      let baseRate = await troveManager.baseRate() // expect 5% base rate
      assert.equal(baseRate, dec(5, 16))

      // 100%: 1e18,  10%: 1e17,  1%: 1e16,  0.1%: 1e15
      // 5%: 5e16
      // 0.5%: 5e15
      // actual: 0.5%, 5e15


      // LUSDFee:                  15000000558793542
      // absolute _fee:            15000000558793542
      // actual feePercentage:      5000000186264514
      // user's _maxFeePercentage: 49999999999999999

      const lessThan5pct = '49999999999999999'
      await assertRevert(borrowerOperations.withdrawLUSD(lessThan5pct, dec(3, 18), A, A, { from: A }), "Fee exceeded provided maximum")

      baseRate = await troveManager.baseRate() // expect 5% base rate
      assert.equal(baseRate, dec(5, 16))
      // Attempt with maxFee 1%
      await assertRevert(borrowerOperations.withdrawLUSD(dec(1, 16), dec(1, 18), A, A, { from: B }), "Fee exceeded provided maximum")

      baseRate = await troveManager.baseRate()  // expect 5% base rate
      assert.equal(baseRate, dec(5, 16))
      // Attempt with maxFee 3.754%
      await assertRevert(borrowerOperations.withdrawLUSD(dec(3754, 13), dec(1, 18), A, A, { from: C }), "Fee exceeded provided maximum")

      baseRate = await troveManager.baseRate()  // expect 5% base rate
      assert.equal(baseRate, dec(5, 16))
      // Attempt with maxFee 0.5%%
      await assertRevert(borrowerOperations.withdrawLUSD(dec(5, 15), dec(1, 18), A, A, { from: D }), "Fee exceeded provided maximum")
    })

    it("withdrawLUSD(): succeeds when fee is less than max fee percentage", async () => {
      await openTrove({ extraLUSDAmount: toBN(dec(60, 18)), ICR: toBN(dec(2, 18)), extraParams: { from: A } })
      await openTrove({ extraLUSDAmount: toBN(dec(60, 18)), ICR: toBN(dec(2, 18)), extraParams: { from: B } })
      await openTrove({ extraLUSDAmount: toBN(dec(70, 18)), ICR: toBN(dec(2, 18)), extraParams: { from: C } })
      await openTrove({ extraLUSDAmount: toBN(dec(80, 18)), ICR: toBN(dec(2, 18)), extraParams: { from: D } })
      await openTrove({ extraLUSDAmount: toBN(dec(180, 18)), ICR: toBN(dec(2, 18)), extraParams: { from: E } })

      const totalSupply = await lusdToken.totalSupply()

      // Artificially make baseRate 5%
      await troveManager.setBaseRate(dec(5, 16))
      await troveManager.setLastFeeOpTimeToNow()

      let baseRate = await troveManager.baseRate() // expect 5% base rate
      assert.isTrue(baseRate.eq(toBN(dec(5, 16))))

      // Attempt with maxFee > 5%
      const moreThan5pct = '50000000000000001'
      const tx1 = await borrowerOperations.withdrawLUSD(moreThan5pct, dec(1, 18), A, A, { from: A })
      assert.isTrue(tx1.receipt.status)

      baseRate = await troveManager.baseRate() // expect 5% base rate
      assert.equal(baseRate, dec(5, 16))

      // Attempt with maxFee = 5%
      const tx2 = await borrowerOperations.withdrawLUSD(dec(5, 16), dec(1, 18), A, A, { from: B })
      assert.isTrue(tx2.receipt.status)

      baseRate = await troveManager.baseRate() // expect 5% base rate
      assert.equal(baseRate, dec(5, 16))

      // Attempt with maxFee 10%
      const tx3 = await borrowerOperations.withdrawLUSD(dec(1, 17), dec(1, 18), A, A, { from: C })
      assert.isTrue(tx3.receipt.status)

      baseRate = await troveManager.baseRate() // expect 5% base rate
      assert.equal(baseRate, dec(5, 16))

      // Attempt with maxFee 37.659%
      const tx4 = await borrowerOperations.withdrawLUSD(dec(37659, 13), dec(1, 18), A, A, { from: D })
      assert.isTrue(tx4.receipt.status)

      // Attempt with maxFee 100%
      const tx5 = await borrowerOperations.withdrawLUSD(dec(1, 18), dec(1, 18), A, A, { from: E })
      assert.isTrue(tx5.receipt.status)
    })

    it("withdrawLUSD(): doesn't change base rate if it is already zero", async () => {
      await openTrove({ ICR: toBN(dec(10, 18)), extraParams: { from: whale } })

      await openTrove({ extraLUSDAmount: toBN(dec(30, 18)), ICR: toBN(dec(2, 18)), extraParams: { from: A } })
      await openTrove({ extraLUSDAmount: toBN(dec(40, 18)), ICR: toBN(dec(2, 18)), extraParams: { from: B } })
      await openTrove({ extraLUSDAmount: toBN(dec(50, 18)), ICR: toBN(dec(2, 18)), extraParams: { from: C } })
      await openTrove({ extraLUSDAmount: toBN(dec(50, 18)), ICR: toBN(dec(2, 18)), extraParams: { from: D } })
      await openTrove({ extraLUSDAmount: toBN(dec(50, 18)), ICR: toBN(dec(2, 18)), extraParams: { from: E } })

      // Check baseRate is zero
      const baseRate_1 = await troveManager.baseRate()
      assert.equal(baseRate_1, '0')

      // 2 hours pass
      th.fastForwardTime(7200, web3.currentProvider)

      // D withdraws LUSD
      await borrowerOperations.withdrawLUSD(th._100pct, dec(37, 18), A, A, { from: D })

      // Check baseRate is still 0
      const baseRate_2 = await troveManager.baseRate()
      assert.equal(baseRate_2, '0')

      // 1 hour passes
      th.fastForwardTime(3600, web3.currentProvider)

      // E opens trove 
      await borrowerOperations.withdrawLUSD(th._100pct, dec(12, 18), A, A, { from: E })

      const baseRate_3 = await troveManager.baseRate()
      assert.equal(baseRate_3, '0')
    })

    it("withdrawLUSD(): lastFeeOpTime doesn't update if less time than decay interval has passed since the last fee operation", async () => {
      await openTrove({ ICR: toBN(dec(10, 18)), extraParams: { from: whale } })

      await openTrove({ extraLUSDAmount: toBN(dec(30, 18)), ICR: toBN(dec(2, 18)), extraParams: { from: A } })
      await openTrove({ extraLUSDAmount: toBN(dec(40, 18)), ICR: toBN(dec(2, 18)), extraParams: { from: B } })
      await openTrove({ extraLUSDAmount: toBN(dec(50, 18)), ICR: toBN(dec(2, 18)), extraParams: { from: C } })

      // Artificially make baseRate 5%
      await troveManager.setBaseRate(dec(5, 16))
      await troveManager.setLastFeeOpTimeToNow()

      // Check baseRate is now non-zero
      const baseRate_1 = await troveManager.baseRate()
      assert.isTrue(baseRate_1.gt(toBN('0')))

      const lastFeeOpTime_1 = await troveManager.lastFeeOperationTime()

      // 10 seconds pass
      th.fastForwardTime(10, web3.currentProvider)

      // Borrower C triggers a fee
      await borrowerOperations.withdrawLUSD(th._100pct, dec(1, 18), C, C, { from: C })

      const lastFeeOpTime_2 = await troveManager.lastFeeOperationTime()

      // Check that the last fee operation time did not update, as borrower D's debt issuance occured
      // since before minimum interval had passed 
      assert.isTrue(lastFeeOpTime_2.eq(lastFeeOpTime_1))

      // 60 seconds passes
      th.fastForwardTime(60, web3.currentProvider)

      // Check that now, at least one minute has passed since lastFeeOpTime_1
      const timeNow = await th.getLatestBlockTimestamp(web3)
      assert.isTrue(toBN(timeNow).sub(lastFeeOpTime_1).gte(60))

      // Borrower C triggers a fee
      await borrowerOperations.withdrawLUSD(th._100pct, dec(1, 18), C, C, { from: C })

      const lastFeeOpTime_3 = await troveManager.lastFeeOperationTime()

      // Check that the last fee operation time DID update, as borrower's debt issuance occured
      // after minimum interval had passed 
      assert.isTrue(lastFeeOpTime_3.gt(lastFeeOpTime_1))
    })


    it("withdrawLUSD(): borrower can't grief the baseRate and stop it decaying by issuing debt at higher frequency than the decay granularity", async () => {
      await openTrove({ ICR: toBN(dec(10, 18)), extraParams: { from: whale } })
      await openTrove({ extraLUSDAmount: toBN(dec(30, 18)), ICR: toBN(dec(2, 18)), extraParams: { from: A } })
      await openTrove({ extraLUSDAmount: toBN(dec(40, 18)), ICR: toBN(dec(2, 18)), extraParams: { from: B } })
      await openTrove({ extraLUSDAmount: toBN(dec(50, 18)), ICR: toBN(dec(2, 18)), extraParams: { from: C } })

      // Artificially make baseRate 5%
      await troveManager.setBaseRate(dec(5, 16))
      await troveManager.setLastFeeOpTimeToNow()

      // Check baseRate is now non-zero
      const baseRate_1 = await troveManager.baseRate()
      assert.isTrue(baseRate_1.gt(toBN('0')))

      // 30 seconds pass
      th.fastForwardTime(30, web3.currentProvider)

      // Borrower C triggers a fee, before decay interval has passed
      await borrowerOperations.withdrawLUSD(th._100pct, dec(1, 18), C, C, { from: C })

      // 30 seconds pass
      th.fastForwardTime(30, web3.currentProvider)

      // Borrower C triggers another fee
      await borrowerOperations.withdrawLUSD(th._100pct, dec(1, 18), C, C, { from: C })

      // Check base rate has decreased even though Borrower tried to stop it decaying
      const baseRate_2 = await troveManager.baseRate()
      assert.isTrue(baseRate_2.lt(baseRate_1))
    })

    it("withdrawLUSD(): borrowing at non-zero base rate sends LUSD fee to LQTY staking contract", async () => {
      // time fast-forwards 1 year, and owner stakes 1 LQTY
      await th.fastForwardTime(timeValues.SECONDS_IN_ONE_YEAR, web3.currentProvider)
      await lqtyToken.approve(lqtyStaking.address, dec(1, 18), { from: owner })
      await lqtyStaking.stake(dec(1, 18), { from: owner })

      // Check LQTY LUSD balance before == 0
      const lqtyStaking_LUSDBalance_Before = await lusdToken.balanceOf(lqtyStaking.address)
      assert.equal(lqtyStaking_LUSDBalance_Before, '0')

      await openTrove({ ICR: toBN(dec(10, 18)), extraParams: { from: whale } })
      await openTrove({ extraLUSDAmount: toBN(dec(30, 18)), ICR: toBN(dec(2, 18)), extraParams: { from: A } })
      await openTrove({ extraLUSDAmount: toBN(dec(40, 18)), ICR: toBN(dec(2, 18)), extraParams: { from: B } })
      await openTrove({ extraLUSDAmount: toBN(dec(50, 18)), ICR: toBN(dec(2, 18)), extraParams: { from: C } })
      await openTrove({ extraLUSDAmount: toBN(dec(50, 18)), ICR: toBN(dec(2, 18)), extraParams: { from: D } })

      // Artificially make baseRate 5%
      await troveManager.setBaseRate(dec(5, 16))
      await troveManager.setLastFeeOpTimeToNow()

      // Check baseRate is now non-zero
      const baseRate_1 = await troveManager.baseRate()
      assert.isTrue(baseRate_1.gt(toBN('0')))

      // 2 hours pass
      th.fastForwardTime(7200, web3.currentProvider)

      // D withdraws LUSD
      await borrowerOperations.withdrawLUSD(th._100pct, dec(37, 18), C, C, { from: D })

      // Check LQTY LUSD balance after has increased
      const lqtyStaking_LUSDBalance_After = await lusdToken.balanceOf(lqtyStaking.address)
      assert.isTrue(lqtyStaking_LUSDBalance_After.gt(lqtyStaking_LUSDBalance_Before))
    })

    if (!withProxy) { // TODO: use rawLogs instead of logs
      it("withdrawLUSD(): borrowing at non-zero base records the (drawn debt + fee) on the Trove struct", async () => {
        // time fast-forwards 1 year, and owner stakes 1 LQTY
        await th.fastForwardTime(timeValues.SECONDS_IN_ONE_YEAR, web3.currentProvider)
        await lqtyToken.approve(lqtyStaking.address, dec(1, 18), { from: owner })
        await lqtyStaking.stake(dec(1, 18), { from: owner })

        await openTrove({ ICR: toBN(dec(10, 18)), extraParams: { from: whale } })
        await openTrove({ extraLUSDAmount: toBN(dec(30, 18)), ICR: toBN(dec(2, 18)), extraParams: { from: A } })
        await openTrove({ extraLUSDAmount: toBN(dec(40, 18)), ICR: toBN(dec(2, 18)), extraParams: { from: B } })
        await openTrove({ extraLUSDAmount: toBN(dec(50, 18)), ICR: toBN(dec(2, 18)), extraParams: { from: C } })
        await openTrove({ extraLUSDAmount: toBN(dec(50, 18)), ICR: toBN(dec(2, 18)), extraParams: { from: D } })
        const D_debtBefore = await getTroveEntireDebt(D)

        // Artificially make baseRate 5%
        await troveManager.setBaseRate(dec(5, 16))
        await troveManager.setLastFeeOpTimeToNow()

        // Check baseRate is now non-zero
        const baseRate_1 = await troveManager.baseRate()
        assert.isTrue(baseRate_1.gt(toBN('0')))

        // 2 hours pass
        th.fastForwardTime(7200, web3.currentProvider)

        // D withdraws LUSD
        const withdrawal_D = toBN(dec(37, 18))
        const withdrawalTx = await borrowerOperations.withdrawLUSD(th._100pct, toBN(dec(37, 18)), D, D, { from: D })

        const emittedFee = toBN(th.getLUSDFeeFromLUSDBorrowingEvent(withdrawalTx))
        assert.isTrue(emittedFee.gt(toBN('0')))

        const newDebt = (await troveManager.Troves(D))[0]

        // Check debt on Trove struct equals initial debt + withdrawal + emitted fee
        th.assertIsApproximatelyEqual(newDebt, D_debtBefore.add(withdrawal_D).add(emittedFee), 10000)
      })
    }

    it("withdrawLUSD(): Borrowing at non-zero base rate increases the LQTY staking contract LUSD fees-per-unit-staked", async () => {
      // time fast-forwards 1 year, and owner stakes 1 LQTY
      await th.fastForwardTime(timeValues.SECONDS_IN_ONE_YEAR, web3.currentProvider)
      await lqtyToken.approve(lqtyStaking.address, dec(1, 18), { from: owner })
      await lqtyStaking.stake(dec(1, 18), { from: owner })

      // Check LQTY contract LUSD fees-per-unit-staked is zero
      const F_LUSD_Before = await lqtyStaking.F_LUSD()
      assert.equal(F_LUSD_Before, '0')

      await openTrove({ ICR: toBN(dec(10, 18)), extraParams: { from: whale } })
      await openTrove({ extraLUSDAmount: toBN(dec(30, 18)), ICR: toBN(dec(2, 18)), extraParams: { from: A } })
      await openTrove({ extraLUSDAmount: toBN(dec(40, 18)), ICR: toBN(dec(2, 18)), extraParams: { from: B } })
      await openTrove({ extraLUSDAmount: toBN(dec(50, 18)), ICR: toBN(dec(2, 18)), extraParams: { from: C } })
      await openTrove({ extraLUSDAmount: toBN(dec(50, 18)), ICR: toBN(dec(2, 18)), extraParams: { from: D } })

      // Artificially make baseRate 5%
      await troveManager.setBaseRate(dec(5, 16))
      await troveManager.setLastFeeOpTimeToNow()

      // Check baseRate is now non-zero
      const baseRate_1 = await troveManager.baseRate()
      assert.isTrue(baseRate_1.gt(toBN('0')))

      // 2 hours pass
      th.fastForwardTime(7200, web3.currentProvider)

      // D withdraws LUSD
      await borrowerOperations.withdrawLUSD(th._100pct, toBN(dec(37, 18)), D, D, { from: D })

      // Check LQTY contract LUSD fees-per-unit-staked has increased
      const F_LUSD_After = await lqtyStaking.F_LUSD()
      assert.isTrue(F_LUSD_After.gt(F_LUSD_Before))
    })

    it("withdrawLUSD(): Borrowing at non-zero base rate sends requested amount to the user", async () => {
      // time fast-forwards 1 year, and owner stakes 1 LQTY
      await th.fastForwardTime(timeValues.SECONDS_IN_ONE_YEAR, web3.currentProvider)
      await lqtyToken.approve(lqtyStaking.address, dec(1, 18), { from: owner })
      await lqtyStaking.stake(dec(1, 18), { from: owner })

      // Check LQTY Staking contract balance before == 0
      const lqtyStaking_LUSDBalance_Before = await lusdToken.balanceOf(lqtyStaking.address)
      assert.equal(lqtyStaking_LUSDBalance_Before, '0')

      await openTrove({ ICR: toBN(dec(10, 18)), extraParams: { from: whale } })
      await openTrove({ extraLUSDAmount: toBN(dec(30, 18)), ICR: toBN(dec(2, 18)), extraParams: { from: A } })
      await openTrove({ extraLUSDAmount: toBN(dec(40, 18)), ICR: toBN(dec(2, 18)), extraParams: { from: B } })
      await openTrove({ extraLUSDAmount: toBN(dec(50, 18)), ICR: toBN(dec(2, 18)), extraParams: { from: C } })
      await openTrove({ extraLUSDAmount: toBN(dec(50, 18)), ICR: toBN(dec(2, 18)), extraParams: { from: D } })

      // Artificially make baseRate 5%
      await troveManager.setBaseRate(dec(5, 16))
      await troveManager.setLastFeeOpTimeToNow()

      // Check baseRate is now non-zero
      const baseRate_1 = await troveManager.baseRate()
      assert.isTrue(baseRate_1.gt(toBN('0')))

      // 2 hours pass
      th.fastForwardTime(7200, web3.currentProvider)

      const D_LUSDBalanceBefore = await lusdToken.balanceOf(D)

      // D withdraws LUSD
      const D_LUSDRequest = toBN(dec(37, 18))
      await borrowerOperations.withdrawLUSD(th._100pct, D_LUSDRequest, D, D, { from: D })

      // Check LQTY staking LUSD balance has increased
      const lqtyStaking_LUSDBalance_After = await lusdToken.balanceOf(lqtyStaking.address)
      assert.isTrue(lqtyStaking_LUSDBalance_After.gt(lqtyStaking_LUSDBalance_Before))

      // Check D's LUSD balance now equals their initial balance plus request LUSD
      const D_LUSDBalanceAfter = await lusdToken.balanceOf(D)
      assert.isTrue(D_LUSDBalanceAfter.eq(D_LUSDBalanceBefore.add(D_LUSDRequest)))
    })

    it("withdrawLUSD(): Borrowing at zero base rate changes LUSD fees-per-unit-staked", async () => {
      await openTrove({ ICR: toBN(dec(10, 18)), extraParams: { from: whale } })
      await openTrove({ extraLUSDAmount: toBN(dec(30, 18)), ICR: toBN(dec(2, 18)), extraParams: { from: A } })
      await openTrove({ extraLUSDAmount: toBN(dec(40, 18)), ICR: toBN(dec(2, 18)), extraParams: { from: B } })
      await openTrove({ extraLUSDAmount: toBN(dec(50, 18)), ICR: toBN(dec(2, 18)), extraParams: { from: C } })
      await openTrove({ extraLUSDAmount: toBN(dec(50, 18)), ICR: toBN(dec(2, 18)), extraParams: { from: D } })

      // Check baseRate is zero
      const baseRate_1 = await troveManager.baseRate()
      assert.equal(baseRate_1, '0')

      // A artificially receives LQTY, then stakes it
      await lqtyToken.unprotectedMint(A, dec(100, 18))
      await lqtyStaking.stake(dec(100, 18), { from: A })

      // 2 hours pass
      th.fastForwardTime(7200, web3.currentProvider)

      // Check LQTY LUSD balance before == 0
      const F_LUSD_Before = await lqtyStaking.F_LUSD()
      assert.equal(F_LUSD_Before, '0')

      // D withdraws LUSD
      await borrowerOperations.withdrawLUSD(th._100pct, dec(37, 18), D, D, { from: D })

      // Check LQTY LUSD balance after > 0
      const F_LUSD_After = await lqtyStaking.F_LUSD()
      assert.isTrue(F_LUSD_After.gt('0'))
    })

    it("withdrawLUSD(): Borrowing at zero base rate sends debt request to user", async () => {
      await openTrove({ ICR: toBN(dec(10, 18)), extraParams: { from: whale } })
      await openTrove({ extraLUSDAmount: toBN(dec(30, 18)), ICR: toBN(dec(2, 18)), extraParams: { from: A } })
      await openTrove({ extraLUSDAmount: toBN(dec(40, 18)), ICR: toBN(dec(2, 18)), extraParams: { from: B } })
      await openTrove({ extraLUSDAmount: toBN(dec(50, 18)), ICR: toBN(dec(2, 18)), extraParams: { from: C } })
      await openTrove({ extraLUSDAmount: toBN(dec(50, 18)), ICR: toBN(dec(2, 18)), extraParams: { from: D } })

      // Check baseRate is zero
      const baseRate_1 = await troveManager.baseRate()
      assert.equal(baseRate_1, '0')

      // 2 hours pass
      th.fastForwardTime(7200, web3.currentProvider)

      const D_LUSDBalanceBefore = await lusdToken.balanceOf(D)

      // D withdraws LUSD
      const D_LUSDRequest = toBN(dec(37, 18))
      await borrowerOperations.withdrawLUSD(th._100pct, dec(37, 18), D, D, { from: D })

      // Check D's LUSD balance now equals their requested LUSD
      const D_LUSDBalanceAfter = await lusdToken.balanceOf(D)

      // Check D's trove debt == D's LUSD balance + liquidation reserve
      assert.isTrue(D_LUSDBalanceAfter.eq(D_LUSDBalanceBefore.add(D_LUSDRequest)))
    })

    it("withdrawLUSD(): reverts when calling address does not have active trove", async () => {
      await openTrove({ ICR: toBN(dec(10, 18)), extraParams: { from: alice } })
      await openTrove({ ICR: toBN(dec(2, 18)), extraParams: { from: bob } })

      // Bob successfully withdraws LUSD
      const txBob = await borrowerOperations.withdrawLUSD(th._100pct, dec(100, 18), bob, bob, { from: bob })
      assert.isTrue(txBob.receipt.status)

      // Carol with no active trove attempts to withdraw LUSD
      try {
        const txCarol = await borrowerOperations.withdrawLUSD(th._100pct, dec(100, 18), carol, carol, { from: carol })
        assert.isFalse(txCarol.receipt.status)
      } catch (err) {
        assert.include(err.message, "revert")
      }
    })

    it("withdrawLUSD(): reverts when requested withdrawal amount is zero LUSD", async () => {
      await openTrove({ ICR: toBN(dec(2, 18)), extraParams: { from: alice } })
      await openTrove({ ICR: toBN(dec(2, 18)), extraParams: { from: bob } })

      // Bob successfully withdraws 1e-18 LUSD
      const txBob = await borrowerOperations.withdrawLUSD(th._100pct, 1, bob, bob, { from: bob })
      assert.isTrue(txBob.receipt.status)

      // Alice attempts to withdraw 0 LUSD
      try {
        const txAlice = await borrowerOperations.withdrawLUSD(th._100pct, 0, alice, alice, { from: alice })
        assert.isFalse(txAlice.receipt.status)
      } catch (err) {
        assert.include(err.message, "revert")
      }
    })

    it("withdrawLUSD(): reverts when system is in Recovery Mode", async () => {
      await openTrove({ ICR: toBN(dec(2, 18)), extraParams: { from: alice } })
      await openTrove({ ICR: toBN(dec(2, 18)), extraParams: { from: bob } })
      await openTrove({ ICR: toBN(dec(2, 18)), extraParams: { from: carol } })

      assert.isFalse(await th.checkRecoveryMode(contracts))

      // Withdrawal possible when recoveryMode == false
      const txAlice = await borrowerOperations.withdrawLUSD(th._100pct, dec(100, 18), alice, alice, { from: alice })
      assert.isTrue(txAlice.receipt.status)

      await priceFeed.setPrice('50000000000000000000')

      assert.isTrue(await th.checkRecoveryMode(contracts))

      //Check LUSD withdrawal impossible when recoveryMode == true
      try {
        const txBob = await borrowerOperations.withdrawLUSD(th._100pct, 1, bob, bob, { from: bob })
        assert.isFalse(txBob.receipt.status)
      } catch (err) {
        assert.include(err.message, "revert")
      }
    })

    it("withdrawLUSD(): reverts when withdrawal would bring the trove's ICR < MCR", async () => {
      await openTrove({ ICR: toBN(dec(10, 18)), extraParams: { from: alice } })
      await openTrove({ ICR: toBN(dec(11, 17)), extraParams: { from: bob } })

      // Bob tries to withdraw LUSD that would bring his ICR < MCR
      try {
        const txBob = await borrowerOperations.withdrawLUSD(th._100pct, 1, bob, bob, { from: bob })
        assert.isFalse(txBob.receipt.status)
      } catch (err) {
        assert.include(err.message, "revert")
      }
    })

    it("withdrawLUSD(): reverts when a withdrawal would cause the TCR of the system to fall below the CCR", async () => {
      await priceFeed.setPrice(dec(100, 18))
      const price = await priceFeed.getPrice()

      // Alice and Bob creates troves with 150% ICR.  System TCR = 150%.
      await openTrove({ ICR: toBN(dec(15, 17)), extraParams: { from: alice } })
      await openTrove({ ICR: toBN(dec(15, 17)), extraParams: { from: bob } })

      var TCR = (await th.getTCR(contracts)).toString()
      assert.equal(TCR, '1500000000000000000')

      // Bob attempts to withdraw 1 LUSD.
      // System TCR would be: ((3+3) * 100 ) / (200+201) = 600/401 = 149.62%, i.e. below CCR of 150%.
      try {
        const txBob = await borrowerOperations.withdrawLUSD(th._100pct, dec(1, 18), bob, bob, { from: bob })
        assert.isFalse(txBob.receipt.status)
      } catch (err) {
        assert.include(err.message, "revert")
      }
    })

    it("withdrawLUSD(): reverts if system is in Recovery Mode", async () => {
      // --- SETUP ---
      await openTrove({ ICR: toBN(dec(15, 17)), extraParams: { from: alice } })
      await openTrove({ ICR: toBN(dec(15, 17)), extraParams: { from: bob } })

      // --- TEST ---

      // price drops to 1ETH:150LUSD, reducing TCR below 150%
      await priceFeed.setPrice('150000000000000000000');
      assert.isTrue((await th.getTCR(contracts)).lt(toBN(dec(15, 17))))

      try {
        const txData = await borrowerOperations.withdrawLUSD(th._100pct, '200', alice, alice, { from: alice })
        assert.isFalse(txData.receipt.status)
      } catch (err) {
        assert.include(err.message, 'revert')
      }
    })

    it("withdrawLUSD(): increases the Trove's LUSD debt by the correct amount", async () => {
      await openTrove({ ICR: toBN(dec(2, 18)), extraParams: { from: alice } })

      // check before
      const aliceDebtBefore = await getTroveEntireDebt(alice)
      assert.isTrue(aliceDebtBefore.gt(toBN(0)))

      await borrowerOperations.withdrawLUSD(th._100pct, await getNetBorrowingAmount(100), alice, alice, { from: alice })

      // check after
      const aliceDebtAfter = await getTroveEntireDebt(alice)
      th.assertIsApproximatelyEqual(aliceDebtAfter, aliceDebtBefore.add(toBN(100)))
    })

    it("withdrawLUSD(): increases LUSD debt in ActivePool by correct amount", async () => {
      await openTrove({ ICR: toBN(dec(10, 18)), extraParams: { from: alice, value: toBN(dec(100, 'ether')) } })

      const aliceDebtBefore = await getTroveEntireDebt(alice)
      assert.isTrue(aliceDebtBefore.gt(toBN(0)))

      // check before
      const activePool_LUSD_Before = await activePool.getLUSDDebt()
      assert.isTrue(activePool_LUSD_Before.eq(aliceDebtBefore))

      await borrowerOperations.withdrawLUSD(th._100pct, await getNetBorrowingAmount(dec(10000, 18)), alice, alice, { from: alice })

      // check after
      const activePool_LUSD_After = await activePool.getLUSDDebt()
      th.assertIsApproximatelyEqual(activePool_LUSD_After, activePool_LUSD_Before.add(toBN(dec(10000, 18))))
    })

    it("withdrawLUSD(): increases user LUSDToken balance by correct amount", async () => {
      await openTrove({ extraParams: { value: toBN(dec(100, 'ether')), from: alice } })

      // check before
      const alice_LUSDTokenBalance_Before = await lusdToken.balanceOf(alice)
      assert.isTrue(alice_LUSDTokenBalance_Before.gt(toBN('0')))

      await borrowerOperations.withdrawLUSD(th._100pct, dec(10000, 18), alice, alice, { from: alice })

      // check after
      const alice_LUSDTokenBalance_After = await lusdToken.balanceOf(alice)
      assert.isTrue(alice_LUSDTokenBalance_After.eq(alice_LUSDTokenBalance_Before.add(toBN(dec(10000, 18)))))
    })

    // --- repayLUSD() ---

    it("repayLUSD(): Succeeds when it would leave trove with net debt >= minimum net debt", async () => {
      // Make the LUSD request 2 wei above min net debt to correct for floor division, and make net debt = min net debt + 1 wei
      await borrowerOperations.openTrove(th._100pct, await getNetBorrowingAmount(MIN_NET_DEBT.add(toBN('2'))), A, A, { from: A, value: dec(100, 30) })

      const repayTxA = await borrowerOperations.repayLUSD(1, A, A, { from: A })
      assert.isTrue(repayTxA.receipt.status)

      await borrowerOperations.openTrove(th._100pct, dec(20, 25), B, B, { from: B, value: dec(100, 30) })

      const repayTxB = await borrowerOperations.repayLUSD(dec(19, 25), B, B, { from: B })
      assert.isTrue(repayTxB.receipt.status)
    })

    it("repayLUSD(): reverts when it would leave trove with net debt < minimum net debt", async () => {
      // Make the LUSD request 2 wei above min net debt to correct for floor division, and make net debt = min net debt + 1 wei
      await borrowerOperations.openTrove(th._100pct, await getNetBorrowingAmount(MIN_NET_DEBT.add(toBN('2'))), A, A, { from: A, value: dec(100, 30) })

      const repayTxAPromise = borrowerOperations.repayLUSD(2, A, A, { from: A })
      await assertRevert(repayTxAPromise, "BorrowerOps: Trove's net debt must be greater than minimum")
    })

    it("repayLUSD(): reverts when calling address does not have active trove", async () => {
      await openTrove({ extraLUSDAmount: toBN(dec(10000, 18)), ICR: toBN(dec(2, 18)), extraParams: { from: alice } })
      await openTrove({ extraLUSDAmount: toBN(dec(10000, 18)), ICR: toBN(dec(2, 18)), extraParams: { from: bob } })
      // Bob successfully repays some LUSD
      const txBob = await borrowerOperations.repayLUSD(dec(10, 18), bob, bob, { from: bob })
      assert.isTrue(txBob.receipt.status)

      // Carol with no active trove attempts to repayLUSD
      try {
        const txCarol = await borrowerOperations.repayLUSD(dec(10, 18), carol, carol, { from: carol })
        assert.isFalse(txCarol.receipt.status)
      } catch (err) {
        assert.include(err.message, "revert")
      }
    })

    it("repayLUSD(): reverts when attempted repayment is > the debt of the trove", async () => {
      await openTrove({ extraLUSDAmount: toBN(dec(10000, 18)), ICR: toBN(dec(2, 18)), extraParams: { from: alice } })
      await openTrove({ extraLUSDAmount: toBN(dec(10000, 18)), ICR: toBN(dec(2, 18)), extraParams: { from: bob } })
      const aliceDebt = await getTroveEntireDebt(alice)

      // Bob successfully repays some LUSD
      const txBob = await borrowerOperations.repayLUSD(dec(10, 18), bob, bob, { from: bob })
      assert.isTrue(txBob.receipt.status)

      // Alice attempts to repay more than her debt
      try {
        const txAlice = await borrowerOperations.repayLUSD(aliceDebt.add(toBN(dec(1, 18))), alice, alice, { from: alice })
        assert.isFalse(txAlice.receipt.status)
      } catch (err) {
        assert.include(err.message, "revert")
      }
    })

    //repayLUSD: reduces LUSD debt in Trove
    it("repayLUSD(): reduces the Trove's LUSD debt by the correct amount", async () => {
      await openTrove({ extraLUSDAmount: toBN(dec(10000, 18)), ICR: toBN(dec(2, 18)), extraParams: { from: alice } })
      await openTrove({ extraLUSDAmount: toBN(dec(10000, 18)), ICR: toBN(dec(2, 18)), extraParams: { from: bob } })
      const aliceDebtBefore = await getTroveEntireDebt(alice)
      assert.isTrue(aliceDebtBefore.gt(toBN('0')))

      await borrowerOperations.repayLUSD(aliceDebtBefore.div(toBN(10)), alice, alice, { from: alice })  // Repays 1/10 her debt

      const aliceDebtAfter = await getTroveEntireDebt(alice)
      assert.isTrue(aliceDebtAfter.gt(toBN('0')))

      th.assertIsApproximatelyEqual(aliceDebtAfter, aliceDebtBefore.mul(toBN(9)).div(toBN(10)))  // check 9/10 debt remaining
    })

    it("repayLUSD(): decreases LUSD debt in ActivePool by correct amount", async () => {
      await openTrove({ extraLUSDAmount: toBN(dec(10000, 18)), ICR: toBN(dec(2, 18)), extraParams: { from: alice } })
      await openTrove({ extraLUSDAmount: toBN(dec(10000, 18)), ICR: toBN(dec(2, 18)), extraParams: { from: bob } })
      const aliceDebtBefore = await getTroveEntireDebt(alice)
      assert.isTrue(aliceDebtBefore.gt(toBN('0')))

      // Check before
      const activePool_LUSD_Before = await activePool.getLUSDDebt()
      assert.isTrue(activePool_LUSD_Before.gt(toBN('0')))

      await borrowerOperations.repayLUSD(aliceDebtBefore.div(toBN(10)), alice, alice, { from: alice })  // Repays 1/10 her debt

      // check after
      const activePool_LUSD_After = await activePool.getLUSDDebt()
      th.assertIsApproximatelyEqual(activePool_LUSD_After, activePool_LUSD_Before.sub(aliceDebtBefore.div(toBN(10))))
    })

    it("repayLUSD(): decreases user LUSDToken balance by correct amount", async () => {
      await openTrove({ extraLUSDAmount: toBN(dec(10000, 18)), ICR: toBN(dec(2, 18)), extraParams: { from: alice } })
      await openTrove({ extraLUSDAmount: toBN(dec(10000, 18)), ICR: toBN(dec(2, 18)), extraParams: { from: bob } })
      const aliceDebtBefore = await getTroveEntireDebt(alice)
      assert.isTrue(aliceDebtBefore.gt(toBN('0')))

      // check before
      const alice_LUSDTokenBalance_Before = await lusdToken.balanceOf(alice)
      assert.isTrue(alice_LUSDTokenBalance_Before.gt(toBN('0')))

      await borrowerOperations.repayLUSD(aliceDebtBefore.div(toBN(10)), alice, alice, { from: alice })  // Repays 1/10 her debt

      // check after
      const alice_LUSDTokenBalance_After = await lusdToken.balanceOf(alice)
      th.assertIsApproximatelyEqual(alice_LUSDTokenBalance_After, alice_LUSDTokenBalance_Before.sub(aliceDebtBefore.div(toBN(10))))
    })

    it('repayLUSD(): can repay debt in Recovery Mode', async () => {
      await openTrove({ extraLUSDAmount: toBN(dec(10000, 18)), ICR: toBN(dec(2, 18)), extraParams: { from: alice } })
      await openTrove({ extraLUSDAmount: toBN(dec(10000, 18)), ICR: toBN(dec(2, 18)), extraParams: { from: bob } })
      const aliceDebtBefore = await getTroveEntireDebt(alice)
      assert.isTrue(aliceDebtBefore.gt(toBN('0')))

      assert.isFalse(await th.checkRecoveryMode(contracts))

      await priceFeed.setPrice('105000000000000000000')

      assert.isTrue(await th.checkRecoveryMode(contracts))

      const tx = await borrowerOperations.repayLUSD(aliceDebtBefore.div(toBN(10)), alice, alice, { from: alice })
      assert.isTrue(tx.receipt.status)

      // Check Alice's debt: 110 (initial) - 50 (repaid)
      const aliceDebtAfter = await getTroveEntireDebt(alice)
      th.assertIsApproximatelyEqual(aliceDebtAfter, aliceDebtBefore.mul(toBN(9)).div(toBN(10)))
    })

    it("repayLUSD(): Reverts if borrower has insufficient LUSD balance to cover his debt repayment", async () => {
      await openTrove({ extraLUSDAmount: toBN(dec(10000, 18)), ICR: toBN(dec(2, 18)), extraParams: { from: alice } })
      await openTrove({ extraLUSDAmount: toBN(dec(10000, 18)), ICR: toBN(dec(2, 18)), extraParams: { from: B } })
      const bobBalBefore = await lusdToken.balanceOf(B)
      assert.isTrue(bobBalBefore.gt(toBN('0')))

      // Bob transfers all but 5 of his LUSD to Carol
      await lusdToken.transfer(C, bobBalBefore.sub((toBN(dec(5, 18)))), { from: B })

      //Confirm B's LUSD balance has decreased to 5 LUSD
      const bobBalAfter = await lusdToken.balanceOf(B)

      assert.isTrue(bobBalAfter.eq(toBN(dec(5, 18))))
      
      // Bob tries to repay 6 LUSD
      const repayLUSDPromise_B = borrowerOperations.repayLUSD(toBN(dec(6, 18)), B, B, { from: B })

      await assertRevert(repayLUSDPromise_B, "Caller doesnt have enough LUSD to make repayment")
    })

    // --- adjustTrove() ---

    it("adjustTrove(): reverts if max fee < 0.5% in Normal mode", async () => {
      await openTrove({ extraLUSDAmount: toBN(dec(10000, 18)), ICR: toBN(dec(2, 18)), extraParams: { from: A } })

      await assertRevert(borrowerOperations.adjustTrove(0, 0, dec(1, 18), true, A, A, { from: A, value: dec(2, 16) }), "Max fee percentage must be between 0.5% and 100%")
      await assertRevert(borrowerOperations.adjustTrove(1, 0, dec(1, 18), true, A, A, { from: A, value: dec(2, 16) }), "Max fee percentage must be between 0.5% and 100%")
      await assertRevert(borrowerOperations.adjustTrove('4999999999999999', 0, dec(1, 18), true, A, A, { from: A, value: dec(2, 16) }), "Max fee percentage must be between 0.5% and 100%")
    })

    it("adjustTrove(): allows max fee < 0.5% in Recovery mode", async () => {
      await openTrove({ ICR: toBN(dec(2, 18)), extraParams: { from: whale, value: toBN(dec(100, 'ether')) } })

      await openTrove({ extraLUSDAmount: toBN(dec(10000, 18)), ICR: toBN(dec(2, 18)), extraParams: { from: A } })

      await priceFeed.setPrice(dec(120, 18))
      assert.isTrue(await th.checkRecoveryMode(contracts))

      await borrowerOperations.adjustTrove(0, 0, dec(1, 9), true, A, A, { from: A, value: dec(300, 18) })
      await priceFeed.setPrice(dec(1, 18))
      assert.isTrue(await th.checkRecoveryMode(contracts))
      await borrowerOperations.adjustTrove(1, 0, dec(1, 9), true, A, A, { from: A, value: dec(30000, 18) })
      await priceFeed.setPrice(dec(1, 16))
      assert.isTrue(await th.checkRecoveryMode(contracts))
      await borrowerOperations.adjustTrove('4999999999999999', 0, dec(1, 9), true, A, A, { from: A, value: dec(3000000, 18) })
    })

    it("adjustTrove(): decays a non-zero base rate", async () => {
      await openTrove({ ICR: toBN(dec(10, 18)), extraParams: { from: whale } })
      await openTrove({ extraLUSDAmount: toBN(dec(30, 18)), ICR: toBN(dec(2, 18)), extraParams: { from: A } })
      await openTrove({ extraLUSDAmount: toBN(dec(40, 18)), ICR: toBN(dec(2, 18)), extraParams: { from: B } })
      await openTrove({ extraLUSDAmount: toBN(dec(50, 18)), ICR: toBN(dec(2, 18)), extraParams: { from: C } })
      await openTrove({ extraLUSDAmount: toBN(dec(40, 18)), ICR: toBN(dec(2, 18)), extraParams: { from: D } })
      await openTrove({ extraLUSDAmount: toBN(dec(50, 18)), ICR: toBN(dec(2, 18)), extraParams: { from: E } })

      // Artificially make baseRate 5%
      await troveManager.setBaseRate(dec(5, 16))
      await troveManager.setLastFeeOpTimeToNow()

      // Check baseRate is now non-zero
      const baseRate_1 = await troveManager.baseRate()
      assert.isTrue(baseRate_1.gt(toBN('0')))

      // 2 hours pass
      th.fastForwardTime(7200, web3.currentProvider)

      // D adjusts trove
      await borrowerOperations.adjustTrove(th._100pct, 0, dec(37, 18), true, D, D, { from: D })

      // Check baseRate has decreased
      const baseRate_2 = await troveManager.baseRate()
      assert.isTrue(baseRate_2.lt(baseRate_1))

      // 1 hour passes
      th.fastForwardTime(3600, web3.currentProvider)

      // E adjusts trove
      await borrowerOperations.adjustTrove(th._100pct, 0, dec(37, 15), true, E, E, { from: D })

      const baseRate_3 = await troveManager.baseRate()
      assert.isTrue(baseRate_3.lt(baseRate_2))
    })

    it("adjustTrove(): doesn't decay a non-zero base rate when user issues 0 debt", async () => {
      await openTrove({ ICR: toBN(dec(10, 18)), extraParams: { from: whale } })
      await openTrove({ extraLUSDAmount: toBN(dec(30, 18)), ICR: toBN(dec(2, 18)), extraParams: { from: A } })
      await openTrove({ extraLUSDAmount: toBN(dec(40, 18)), ICR: toBN(dec(2, 18)), extraParams: { from: B } })
      await openTrove({ extraLUSDAmount: toBN(dec(50, 18)), ICR: toBN(dec(2, 18)), extraParams: { from: C } })

      // Artificially make baseRate 5%
      await troveManager.setBaseRate(dec(5, 16))
      await troveManager.setLastFeeOpTimeToNow()

      // D opens trove 
      await openTrove({ extraLUSDAmount: toBN(dec(50, 18)), ICR: toBN(dec(2, 18)), extraParams: { from: D } })

      // Check baseRate is now non-zero
      const baseRate_1 = await troveManager.baseRate()
      assert.isTrue(baseRate_1.gt(toBN('0')))

      // 2 hours pass
      th.fastForwardTime(7200, web3.currentProvider)

      // D adjusts trove with 0 debt
      await borrowerOperations.adjustTrove(th._100pct, 0, 0, false, D, D, { from: D, value: dec(1, 'ether') })

      // Check baseRate has not decreased 
      const baseRate_2 = await troveManager.baseRate()
      assert.isTrue(baseRate_2.eq(baseRate_1))
    })

    it("adjustTrove(): doesn't change base rate if it is already zero", async () => {
      await openTrove({ extraLUSDAmount: toBN(dec(40, 18)), ICR: toBN(dec(2, 18)), extraParams: { from: E } })
      await openTrove({ extraLUSDAmount: toBN(dec(50, 18)), ICR: toBN(dec(2, 18)), extraParams: { from: D } })

      // Check baseRate is zero
      const baseRate_1 = await troveManager.baseRate()
      assert.equal(baseRate_1, '0')

      // 2 hours pass
      th.fastForwardTime(7200, web3.currentProvider)

      // D adjusts trove
      await borrowerOperations.adjustTrove(th._100pct, 0, dec(37, 18), true, D, D, { from: D })

      // Check baseRate is still 0
      const baseRate_2 = await troveManager.baseRate()
      assert.equal(baseRate_2, '0')

      // 1 hour passes
      th.fastForwardTime(3600, web3.currentProvider)

      // E adjusts trove
      await borrowerOperations.adjustTrove(th._100pct, 0, dec(37, 15), true, E, E, { from: D })

      const baseRate_3 = await troveManager.baseRate()
      assert.equal(baseRate_3, '0')
    })

    it("adjustTrove(): lastFeeOpTime doesn't update if less time than decay interval has passed since the last fee operation", async () => {
      await openTrove({ ICR: toBN(dec(10, 18)), extraParams: { from: whale } })
      await openTrove({ extraLUSDAmount: toBN(dec(30, 18)), ICR: toBN(dec(2, 18)), extraParams: { from: A } })
      await openTrove({ extraLUSDAmount: toBN(dec(40, 18)), ICR: toBN(dec(2, 18)), extraParams: { from: B } })
      await openTrove({ extraLUSDAmount: toBN(dec(50, 18)), ICR: toBN(dec(2, 18)), extraParams: { from: C } })

      // Artificially make baseRate 5%
      await troveManager.setBaseRate(dec(5, 16))
      await troveManager.setLastFeeOpTimeToNow()

      // Check baseRate is now non-zero
      const baseRate_1 = await troveManager.baseRate()
      assert.isTrue(baseRate_1.gt(toBN('0')))

      const lastFeeOpTime_1 = await troveManager.lastFeeOperationTime()

      // 10 seconds pass
      th.fastForwardTime(10, web3.currentProvider)

      // Borrower C triggers a fee
      await borrowerOperations.adjustTrove(th._100pct, 0, dec(1, 18), true, C, C, { from: C })

      const lastFeeOpTime_2 = await troveManager.lastFeeOperationTime()

      // Check that the last fee operation time did not update, as borrower D's debt issuance occured
      // since before minimum interval had passed 
      assert.isTrue(lastFeeOpTime_2.eq(lastFeeOpTime_1))

      // 60 seconds passes
      th.fastForwardTime(60, web3.currentProvider)

      // Check that now, at least one minute has passed since lastFeeOpTime_1
      const timeNow = await th.getLatestBlockTimestamp(web3)
      assert.isTrue(toBN(timeNow).sub(lastFeeOpTime_1).gte(60))

      // Borrower C triggers a fee
      await borrowerOperations.adjustTrove(th._100pct, 0, dec(1, 18), true, C, C, { from: C })

      const lastFeeOpTime_3 = await troveManager.lastFeeOperationTime()

      // Check that the last fee operation time DID update, as borrower's debt issuance occured
      // after minimum interval had passed 
      assert.isTrue(lastFeeOpTime_3.gt(lastFeeOpTime_1))
    })

    it("adjustTrove(): borrower can't grief the baseRate and stop it decaying by issuing debt at higher frequency than the decay granularity", async () => {
      await openTrove({ ICR: toBN(dec(10, 18)), extraParams: { from: whale } })
      await openTrove({ extraLUSDAmount: toBN(dec(30, 18)), ICR: toBN(dec(2, 18)), extraParams: { from: A } })
      await openTrove({ extraLUSDAmount: toBN(dec(40, 18)), ICR: toBN(dec(2, 18)), extraParams: { from: B } })
      await openTrove({ extraLUSDAmount: toBN(dec(50, 18)), ICR: toBN(dec(2, 18)), extraParams: { from: C } })

      // Artificially make baseRate 5%
      await troveManager.setBaseRate(dec(5, 16))
      await troveManager.setLastFeeOpTimeToNow()

      // Check baseRate is now non-zero
      const baseRate_1 = await troveManager.baseRate()
      assert.isTrue(baseRate_1.gt(toBN('0')))

      // Borrower C triggers a fee, before decay interval of 1 minute has passed
      await borrowerOperations.adjustTrove(th._100pct, 0, dec(1, 18), true, C, C, { from: C })

      // 1 minute passes
      th.fastForwardTime(60, web3.currentProvider)

      // Borrower C triggers another fee
      await borrowerOperations.adjustTrove(th._100pct, 0, dec(1, 18), true, C, C, { from: C })

      // Check base rate has decreased even though Borrower tried to stop it decaying
      const baseRate_2 = await troveManager.baseRate()
      assert.isTrue(baseRate_2.lt(baseRate_1))
    })

    it("adjustTrove(): borrowing at non-zero base rate sends LUSD fee to LQTY staking contract", async () => {
      // time fast-forwards 1 year, and owner stakes 1 LQTY
      await th.fastForwardTime(timeValues.SECONDS_IN_ONE_YEAR, web3.currentProvider)
      await lqtyToken.approve(lqtyStaking.address, dec(1, 18), { from: owner })
      await lqtyStaking.stake(dec(1, 18), { from: owner })

      // Check LQTY LUSD balance before == 0
      const lqtyStaking_LUSDBalance_Before = await lusdToken.balanceOf(lqtyStaking.address)
      assert.equal(lqtyStaking_LUSDBalance_Before, '0')

      await openTrove({ ICR: toBN(dec(10, 18)), extraParams: { from: whale } })
      await openTrove({ extraLUSDAmount: toBN(dec(30, 18)), ICR: toBN(dec(2, 18)), extraParams: { from: A } })
      await openTrove({ extraLUSDAmount: toBN(dec(40, 18)), ICR: toBN(dec(2, 18)), extraParams: { from: B } })
      await openTrove({ extraLUSDAmount: toBN(dec(50, 18)), ICR: toBN(dec(2, 18)), extraParams: { from: C } })

      // Artificially make baseRate 5%
      await troveManager.setBaseRate(dec(5, 16))
      await troveManager.setLastFeeOpTimeToNow()

      // Check baseRate is now non-zero
      const baseRate_1 = await troveManager.baseRate()
      assert.isTrue(baseRate_1.gt(toBN('0')))

      // 2 hours pass
      th.fastForwardTime(7200, web3.currentProvider)

      // D adjusts trove
      await openTrove({ extraLUSDAmount: toBN(dec(37, 18)), ICR: toBN(dec(2, 18)), extraParams: { from: D } })

      // Check LQTY LUSD balance after has increased
      const lqtyStaking_LUSDBalance_After = await lusdToken.balanceOf(lqtyStaking.address)
      assert.isTrue(lqtyStaking_LUSDBalance_After.gt(lqtyStaking_LUSDBalance_Before))
    })

    if (!withProxy) { // TODO: use rawLogs instead of logs
      it("adjustTrove(): borrowing at non-zero base records the (drawn debt + fee) on the Trove struct", async () => {
        // time fast-forwards 1 year, and owner stakes 1 LQTY
        await th.fastForwardTime(timeValues.SECONDS_IN_ONE_YEAR, web3.currentProvider)
        await lqtyToken.approve(lqtyStaking.address, dec(1, 18), { from: owner })
        await lqtyStaking.stake(dec(1, 18), { from: owner })

        await openTrove({ ICR: toBN(dec(10, 18)), extraParams: { from: whale } })
        await openTrove({ extraLUSDAmount: toBN(dec(30, 18)), ICR: toBN(dec(2, 18)), extraParams: { from: A } })
        await openTrove({ extraLUSDAmount: toBN(dec(40, 18)), ICR: toBN(dec(2, 18)), extraParams: { from: B } })
        await openTrove({ extraLUSDAmount: toBN(dec(50, 18)), ICR: toBN(dec(2, 18)), extraParams: { from: C } })
        await openTrove({ extraLUSDAmount: toBN(dec(50, 18)), ICR: toBN(dec(2, 18)), extraParams: { from: D } })
        const D_debtBefore = await getTroveEntireDebt(D)

        // Artificially make baseRate 5%
        await troveManager.setBaseRate(dec(5, 16))
        await troveManager.setLastFeeOpTimeToNow()

        // Check baseRate is now non-zero
        const baseRate_1 = await troveManager.baseRate()
        assert.isTrue(baseRate_1.gt(toBN('0')))

        // 2 hours pass
        th.fastForwardTime(7200, web3.currentProvider)

        const withdrawal_D = toBN(dec(37, 18))

        // D withdraws LUSD
        const adjustmentTx = await borrowerOperations.adjustTrove(th._100pct, 0, withdrawal_D, true, D, D, { from: D })

        const emittedFee = toBN(th.getLUSDFeeFromLUSDBorrowingEvent(adjustmentTx))
        assert.isTrue(emittedFee.gt(toBN('0')))

        const D_newDebt = (await troveManager.Troves(D))[0]
    
        // Check debt on Trove struct equals initila debt plus drawn debt plus emitted fee
        assert.isTrue(D_newDebt.eq(D_debtBefore.add(withdrawal_D).add(emittedFee)))
      })
    }

    it("adjustTrove(): Borrowing at non-zero base rate increases the LQTY staking contract LUSD fees-per-unit-staked", async () => {
      // time fast-forwards 1 year, and owner stakes 1 LQTY
      await th.fastForwardTime(timeValues.SECONDS_IN_ONE_YEAR, web3.currentProvider)
      await lqtyToken.approve(lqtyStaking.address, dec(1, 18), { from: owner })
      await lqtyStaking.stake(dec(1, 18), { from: owner })

      // Check LQTY contract LUSD fees-per-unit-staked is zero
      const F_LUSD_Before = await lqtyStaking.F_LUSD()
      assert.equal(F_LUSD_Before, '0')

      await openTrove({ ICR: toBN(dec(10, 18)), extraParams: { from: whale } })
      await openTrove({ extraLUSDAmount: toBN(dec(30, 18)), ICR: toBN(dec(2, 18)), extraParams: { from: A } })
      await openTrove({ extraLUSDAmount: toBN(dec(40, 18)), ICR: toBN(dec(2, 18)), extraParams: { from: B } })
      await openTrove({ extraLUSDAmount: toBN(dec(50, 18)), ICR: toBN(dec(2, 18)), extraParams: { from: C } })
      await openTrove({ extraLUSDAmount: toBN(dec(50, 18)), ICR: toBN(dec(2, 18)), extraParams: { from: D } })

      // Artificially make baseRate 5%
      await troveManager.setBaseRate(dec(5, 16))
      await troveManager.setLastFeeOpTimeToNow()

      // Check baseRate is now non-zero
      const baseRate_1 = await troveManager.baseRate()
      assert.isTrue(baseRate_1.gt(toBN('0')))

      // 2 hours pass
      th.fastForwardTime(7200, web3.currentProvider)

      // D adjusts trove
      await borrowerOperations.adjustTrove(th._100pct, 0, dec(37, 18), true, D, D, { from: D })

      // Check LQTY contract LUSD fees-per-unit-staked has increased
      const F_LUSD_After = await lqtyStaking.F_LUSD()
      assert.isTrue(F_LUSD_After.gt(F_LUSD_Before))
    })

    it("adjustTrove(): Borrowing at non-zero base rate sends requested amount to the user", async () => {
      // time fast-forwards 1 year, and owner stakes 1 LQTY
      await th.fastForwardTime(timeValues.SECONDS_IN_ONE_YEAR, web3.currentProvider)
      await lqtyToken.approve(lqtyStaking.address, dec(1, 18), { from: owner })
      await lqtyStaking.stake(dec(1, 18), { from: owner })

      // Check LQTY Staking contract balance before == 0
      const lqtyStaking_LUSDBalance_Before = await lusdToken.balanceOf(lqtyStaking.address)
      assert.equal(lqtyStaking_LUSDBalance_Before, '0')

      await openTrove({ ICR: toBN(dec(10, 18)), extraParams: { from: whale } })
      await openTrove({ extraLUSDAmount: toBN(dec(30, 18)), ICR: toBN(dec(2, 18)), extraParams: { from: A } })
      await openTrove({ extraLUSDAmount: toBN(dec(40, 18)), ICR: toBN(dec(2, 18)), extraParams: { from: B } })
      await openTrove({ extraLUSDAmount: toBN(dec(50, 18)), ICR: toBN(dec(2, 18)), extraParams: { from: C } })
      await openTrove({ extraLUSDAmount: toBN(dec(50, 18)), ICR: toBN(dec(2, 18)), extraParams: { from: D } })

      const D_LUSDBalanceBefore = await lusdToken.balanceOf(D)

      // Artificially make baseRate 5%
      await troveManager.setBaseRate(dec(5, 16))
      await troveManager.setLastFeeOpTimeToNow()

      // Check baseRate is now non-zero
      const baseRate_1 = await troveManager.baseRate()
      assert.isTrue(baseRate_1.gt(toBN('0')))

      // 2 hours pass
      th.fastForwardTime(7200, web3.currentProvider)

      // D adjusts trove
      const LUSDRequest_D = toBN(dec(40, 18))
      await borrowerOperations.adjustTrove(th._100pct, 0, LUSDRequest_D, true, D, D, { from: D })

      // Check LQTY staking LUSD balance has increased
      const lqtyStaking_LUSDBalance_After = await lusdToken.balanceOf(lqtyStaking.address)
      assert.isTrue(lqtyStaking_LUSDBalance_After.gt(lqtyStaking_LUSDBalance_Before))

      // Check D's LUSD balance has increased by their requested LUSD
      const D_LUSDBalanceAfter = await lusdToken.balanceOf(D)
      assert.isTrue(D_LUSDBalanceAfter.eq(D_LUSDBalanceBefore.add(LUSDRequest_D)))
    })

    it("adjustTrove(): Borrowing at zero base rate changes LUSD balance of LQTY staking contract", async () => {
      await openTrove({ ICR: toBN(dec(10, 18)), extraParams: { from: whale } })
      await openTrove({ extraLUSDAmount: toBN(dec(30, 18)), ICR: toBN(dec(2, 18)), extraParams: { from: A } })
      await openTrove({ extraLUSDAmount: toBN(dec(40, 18)), ICR: toBN(dec(2, 18)), extraParams: { from: B } })
      await openTrove({ extraLUSDAmount: toBN(dec(50, 18)), ICR: toBN(dec(2, 18)), extraParams: { from: C } })
      await openTrove({ extraLUSDAmount: toBN(dec(50, 18)), ICR: toBN(dec(2, 18)), extraParams: { from: D } })

      // Check baseRate is zero
      const baseRate_1 = await troveManager.baseRate()
      assert.equal(baseRate_1, '0')

      // 2 hours pass
      th.fastForwardTime(7200, web3.currentProvider)

      // Check staking LUSD balance before > 0
      const lqtyStaking_LUSDBalance_Before = await lusdToken.balanceOf(lqtyStaking.address)
      assert.isTrue(lqtyStaking_LUSDBalance_Before.gt(toBN('0')))

      // D adjusts trove
      await borrowerOperations.adjustTrove(th._100pct, 0, dec(37, 18), true, D, D, { from: D })

      // Check staking LUSD balance after > staking balance before
      const lqtyStaking_LUSDBalance_After = await lusdToken.balanceOf(lqtyStaking.address)
      assert.isTrue(lqtyStaking_LUSDBalance_After.gt(lqtyStaking_LUSDBalance_Before))
    })

    it("adjustTrove(): Borrowing at zero base rate changes LQTY staking contract LUSD fees-per-unit-staked", async () => {
      await openTrove({ extraLUSDAmount: toBN(dec(20000, 18)), ICR: toBN(dec(2, 18)), extraParams: { from: whale, value: toBN(dec(100, 'ether')) } })
      await openTrove({ extraLUSDAmount: toBN(dec(40000, 18)), ICR: toBN(dec(2, 18)), extraParams: { from: A } })
      await openTrove({ extraLUSDAmount: toBN(dec(40000, 18)), ICR: toBN(dec(2, 18)), extraParams: { from: B } })
      await openTrove({ extraLUSDAmount: toBN(dec(40000, 18)), ICR: toBN(dec(2, 18)), extraParams: { from: C } })
      await openTrove({ extraLUSDAmount: toBN(dec(40000, 18)), ICR: toBN(dec(2, 18)), extraParams: { from: D } })

      // Check baseRate is zero
      const baseRate_1 = await troveManager.baseRate()
      assert.equal(baseRate_1, '0')

      // 2 hours pass
      th.fastForwardTime(7200, web3.currentProvider)

      // A artificially receives LQTY, then stakes it
      await lqtyToken.unprotectedMint(A, dec(100, 18))
      await lqtyStaking.stake(dec(100, 18), { from: A })

      // Check staking LUSD balance before == 0
      const F_LUSD_Before = await lqtyStaking.F_LUSD()
      assert.isTrue(F_LUSD_Before.eq(toBN('0')))

      // D adjusts trove
      await borrowerOperations.adjustTrove(th._100pct, 0, dec(37, 18), true, D, D, { from: D })

      // Check staking LUSD balance increases
      const F_LUSD_After = await lqtyStaking.F_LUSD()
      assert.isTrue(F_LUSD_After.gt(F_LUSD_Before))
    })

    it("adjustTrove(): Borrowing at zero base rate sends total requested LUSD to the user", async () => {
      await openTrove({ extraLUSDAmount: toBN(dec(20000, 18)), ICR: toBN(dec(2, 18)), extraParams: { from: whale, value: toBN(dec(100, 'ether')) } })
      await openTrove({ extraLUSDAmount: toBN(dec(40000, 18)), ICR: toBN(dec(2, 18)), extraParams: { from: A } })
      await openTrove({ extraLUSDAmount: toBN(dec(40000, 18)), ICR: toBN(dec(2, 18)), extraParams: { from: B } })
      await openTrove({ extraLUSDAmount: toBN(dec(40000, 18)), ICR: toBN(dec(2, 18)), extraParams: { from: C } })
      await openTrove({ extraLUSDAmount: toBN(dec(40000, 18)), ICR: toBN(dec(2, 18)), extraParams: { from: D } })

      const D_LUSDBalBefore = await lusdToken.balanceOf(D)
      // Check baseRate is zero
      const baseRate_1 = await troveManager.baseRate()
      assert.equal(baseRate_1, '0')

      // 2 hours pass
      th.fastForwardTime(7200, web3.currentProvider)

      const DUSDBalanceBefore = await lusdToken.balanceOf(D)

      // D adjusts trove
      const LUSDRequest_D = toBN(dec(40, 18))
      await borrowerOperations.adjustTrove(th._100pct, 0, LUSDRequest_D, true, D, D, { from: D })

      // Check D's LUSD balance increased by their requested LUSD
      const LUSDBalanceAfter = await lusdToken.balanceOf(D)
      assert.isTrue(LUSDBalanceAfter.eq(D_LUSDBalBefore.add(LUSDRequest_D)))
    })

    it("adjustTrove(): reverts when calling address has no active trove", async () => {
      await openTrove({ extraLUSDAmount: toBN(dec(10000, 18)), ICR: toBN(dec(2, 18)), extraParams: { from: alice } })
      await openTrove({ extraLUSDAmount: toBN(dec(20000, 18)), ICR: toBN(dec(2, 18)), extraParams: { from: bob } })

      // Alice coll and debt increase(+1 ETH, +50LUSD)
      await borrowerOperations.adjustTrove(th._100pct, 0, dec(50, 18), true, alice, alice, { from: alice, value: dec(1, 'ether') })

      try {
        const txCarol = await borrowerOperations.adjustTrove(th._100pct, 0, dec(50, 18), true, carol, carol, { from: carol, value: dec(1, 'ether') })
        assert.isFalse(txCarol.receipt.status)
      } catch (err) {
        assert.include(err.message, "revert")
      }
    })

    it("adjustTrove(): reverts in Recovery Mode when the adjustment would reduce the TCR", async () => {
      await openTrove({ extraLUSDAmount: toBN(dec(10000, 18)), ICR: toBN(dec(2, 18)), extraParams: { from: alice } })
      await openTrove({ extraLUSDAmount: toBN(dec(20000, 18)), ICR: toBN(dec(2, 18)), extraParams: { from: bob } })

      assert.isFalse(await th.checkRecoveryMode(contracts))

      const txAlice = await borrowerOperations.adjustTrove(th._100pct, 0, dec(50, 18), true, alice, alice, { from: alice, value: dec(1, 'ether') })
      assert.isTrue(txAlice.receipt.status)

      await priceFeed.setPrice(dec(120, 18)) // trigger drop in ETH price

      assert.isTrue(await th.checkRecoveryMode(contracts))

      try { // collateral withdrawal should also fail
        const txAlice = await borrowerOperations.adjustTrove(th._100pct, dec(1, 'ether'), 0, false, alice, alice, { from: alice })
        assert.isFalse(txAlice.receipt.status)
      } catch (err) {
        assert.include(err.message, "revert")
      }

      try { // debt increase should fail
        const txBob = await borrowerOperations.adjustTrove(th._100pct, 0, dec(50, 18), true, bob, bob, { from: bob })
        assert.isFalse(txBob.receipt.status)
      } catch (err) {
        assert.include(err.message, "revert")
      }

      try { // debt increase that's also a collateral increase should also fail, if ICR will be worse off
        const txBob = await borrowerOperations.adjustTrove(th._100pct, 0, dec(111, 18), true, bob, bob, { from: bob, value: dec(1, 'ether') })
        assert.isFalse(txBob.receipt.status)
      } catch (err) {
        assert.include(err.message, "revert")
      }
    })

    it("adjustTrove(): collateral withdrawal reverts in Recovery Mode", async () => {
      await openTrove({ extraLUSDAmount: toBN(dec(10000, 18)), ICR: toBN(dec(2, 18)), extraParams: { from: alice } })
      await openTrove({ extraLUSDAmount: toBN(dec(20000, 18)), ICR: toBN(dec(2, 18)), extraParams: { from: bob } })

      assert.isFalse(await th.checkRecoveryMode(contracts))

      await priceFeed.setPrice(dec(120, 18)) // trigger drop in ETH price

      assert.isTrue(await th.checkRecoveryMode(contracts))

      // Alice attempts an adjustment that repays half her debt BUT withdraws 1 wei collateral, and fails
      await assertRevert(borrowerOperations.adjustTrove(th._100pct, 1, dec(5000, 18), false, alice, alice, { from: alice }),
        "BorrowerOps: Collateral withdrawal not permitted Recovery Mode")
    })

    it("adjustTrove(): debt increase that would leave ICR < 150% reverts in Recovery Mode", async () => {
      await openTrove({ extraLUSDAmount: toBN(dec(10000, 18)), ICR: toBN(dec(2, 18)), extraParams: { from: alice } })
      await openTrove({ extraLUSDAmount: toBN(dec(20000, 18)), ICR: toBN(dec(2, 18)), extraParams: { from: bob } })
      const CCR = await troveManager.CCR()

      assert.isFalse(await th.checkRecoveryMode(contracts))

      await priceFeed.setPrice(dec(120, 18)) // trigger drop in ETH price
      const price = await priceFeed.getPrice()

      assert.isTrue(await th.checkRecoveryMode(contracts))

      const ICR_A = await troveManager.getCurrentICR(alice, price)

      const aliceDebt = await getTroveEntireDebt(alice)
      const aliceColl = await getTroveEntireColl(alice)
      const debtIncrease = toBN(dec(50, 18))
      const collIncrease = toBN(dec(1, 'ether'))

      // Check the new ICR would be an improvement, but less than the CCR (150%)
      const newICR = await troveManager.computeICR(aliceColl.add(collIncrease), aliceDebt.add(debtIncrease), price)

      assert.isTrue(newICR.gt(ICR_A) && newICR.lt(CCR))

      await assertRevert(borrowerOperations.adjustTrove(th._100pct, 0, debtIncrease, true, alice, alice, { from: alice, value: collIncrease }),
        "BorrowerOps: Operation must leave trove with ICR >= CCR")
    })

    it("adjustTrove(): debt increase that would reduce the ICR reverts in Recovery Mode", async () => {
      await openTrove({ extraLUSDAmount: toBN(dec(10000, 18)), ICR: toBN(dec(3, 18)), extraParams: { from: alice } })
      await openTrove({ extraLUSDAmount: toBN(dec(10000, 18)), ICR: toBN(dec(2, 18)), extraParams: { from: bob } })
      const CCR = await troveManager.CCR()

      assert.isFalse(await th.checkRecoveryMode(contracts))

      await priceFeed.setPrice(dec(105, 18)) // trigger drop in ETH price
      const price = await priceFeed.getPrice()

      assert.isTrue(await th.checkRecoveryMode(contracts))

      //--- Alice with ICR > 150% tries to reduce her ICR ---

      const ICR_A = await troveManager.getCurrentICR(alice, price)

      // Check Alice's initial ICR is above 150%
      assert.isTrue(ICR_A.gt(CCR))

      const aliceDebt = await getTroveEntireDebt(alice)
      const aliceColl = await getTroveEntireColl(alice)
      const aliceDebtIncrease = toBN(dec(150, 18))
      const aliceCollIncrease = toBN(dec(1, 'ether'))

      const newICR_A = await troveManager.computeICR(aliceColl.add(aliceCollIncrease), aliceDebt.add(aliceDebtIncrease), price)

      // Check Alice's new ICR would reduce but still be greater than 150%
      assert.isTrue(newICR_A.lt(ICR_A) && newICR_A.gt(CCR))

      await assertRevert(borrowerOperations.adjustTrove(th._100pct, 0, aliceDebtIncrease, true, alice, alice, { from: alice, value: aliceCollIncrease }),
        "BorrowerOps: Cannot decrease your Trove's ICR in Recovery Mode")

      //--- Bob with ICR < 150% tries to reduce his ICR ---

      const ICR_B = await troveManager.getCurrentICR(bob, price)

      // Check Bob's initial ICR is below 150%
      assert.isTrue(ICR_B.lt(CCR))

      const bobDebt = await getTroveEntireDebt(bob)
      const bobColl = await getTroveEntireColl(bob)
      const bobDebtIncrease = toBN(dec(450, 18))
      const bobCollIncrease = toBN(dec(1, 'ether'))

      const newICR_B = await troveManager.computeICR(bobColl.add(bobCollIncrease), bobDebt.add(bobDebtIncrease), price)

      // Check Bob's new ICR would reduce 
      assert.isTrue(newICR_B.lt(ICR_B))

      await assertRevert(borrowerOperations.adjustTrove(th._100pct, 0, bobDebtIncrease, true, bob, bob, { from: bob, value: bobCollIncrease }),
        " BorrowerOps: Operation must leave trove with ICR >= CCR")
    })

    it("adjustTrove(): A trove with ICR < CCR in Recovery Mode can adjust their trove to ICR > CCR", async () => {
      await openTrove({ extraLUSDAmount: toBN(dec(10000, 18)), ICR: toBN(dec(2, 18)), extraParams: { from: alice } })
      await openTrove({ extraLUSDAmount: toBN(dec(10000, 18)), ICR: toBN(dec(2, 18)), extraParams: { from: bob } })
      const CCR = await troveManager.CCR()

      assert.isFalse(await th.checkRecoveryMode(contracts))

      await priceFeed.setPrice(dec(100, 18)) // trigger drop in ETH price
      const price = await priceFeed.getPrice()

      assert.isTrue(await th.checkRecoveryMode(contracts))

      const ICR_A = await troveManager.getCurrentICR(alice, price)
      // Check initial ICR is below 150%
      assert.isTrue(ICR_A.lt(CCR))

      const aliceDebt = await getTroveEntireDebt(alice)
      const aliceColl = await getTroveEntireColl(alice)
      const debtIncrease = toBN(dec(5000, 18))
      const collIncrease = toBN(dec(150, 'ether'))

      const newICR = await troveManager.computeICR(aliceColl.add(collIncrease), aliceDebt.add(debtIncrease), price)

      // Check new ICR would be > 150%
      assert.isTrue(newICR.gt(CCR))

      const tx = await borrowerOperations.adjustTrove(th._100pct, 0, debtIncrease, true, alice, alice, { from: alice, value: collIncrease })
      assert.isTrue(tx.receipt.status)

      const actualNewICR = await troveManager.getCurrentICR(alice, price)
      assert.isTrue(actualNewICR.gt(CCR))
    })

    it("adjustTrove(): A trove with ICR > CCR in Recovery Mode can improve their ICR", async () => {
      await openTrove({ extraLUSDAmount: toBN(dec(10000, 18)), ICR: toBN(dec(3, 18)), extraParams: { from: alice } })
      await openTrove({ extraLUSDAmount: toBN(dec(10000, 18)), ICR: toBN(dec(2, 18)), extraParams: { from: bob } })
      const CCR = await troveManager.CCR()

      assert.isFalse(await th.checkRecoveryMode(contracts))

      await priceFeed.setPrice(dec(105, 18)) // trigger drop in ETH price
      const price = await priceFeed.getPrice()

      assert.isTrue(await th.checkRecoveryMode(contracts))

      const initialICR = await troveManager.getCurrentICR(alice, price)
      // Check initial ICR is above 150%
      assert.isTrue(initialICR.gt(CCR))

      const aliceDebt = await getTroveEntireDebt(alice)
      const aliceColl = await getTroveEntireColl(alice)
      const debtIncrease = toBN(dec(5000, 18))
      const collIncrease = toBN(dec(150, 'ether'))

      const newICR = await troveManager.computeICR(aliceColl.add(collIncrease), aliceDebt.add(debtIncrease), price)

      // Check new ICR would be > old ICR
      assert.isTrue(newICR.gt(initialICR))

      const tx = await borrowerOperations.adjustTrove(th._100pct, 0, debtIncrease, true, alice, alice, { from: alice, value: collIncrease })
      assert.isTrue(tx.receipt.status)

      const actualNewICR = await troveManager.getCurrentICR(alice, price)
      assert.isTrue(actualNewICR.gt(initialICR))
    })

    it("adjustTrove(): debt increase in Recovery Mode charges no fee", async () => {
      await openTrove({ extraLUSDAmount: toBN(dec(10000, 18)), ICR: toBN(dec(2, 18)), extraParams: { from: alice } })
      await openTrove({ extraLUSDAmount: toBN(dec(200000, 18)), ICR: toBN(dec(2, 18)), extraParams: { from: bob } })

      assert.isFalse(await th.checkRecoveryMode(contracts))

      await priceFeed.setPrice(dec(120, 18)) // trigger drop in ETH price

      assert.isTrue(await th.checkRecoveryMode(contracts))

      // B stakes LQTY
      await lqtyToken.unprotectedMint(bob, dec(100, 18))
      await lqtyStaking.stake(dec(100, 18), { from: bob })

      const lqtyStakingLUSDBalanceBefore = await lusdToken.balanceOf(lqtyStaking.address)
      assert.isTrue(lqtyStakingLUSDBalanceBefore.gt(toBN('0')))

      const txAlice = await borrowerOperations.adjustTrove(th._100pct, 0, dec(50, 18), true, alice, alice, { from: alice, value: dec(100, 'ether') })
      assert.isTrue(txAlice.receipt.status)

      // Check emitted fee = 0
      const emittedFee = toBN(await th.getEventArgByName(txAlice, 'LUSDBorrowingFeePaid', '_LUSDFee'))
      assert.isTrue(emittedFee.eq(toBN('0')))

      assert.isTrue(await th.checkRecoveryMode(contracts))

      // Check no fee was sent to staking contract
      const lqtyStakingLUSDBalanceAfter = await lusdToken.balanceOf(lqtyStaking.address)
      assert.equal(lqtyStakingLUSDBalanceAfter.toString(), lqtyStakingLUSDBalanceBefore.toString())
    })

    it("adjustTrove(): reverts when change would cause the TCR of the system to fall below the CCR", async () => {
      await priceFeed.setPrice(dec(100, 18))

      await openTrove({ ICR: toBN(dec(15, 17)), extraParams: { from: alice } })
      await openTrove({ ICR: toBN(dec(15, 17)), extraParams: { from: bob } })

      // Check TCR and Recovery Mode
      const TCR = (await th.getTCR(contracts)).toString()
      assert.equal(TCR, '1500000000000000000')
      assert.isFalse(await th.checkRecoveryMode(contracts))

      // Bob attempts an operation that would bring the TCR below the CCR
      try {
        const txBob = await borrowerOperations.adjustTrove(th._100pct, 0, dec(1, 18), true, bob, bob, { from: bob })
        assert.isFalse(txBob.receipt.status)
      } catch (err) {
        assert.include(err.message, "revert")
      }
    })

    it("adjustTrove(): reverts when LUSD repaid is > debt of the trove", async () => {
      await openTrove({ ICR: toBN(dec(2, 18)), extraParams: { from: alice } })
      const bobOpenTx = (await openTrove({ ICR: toBN(dec(2, 18)), extraParams: { from: bob } })).tx

      const bobDebt = await getTroveEntireDebt(bob)
      assert.isTrue(bobDebt.gt(toBN('0')))

      const bobFee = toBN(await th.getEventArgByIndex(bobOpenTx, 'LUSDBorrowingFeePaid', 1))
      assert.isTrue(bobFee.gt(toBN('0')))

      // Alice transfers LUSD to bob to compensate borrowing fees
      await lusdToken.transfer(bob, bobFee, { from: alice })

      const remainingDebt = (await troveManager.getTroveDebt(bob)).sub(LUSD_GAS_COMPENSATION)

      // Bob attempts an adjustment that would repay 1 wei more than his debt
      await assertRevert(
        borrowerOperations.adjustTrove(th._100pct, 0, remainingDebt.add(toBN(1)), false, bob, bob, { from: bob, value: dec(1, 'ether') }),
        "revert"
      )
    })

    it("adjustTrove(): reverts when attempted ETH withdrawal is >= the trove's collateral", async () => {
      await openTrove({ ICR: toBN(dec(2, 18)), extraParams: { from: alice } })
      await openTrove({ ICR: toBN(dec(2, 18)), extraParams: { from: bob } })
      await openTrove({ ICR: toBN(dec(2, 18)), extraParams: { from: carol } })

      const carolColl = await getTroveEntireColl(carol)

      // Carol attempts an adjustment that would withdraw 1 wei more than her ETH
      try {
        const txCarol = await borrowerOperations.adjustTrove(th._100pct, carolColl.add(toBN(1)), 0, true, carol, carol, { from: carol })
        assert.isFalse(txCarol.receipt.status)
      } catch (err) {
        assert.include(err.message, "revert")
      }
    })

    it("adjustTrove(): reverts when change would cause the ICR of the trove to fall below the MCR", async () => {
      await openTrove({ extraLUSDAmount: toBN(dec(10000, 18)), ICR: toBN(dec(100, 18)), extraParams: { from: whale } })

      await priceFeed.setPrice(dec(100, 18))

      await openTrove({ extraLUSDAmount: toBN(dec(10000, 18)), ICR: toBN(dec(11, 17)), extraParams: { from: alice } })
      await openTrove({ extraLUSDAmount: toBN(dec(10000, 18)), ICR: toBN(dec(11, 17)), extraParams: { from: bob } })

      // Bob attempts to increase debt by 100 LUSD and 1 ether, i.e. a change that constitutes a 100% ratio of coll:debt.
      // Since his ICR prior is 110%, this change would reduce his ICR below MCR.
      try {
        const txBob = await borrowerOperations.adjustTrove(th._100pct, 0, dec(100, 18), true, bob, bob, { from: bob, value: dec(1, 'ether') })
        assert.isFalse(txBob.receipt.status)
      } catch (err) {
        assert.include(err.message, "revert")
      }
    })

    it("adjustTrove(): With 0 coll change, doesnt change borrower's coll or ActivePool coll", async () => {
      await openTrove({ extraLUSDAmount: toBN(dec(10000, 18)), ICR: toBN(dec(2, 18)), extraParams: { from: alice } })

      const aliceCollBefore = await getTroveEntireColl(alice)
      const activePoolCollBefore = await activePool.getETH()

      assert.isTrue(aliceCollBefore.gt(toBN('0')))
      assert.isTrue(aliceCollBefore.eq(activePoolCollBefore))

      // Alice adjusts trove. No coll change, and a debt increase (+50LUSD)
      await borrowerOperations.adjustTrove(th._100pct, 0, dec(50, 18), true, alice, alice, { from: alice, value: 0 })

      const aliceCollAfter = await getTroveEntireColl(alice)
      const activePoolCollAfter = await activePool.getETH()

      assert.isTrue(aliceCollAfter.eq(activePoolCollAfter))
      assert.isTrue(activePoolCollAfter.eq(activePoolCollAfter))
    })

    it("adjustTrove(): With 0 debt change, doesnt change borrower's debt or ActivePool debt", async () => {
      await openTrove({ extraLUSDAmount: toBN(dec(10000, 18)), ICR: toBN(dec(2, 18)), extraParams: { from: alice } })

      const aliceDebtBefore = await getTroveEntireDebt(alice)
      const activePoolDebtBefore = await activePool.getLUSDDebt()

      assert.isTrue(aliceDebtBefore.gt(toBN('0')))
      assert.isTrue(aliceDebtBefore.eq(activePoolDebtBefore))

      // Alice adjusts trove. Coll change, no debt change
      await borrowerOperations.adjustTrove(th._100pct, 0, 0, false, alice, alice, { from: alice, value: dec(1, 'ether') })

      const aliceDebtAfter = await getTroveEntireDebt(alice)
      const activePoolDebtAfter = await activePool.getLUSDDebt()

      assert.isTrue(aliceDebtAfter.eq(aliceDebtBefore))
      assert.isTrue(activePoolDebtAfter.eq(activePoolDebtBefore))
    })

    it("adjustTrove(): updates borrower's debt and coll with an increase in both", async () => {
      await openTrove({ extraLUSDAmount: toBN(dec(10000, 18)), ICR: toBN(dec(10, 18)), extraParams: { from: whale } })

      await openTrove({ extraLUSDAmount: toBN(dec(10000, 18)), ICR: toBN(dec(10, 18)), extraParams: { from: alice } })

      const debtBefore = await getTroveEntireDebt(alice)
      const collBefore = await getTroveEntireColl(alice)
      assert.isTrue(debtBefore.gt(toBN('0')))
      assert.isTrue(collBefore.gt(toBN('0')))

      // Alice adjusts trove. Coll and debt increase(+1 ETH, +50LUSD)
      await borrowerOperations.adjustTrove(th._100pct, 0, await getNetBorrowingAmount(dec(50, 18)), true, alice, alice, { from: alice, value: dec(1, 'ether') })

      const debtAfter = await getTroveEntireDebt(alice)
      const collAfter = await getTroveEntireColl(alice)

      th.assertIsApproximatelyEqual(debtAfter, debtBefore.add(toBN(dec(50, 18))), 10000)
      th.assertIsApproximatelyEqual(collAfter, collBefore.add(toBN(dec(1, 18))), 10000)
    })

    it("adjustTrove(): updates borrower's debt and coll with a decrease in both", async () => {
      await openTrove({ extraLUSDAmount: toBN(dec(10000, 18)), ICR: toBN(dec(10, 18)), extraParams: { from: whale } })

      await openTrove({ extraLUSDAmount: toBN(dec(10000, 18)), ICR: toBN(dec(10, 18)), extraParams: { from: alice } })

      const debtBefore = await getTroveEntireDebt(alice)
      const collBefore = await getTroveEntireColl(alice)
      assert.isTrue(debtBefore.gt(toBN('0')))
      assert.isTrue(collBefore.gt(toBN('0')))

      // Alice adjusts trove coll and debt decrease (-0.5 ETH, -50LUSD)
      await borrowerOperations.adjustTrove(th._100pct, dec(500, 'finney'), dec(50, 18), false, alice, alice, { from: alice })

      const debtAfter = await getTroveEntireDebt(alice)
      const collAfter = await getTroveEntireColl(alice)

      assert.isTrue(debtAfter.eq(debtBefore.sub(toBN(dec(50, 18)))))
      assert.isTrue(collAfter.eq(collBefore.sub(toBN(dec(5, 17)))))
    })

    it("adjustTrove(): updates borrower's  debt and coll with coll increase, debt decrease", async () => {
      await openTrove({ extraLUSDAmount: toBN(dec(10000, 18)), ICR: toBN(dec(10, 18)), extraParams: { from: whale } })

      await openTrove({ extraLUSDAmount: toBN(dec(10000, 18)), ICR: toBN(dec(10, 18)), extraParams: { from: alice } })

      const debtBefore = await getTroveEntireDebt(alice)
      const collBefore = await getTroveEntireColl(alice)
      assert.isTrue(debtBefore.gt(toBN('0')))
      assert.isTrue(collBefore.gt(toBN('0')))

      // Alice adjusts trove - coll increase and debt decrease (+0.5 ETH, -50LUSD)
      await borrowerOperations.adjustTrove(th._100pct, 0, dec(50, 18), false, alice, alice, { from: alice, value: dec(500, 'finney') })

      const debtAfter = await getTroveEntireDebt(alice)
      const collAfter = await getTroveEntireColl(alice)

      th.assertIsApproximatelyEqual(debtAfter, debtBefore.sub(toBN(dec(50, 18))), 10000)
      th.assertIsApproximatelyEqual(collAfter, collBefore.add(toBN(dec(5, 17))), 10000)
    })

    it("adjustTrove(): updates borrower's debt and coll with coll decrease, debt increase", async () => {
      await openTrove({ extraLUSDAmount: toBN(dec(10000, 18)), ICR: toBN(dec(10, 18)), extraParams: { from: whale } })

      await openTrove({ extraLUSDAmount: toBN(dec(10000, 18)), ICR: toBN(dec(10, 18)), extraParams: { from: alice } })

      const debtBefore = await getTroveEntireDebt(alice)
      const collBefore = await getTroveEntireColl(alice)
      assert.isTrue(debtBefore.gt(toBN('0')))
      assert.isTrue(collBefore.gt(toBN('0')))

      // Alice adjusts trove - coll decrease and debt increase (0.1 ETH, 10LUSD)
      await borrowerOperations.adjustTrove(th._100pct, dec(1, 17), await getNetBorrowingAmount(dec(1, 18)), true, alice, alice, { from: alice })

      const debtAfter = await getTroveEntireDebt(alice)
      const collAfter = await getTroveEntireColl(alice)

      th.assertIsApproximatelyEqual(debtAfter, debtBefore.add(toBN(dec(1, 18))), 10000)
      th.assertIsApproximatelyEqual(collAfter, collBefore.sub(toBN(dec(1, 17))), 10000)
    })

    it("adjustTrove(): updates borrower's stake and totalStakes with a coll increase", async () => {
      await openTrove({ extraLUSDAmount: toBN(dec(10000, 18)), ICR: toBN(dec(10, 18)), extraParams: { from: whale } })

      await openTrove({ extraLUSDAmount: toBN(dec(10000, 18)), ICR: toBN(dec(10, 18)), extraParams: { from: alice } })

      const stakeBefore = await troveManager.getTroveStake(alice)
      const totalStakesBefore = await troveManager.totalStakes();
      assert.isTrue(stakeBefore.gt(toBN('0')))
      assert.isTrue(totalStakesBefore.gt(toBN('0')))

      // Alice adjusts trove - coll and debt increase (+1 ETH, +50 LUSD)
      await borrowerOperations.adjustTrove(th._100pct, 0, dec(50, 18), true, alice, alice, { from: alice, value: dec(1, 'ether') })

      const stakeAfter = await troveManager.getTroveStake(alice)
      const totalStakesAfter = await troveManager.totalStakes();

      assert.isTrue(stakeAfter.eq(stakeBefore.add(toBN(dec(1, 18)))))
      assert.isTrue(totalStakesAfter.eq(totalStakesBefore.add(toBN(dec(1, 18)))))
    })

    it("adjustTrove():  updates borrower's stake and totalStakes with a coll decrease", async () => {
      await openTrove({ extraLUSDAmount: toBN(dec(10000, 18)), ICR: toBN(dec(10, 18)), extraParams: { from: whale } })

      await openTrove({ extraLUSDAmount: toBN(dec(10000, 18)), ICR: toBN(dec(10, 18)), extraParams: { from: alice } })

      const stakeBefore = await troveManager.getTroveStake(alice)
      const totalStakesBefore = await troveManager.totalStakes();
      assert.isTrue(stakeBefore.gt(toBN('0')))
      assert.isTrue(totalStakesBefore.gt(toBN('0')))

      // Alice adjusts trove - coll decrease and debt decrease
      await borrowerOperations.adjustTrove(th._100pct, dec(500, 'finney'), dec(50, 18), false, alice, alice, { from: alice })

      const stakeAfter = await troveManager.getTroveStake(alice)
      const totalStakesAfter = await troveManager.totalStakes();

      assert.isTrue(stakeAfter.eq(stakeBefore.sub(toBN(dec(5, 17)))))
      assert.isTrue(totalStakesAfter.eq(totalStakesBefore.sub(toBN(dec(5, 17)))))
    })

    it("adjustTrove(): changes LUSDToken balance by the requested decrease", async () => {
      await openTrove({ extraLUSDAmount: toBN(dec(10000, 18)), ICR: toBN(dec(10, 18)), extraParams: { from: whale } })

      await openTrove({ extraLUSDAmount: toBN(dec(10000, 18)), ICR: toBN(dec(10, 18)), extraParams: { from: alice } })

      const alice_LUSDTokenBalance_Before = await lusdToken.balanceOf(alice)
      assert.isTrue(alice_LUSDTokenBalance_Before.gt(toBN('0')))

      // Alice adjusts trove - coll decrease and debt decrease
      await borrowerOperations.adjustTrove(th._100pct, dec(100, 'finney'), dec(10, 18), false, alice, alice, { from: alice })

      // check after
      const alice_LUSDTokenBalance_After = await lusdToken.balanceOf(alice)
      assert.isTrue(alice_LUSDTokenBalance_After.eq(alice_LUSDTokenBalance_Before.sub(toBN(dec(10, 18)))))
    })

    it("adjustTrove(): changes LUSDToken balance by the requested increase", async () => {
      await openTrove({ extraLUSDAmount: toBN(dec(10000, 18)), ICR: toBN(dec(10, 18)), extraParams: { from: whale } })

      await openTrove({ extraLUSDAmount: toBN(dec(10000, 18)), ICR: toBN(dec(10, 18)), extraParams: { from: alice } })

      const alice_LUSDTokenBalance_Before = await lusdToken.balanceOf(alice)
      assert.isTrue(alice_LUSDTokenBalance_Before.gt(toBN('0')))

      // Alice adjusts trove - coll increase and debt increase
      await borrowerOperations.adjustTrove(th._100pct, 0, dec(100, 18), true, alice, alice, { from: alice, value: dec(1, 'ether') })

      // check after
      const alice_LUSDTokenBalance_After = await lusdToken.balanceOf(alice)
      assert.isTrue(alice_LUSDTokenBalance_After.eq(alice_LUSDTokenBalance_Before.add(toBN(dec(100, 18)))))
    })

    it("adjustTrove(): Changes the activePool ETH and raw ether balance by the requested decrease", async () => {
      await openTrove({ extraLUSDAmount: toBN(dec(10000, 18)), ICR: toBN(dec(10, 18)), extraParams: { from: whale } })

      await openTrove({ extraLUSDAmount: toBN(dec(10000, 18)), ICR: toBN(dec(10, 18)), extraParams: { from: alice } })

      const activePool_ETH_Before = await activePool.getETH()
      const activePool_RawEther_Before = toBN(await web3.eth.getBalance(activePool.address))
      assert.isTrue(activePool_ETH_Before.gt(toBN('0')))
      assert.isTrue(activePool_RawEther_Before.gt(toBN('0')))

      // Alice adjusts trove - coll decrease and debt decrease
      await borrowerOperations.adjustTrove(th._100pct, dec(100, 'finney'), dec(10, 18), false, alice, alice, { from: alice })

      const activePool_ETH_After = await activePool.getETH()
      const activePool_RawEther_After = toBN(await web3.eth.getBalance(activePool.address))
      assert.isTrue(activePool_ETH_After.eq(activePool_ETH_Before.sub(toBN(dec(1, 17)))))
      assert.isTrue(activePool_RawEther_After.eq(activePool_ETH_Before.sub(toBN(dec(1, 17)))))
    })

    it("adjustTrove(): Changes the activePool ETH and raw ether balance by the amount of ETH sent", async () => {
      await openTrove({ extraLUSDAmount: toBN(dec(10000, 18)), ICR: toBN(dec(10, 18)), extraParams: { from: whale } })

      await openTrove({ extraLUSDAmount: toBN(dec(10000, 18)), ICR: toBN(dec(10, 18)), extraParams: { from: alice } })

      const activePool_ETH_Before = await activePool.getETH()
      const activePool_RawEther_Before = toBN(await web3.eth.getBalance(activePool.address))
      assert.isTrue(activePool_ETH_Before.gt(toBN('0')))
      assert.isTrue(activePool_RawEther_Before.gt(toBN('0')))

      // Alice adjusts trove - coll increase and debt increase
      await borrowerOperations.adjustTrove(th._100pct, 0, dec(100, 18), true, alice, alice, { from: alice, value: dec(1, 'ether') })

      const activePool_ETH_After = await activePool.getETH()
      const activePool_RawEther_After = toBN(await web3.eth.getBalance(activePool.address))
      assert.isTrue(activePool_ETH_After.eq(activePool_ETH_Before.add(toBN(dec(1, 18)))))
      assert.isTrue(activePool_RawEther_After.eq(activePool_ETH_Before.add(toBN(dec(1, 18)))))
    })

    it("adjustTrove(): Changes the LUSD debt in ActivePool by requested decrease", async () => {
      await openTrove({ extraLUSDAmount: toBN(dec(10000, 18)), ICR: toBN(dec(10, 18)), extraParams: { from: whale } })

      await openTrove({ extraLUSDAmount: toBN(dec(10000, 18)), ICR: toBN(dec(10, 18)), extraParams: { from: alice } })

      const activePool_LUSDDebt_Before = await activePool.getLUSDDebt()
      assert.isTrue(activePool_LUSDDebt_Before.gt(toBN('0')))

      // Alice adjusts trove - coll increase and debt decrease
      await borrowerOperations.adjustTrove(th._100pct, 0, dec(30, 18), false, alice, alice, { from: alice, value: dec(1, 'ether') })

      const activePool_LUSDDebt_After = await activePool.getLUSDDebt()
      assert.isTrue(activePool_LUSDDebt_After.eq(activePool_LUSDDebt_Before.sub(toBN(dec(30, 18)))))
    })

    it("adjustTrove(): Changes the LUSD debt in ActivePool by requested increase", async () => {
      await openTrove({ extraLUSDAmount: toBN(dec(10000, 18)), ICR: toBN(dec(10, 18)), extraParams: { from: whale } })
      await openTrove({ extraLUSDAmount: toBN(dec(10000, 18)), ICR: toBN(dec(10, 18)), extraParams: { from: alice } })

      const activePool_LUSDDebt_Before = await activePool.getLUSDDebt()
      assert.isTrue(activePool_LUSDDebt_Before.gt(toBN('0')))

      // Alice adjusts trove - coll increase and debt increase
      await borrowerOperations.adjustTrove(th._100pct, 0, await getNetBorrowingAmount(dec(100, 18)), true, alice, alice, { from: alice, value: dec(1, 'ether') })

      const activePool_LUSDDebt_After = await activePool.getLUSDDebt()
    
      th.assertIsApproximatelyEqual(activePool_LUSDDebt_After, activePool_LUSDDebt_Before.add(toBN(dec(100, 18))))
    })

    it("adjustTrove(): new coll = 0 and new debt = 0 is not allowed, as gas compensation still counts toward ICR", async () => {
      await openTrove({ extraLUSDAmount: toBN(dec(10000, 18)), ICR: toBN(dec(10, 18)), extraParams: { from: whale } })

      await openTrove({ extraLUSDAmount: toBN(dec(10000, 18)), ICR: toBN(dec(10, 18)), extraParams: { from: alice } })
      const aliceColl = await getTroveEntireColl(alice)
      const aliceDebt = await getTroveEntireColl(alice)
      const status_Before = await troveManager.getTroveStatus(alice)
      const isInSortedList_Before = await sortedTroves.contains(alice)

      assert.equal(status_Before, 1)  // 1: Active
      assert.isTrue(isInSortedList_Before)

      await assertRevert(
        borrowerOperations.adjustTrove(th._100pct, aliceColl, aliceDebt, true, alice, alice, { from: alice }),
        'BorrowerOps: An operation that would result in ICR < MCR is not permitted'
      )
    })

    it("adjustTrove(): Reverts if requested debt increase and amount is zero", async () => {
      await openTrove({ extraLUSDAmount: toBN(dec(10000, 18)), ICR: toBN(dec(10, 18)), extraParams: { from: whale } })
      await openTrove({ extraLUSDAmount: toBN(dec(10000, 18)), ICR: toBN(dec(10, 18)), extraParams: { from: alice } })

      await assertRevert(borrowerOperations.adjustTrove(th._100pct, 0, 0, true, alice, alice, { from: alice }),
        'BorrowerOps: Debt increase requires non-zero debtChange')
    })

    it("adjustTrove(): Reverts if requested coll withdrawal and ether is sent", async () => {
      await openTrove({ extraLUSDAmount: toBN(dec(10000, 18)), ICR: toBN(dec(10, 18)), extraParams: { from: whale } })
      await openTrove({ extraLUSDAmount: toBN(dec(10000, 18)), ICR: toBN(dec(10, 18)), extraParams: { from: alice } })

      await assertRevert(borrowerOperations.adjustTrove(th._100pct, dec(1, 'ether'), dec(100, 18), true, alice, alice, { from: alice, value: dec(3, 'ether') }), 'BorrowerOperations: Cannot withdraw and add coll')
    })

    it("adjustTrove(): Reverts if requested coll withdrawal is greater than trove's collateral", async () => {
      await openTrove({ extraLUSDAmount: toBN(dec(10000, 18)), ICR: toBN(dec(10, 18)), extraParams: { from: whale } })
      await openTrove({ extraLUSDAmount: toBN(dec(10000, 18)), ICR: toBN(dec(10, 18)), extraParams: { from: alice } })

      const aliceColl = await getTroveEntireColl(alice)

      // Requested coll withdrawal > coll in the trove
      await assertRevert(borrowerOperations.adjustTrove(th._100pct, aliceColl.add(toBN(1)), 0, false, alice, alice, { from: alice }))
      await assertRevert(borrowerOperations.adjustTrove(th._100pct, aliceColl.add(toBN(dec(37, 'ether'))), 0, false, bob, bob, { from: bob }))
    })

    it("adjustTrove(): Reverts if borrower has insufficient LUSD balance to cover his debt repayment", async () => {
      await openTrove({ extraLUSDAmount: toBN(dec(10000, 18)), ICR: toBN(dec(10, 18)), extraParams: { from: whale } })
      await openTrove({ extraLUSDAmount: toBN(dec(10000, 18)), ICR: toBN(dec(10, 18)), extraParams: { from: B } })
      const bobDebt = await getTroveEntireDebt(B)

      // Bob transfers some LUSD to carol
      await lusdToken.transfer(C, dec(10, 18), { from: B })

      //Confirm B's LUSD balance is less than 50 LUSD
      const B_LUSDBal = await lusdToken.balanceOf(B)
      assert.isTrue(B_LUSDBal.lt(bobDebt))

      const repayLUSDPromise_B = borrowerOperations.adjustTrove(th._100pct, 0, bobDebt, false, B, B, { from: B })

      // B attempts to repay all his debt
      await assertRevert(repayLUSDPromise_B, "revert")
    })

    // --- Internal _adjustTrove() ---

    if (!withProxy) { // no need to test this with proxies
      it("Internal _adjustTrove(): reverts when op is a withdrawal and _borrower param is not the msg.sender", async () => {
        await openTrove({ extraLUSDAmount: toBN(dec(10000, 18)), ICR: toBN(dec(10, 18)), extraParams: { from: whale } })
        await openTrove({ extraLUSDAmount: toBN(dec(10000, 18)), ICR: toBN(dec(10, 18)), extraParams: { from: bob } })

        const txPromise_A = borrowerOperations.callInternalAdjustLoan(alice, dec(1, 18), dec(1, 18), true, alice, alice, { from: bob })
        await assertRevert(txPromise_A, "BorrowerOps: Caller must be the borrower for a withdrawal")
        const txPromise_B = borrowerOperations.callInternalAdjustLoan(bob, dec(1, 18), dec(1, 18), true, alice, alice, { from: owner })
        await assertRevert(txPromise_B, "BorrowerOps: Caller must be the borrower for a withdrawal")
        const txPromise_C = borrowerOperations.callInternalAdjustLoan(carol, dec(1, 18), dec(1, 18), true, alice, alice, { from: bob })
        await assertRevert(txPromise_C, "BorrowerOps: Caller must be the borrower for a withdrawal")
      })
    }

    // --- closeTrove() ---

    it("closeTrove(): reverts if lowers the TCR", async () => {
      await openTrove({ ICR: toBN(dec(300, 18)), extraParams:{ from: alice } })
      await openTrove({ ICR: toBN(dec(120, 18)), extraLUSDAmount: toBN(dec(300, 18)), extraParams:{ from: bob } })

      // to compensate borrowing fees
      await lusdToken.transfer(alice, dec(300, 18), { from: bob })

      await assertRevert(
        borrowerOperations.closeTrove({ from: alice }),
        "BorrowerOps: An operation that would result in TCR < CCR is not permitted"
      )
    })

    it("closeTrove(): reverts when calling address does not have active trove", async () => {
      await openTrove({ extraLUSDAmount: toBN(dec(10000, 18)), ICR: toBN(dec(10, 18)), extraParams: { from: alice } })
      await openTrove({ extraLUSDAmount: toBN(dec(10000, 18)), ICR: toBN(dec(10, 18)), extraParams: { from: bob } })

      // Carol with no active trove attempts to close her trove
      try {
        const txCarol = await borrowerOperations.closeTrove({ from: carol })
        assert.isFalse(txCarol.receipt.status)
      } catch (err) {
        assert.include(err.message, "revert")
      }
    })

    it("closeTrove(): reverts when system is in Recovery Mode", async () => {
      await openTrove({ extraLUSDAmount: toBN(dec(100000, 18)), ICR: toBN(dec(2, 18)), extraParams: { from: alice } })
      await openTrove({ extraLUSDAmount: toBN(dec(10000, 18)), ICR: toBN(dec(2, 18)), extraParams: { from: bob } })
      await openTrove({ extraLUSDAmount: toBN(dec(10000, 18)), ICR: toBN(dec(2, 18)), extraParams: { from: carol } })

      // Alice transfers her LUSD to Bob and Carol so they can cover fees
      const aliceBal = await lusdToken.balanceOf(alice)
      await lusdToken.transfer(bob, aliceBal.div(toBN(2)), { from: alice })
      await lusdToken.transfer(carol, aliceBal.div(toBN(2)), { from: alice })

      // check Recovery Mode 
      assert.isFalse(await th.checkRecoveryMode(contracts))

      // Bob successfully closes his trove
      const txBob = await borrowerOperations.closeTrove({ from: bob })
      assert.isTrue(txBob.receipt.status)

      await priceFeed.setPrice(dec(100, 18))

      assert.isTrue(await th.checkRecoveryMode(contracts))

      // Carol attempts to close her trove during Recovery Mode
      await assertRevert(borrowerOperations.closeTrove({ from: carol }), "BorrowerOps: Operation not permitted during Recovery Mode")
    })

    it("closeTrove(): reverts when trove is the only one in the system", async () => {
      await openTrove({ extraLUSDAmount: toBN(dec(100000, 18)), ICR: toBN(dec(2, 18)), extraParams: { from: alice } })
      await openTrove({ extraLUSDAmount: toBN(dec(100000, 18)), ICR: toBN(dec(2, 18)), extraParams: { from: bob } })

      // Artificially mint to Alice so she has enough to close her trove
      await lusdToken.unprotectedMint(alice, dec(100000, 18))

      // Check she has more LUSD than her trove debt
      const aliceBal = await lusdToken.balanceOf(alice)
      const aliceDebt = await getTroveEntireDebt(alice)
      assert.isTrue(aliceBal.gt(aliceDebt))

      // check Recovery Mode 
      assert.isFalse(await th.checkRecoveryMode(contracts))

      await priceFeed.setPrice(dec(1, 18))

      // Check Recovery Mode 
      assert.isTrue(await th.checkRecoveryMode(contracts))

      // Alice attempts to close her trove
      await assertRevert(borrowerOperations.closeTrove({ from: alice }), "BorrowerOps: Operation not permitted during Recovery Mode")
    })

    it("closeTrove(): reduces a Trove's collateral to zero", async () => {
      await openTrove({ extraLUSDAmount: toBN(dec(10000, 18)), ICR: toBN(dec(2, 18)), extraParams: { from: dennis } })

      await openTrove({ extraLUSDAmount: toBN(dec(10000, 18)), ICR: toBN(dec(2, 18)), extraParams: { from: alice } })

      const aliceCollBefore = await getTroveEntireColl(alice)
      const dennisLUSD = await lusdToken.balanceOf(dennis)
      assert.isTrue(aliceCollBefore.gt(toBN('0')))
      assert.isTrue(dennisLUSD.gt(toBN('0')))

      // To compensate borrowing fees
      await lusdToken.transfer(alice, dennisLUSD.div(toBN(2)), { from: dennis })

      // Alice attempts to close trove
      await borrowerOperations.closeTrove({ from: alice })

      const aliceCollAfter = await getTroveEntireColl(alice)
      assert.equal(aliceCollAfter, '0')
    })

    it("closeTrove(): reduces a Trove's debt to zero", async () => {
      await openTrove({ extraLUSDAmount: toBN(dec(10000, 18)), ICR: toBN(dec(2, 18)), extraParams: { from: dennis } })

      await openTrove({ extraLUSDAmount: toBN(dec(10000, 18)), ICR: toBN(dec(2, 18)), extraParams: { from: alice } })

      const aliceDebtBefore = await getTroveEntireColl(alice)
      const dennisLUSD = await lusdToken.balanceOf(dennis)
      assert.isTrue(aliceDebtBefore.gt(toBN('0')))
      assert.isTrue(dennisLUSD.gt(toBN('0')))

      // To compensate borrowing fees
      await lusdToken.transfer(alice, dennisLUSD.div(toBN(2)), { from: dennis })

      // Alice attempts to close trove
      await borrowerOperations.closeTrove({ from: alice })

      const aliceCollAfter = await getTroveEntireColl(alice)
      assert.equal(aliceCollAfter, '0')
    })

    it("closeTrove(): sets Trove's stake to zero", async () => {
      await openTrove({ extraLUSDAmount: toBN(dec(10000, 18)), ICR: toBN(dec(2, 18)), extraParams: { from: dennis } })

      await openTrove({ extraLUSDAmount: toBN(dec(10000, 18)), ICR: toBN(dec(2, 18)), extraParams: { from: alice } })

      const aliceStakeBefore = await getTroveStake(alice)
      assert.isTrue(aliceStakeBefore.gt(toBN('0')))

      const dennisLUSD = await lusdToken.balanceOf(dennis)
      assert.isTrue(aliceStakeBefore.gt(toBN('0')))
      assert.isTrue(dennisLUSD.gt(toBN('0')))

      // To compensate borrowing fees
      await lusdToken.transfer(alice, dennisLUSD.div(toBN(2)), { from: dennis })

      // Alice attempts to close trove
      await borrowerOperations.closeTrove({ from: alice })

      const stakeAfter = ((await troveManager.Troves(alice))[2]).toString()
      assert.equal(stakeAfter, '0')
      // check withdrawal was successful
    })

    it("closeTrove(): zero's the troves reward snapshots", async () => {
      // Dennis opens trove and transfers tokens to alice
      await openTrove({ extraLUSDAmount: toBN(dec(10000, 18)), ICR: toBN(dec(2, 18)), extraParams: { from: dennis } })

      await openTrove({ extraLUSDAmount: toBN(dec(10000, 18)), ICR: toBN(dec(2, 18)), extraParams: { from: bob } })

      // Price drops
      await priceFeed.setPrice(dec(100, 18))

      // Liquidate Bob
      await troveManager.liquidate(bob)
      assert.isFalse(await sortedTroves.contains(bob))

      // Price bounces back
      await priceFeed.setPrice(dec(200, 18))

      // Alice and Carol open troves
      await openTrove({ extraLUSDAmount: toBN(dec(10000, 18)), ICR: toBN(dec(2, 18)), extraParams: { from: alice } })
      await openTrove({ extraLUSDAmount: toBN(dec(10000, 18)), ICR: toBN(dec(2, 18)), extraParams: { from: carol } })

      // Price drops ...again
      await priceFeed.setPrice(dec(100, 18))

      // Get Alice's pending reward snapshots 
      const L_ETH_A_Snapshot = (await troveManager.rewardSnapshots(alice))[0]
      const L_LUSDDebt_A_Snapshot = (await troveManager.rewardSnapshots(alice))[1]
      assert.isTrue(L_ETH_A_Snapshot.gt(toBN('0')))
      assert.isTrue(L_LUSDDebt_A_Snapshot.gt(toBN('0')))

      // Liquidate Carol
      await troveManager.liquidate(carol)
      assert.isFalse(await sortedTroves.contains(carol))

      // Get Alice's pending reward snapshots after Carol's liquidation. Check above 0
      const L_ETH_Snapshot_A_AfterLiquidation = (await troveManager.rewardSnapshots(alice))[0]
      const L_LUSDDebt_Snapshot_A_AfterLiquidation = (await troveManager.rewardSnapshots(alice))[1]

      assert.isTrue(L_ETH_Snapshot_A_AfterLiquidation.gt(toBN('0')))
      assert.isTrue(L_LUSDDebt_Snapshot_A_AfterLiquidation.gt(toBN('0')))

      // to compensate borrowing fees
      await lusdToken.transfer(alice, await lusdToken.balanceOf(dennis), { from: dennis })

      await priceFeed.setPrice(dec(200, 18))

      // Alice closes trove
      await borrowerOperations.closeTrove({ from: alice })

      // Check Alice's pending reward snapshots are zero
      const L_ETH_Snapshot_A_afterAliceCloses = (await troveManager.rewardSnapshots(alice))[0]
      const L_LUSDDebt_Snapshot_A_afterAliceCloses = (await troveManager.rewardSnapshots(alice))[1]

      assert.equal(L_ETH_Snapshot_A_afterAliceCloses, '0')
      assert.equal(L_LUSDDebt_Snapshot_A_afterAliceCloses, '0')
    })

    it("closeTrove(): sets trove's status to closed and removes it from sorted troves list", async () => {
      await openTrove({ extraLUSDAmount: toBN(dec(10000, 18)), ICR: toBN(dec(2, 18)), extraParams: { from: dennis } })

      await openTrove({ extraLUSDAmount: toBN(dec(10000, 18)), ICR: toBN(dec(2, 18)), extraParams: { from: alice } })

      // Check Trove is active
      const alice_Trove_Before = await troveManager.Troves(alice)
      const status_Before = alice_Trove_Before[3]

      assert.equal(status_Before, 1)
      assert.isTrue(await sortedTroves.contains(alice))

      // to compensate borrowing fees
      await lusdToken.transfer(alice, await lusdToken.balanceOf(dennis), { from: dennis })

      // Close the trove
      await borrowerOperations.closeTrove({ from: alice })

      const alice_Trove_After = await troveManager.Troves(alice)
      const status_After = alice_Trove_After[3]

      assert.equal(status_After, 2)
      assert.isFalse(await sortedTroves.contains(alice))
    })

    it("closeTrove(): reduces ActivePool ETH and raw ether by correct amount", async () => {
      await openTrove({ extraLUSDAmount: toBN(dec(10000, 18)), ICR: toBN(dec(2, 18)), extraParams: { from: dennis } })
      await openTrove({ extraLUSDAmount: toBN(dec(10000, 18)), ICR: toBN(dec(2, 18)), extraParams: { from: alice } })

      const dennisColl = await getTroveEntireColl(dennis)
      const aliceColl = await getTroveEntireColl(alice)
      assert.isTrue(dennisColl.gt('0'))
      assert.isTrue(aliceColl.gt('0'))

      // Check active Pool ETH before
      const activePool_ETH_before = await activePool.getETH()
      const activePool_RawEther_before = toBN(await web3.eth.getBalance(activePool.address))
      assert.isTrue(activePool_ETH_before.eq(aliceColl.add(dennisColl)))
      assert.isTrue(activePool_ETH_before.gt(toBN('0')))
      assert.isTrue(activePool_RawEther_before.eq(activePool_ETH_before))

      // to compensate borrowing fees
      await lusdToken.transfer(alice, await lusdToken.balanceOf(dennis), { from: dennis })

      // Close the trove
      await borrowerOperations.closeTrove({ from: alice })

      // Check after
      const activePool_ETH_After = await activePool.getETH()
      const activePool_RawEther_After = toBN(await web3.eth.getBalance(activePool.address))
      assert.isTrue(activePool_ETH_After.eq(dennisColl))
      assert.isTrue(activePool_RawEther_After.eq(dennisColl))
    })

    it("closeTrove(): reduces ActivePool debt by correct amount", async () => {
      await openTrove({ extraLUSDAmount: toBN(dec(10000, 18)), ICR: toBN(dec(2, 18)), extraParams: { from: dennis } })
      await openTrove({ extraLUSDAmount: toBN(dec(10000, 18)), ICR: toBN(dec(2, 18)), extraParams: { from: alice } })

      const dennisDebt = await getTroveEntireDebt(dennis)
      const aliceDebt = await getTroveEntireDebt(alice)
      assert.isTrue(dennisDebt.gt('0'))
      assert.isTrue(aliceDebt.gt('0'))

      // Check before
      const activePool_Debt_before = await activePool.getLUSDDebt()
      assert.isTrue(activePool_Debt_before.eq(aliceDebt.add(dennisDebt)))
      assert.isTrue(activePool_Debt_before.gt(toBN('0')))

      // to compensate borrowing fees
      await lusdToken.transfer(alice, await lusdToken.balanceOf(dennis), { from: dennis })

      // Close the trove
      await borrowerOperations.closeTrove({ from: alice })

      // Check after
      const activePool_Debt_After = (await activePool.getLUSDDebt()).toString()
      th.assertIsApproximatelyEqual(activePool_Debt_After, dennisDebt)
    })

    it("closeTrove(): updates the the total stakes", async () => {
      await openTrove({ extraLUSDAmount: toBN(dec(10000, 18)), ICR: toBN(dec(2, 18)), extraParams: { from: dennis } })
      await openTrove({ extraLUSDAmount: toBN(dec(10000, 18)), ICR: toBN(dec(2, 18)), extraParams: { from: alice } })
      await openTrove({ extraLUSDAmount: toBN(dec(10000, 18)), ICR: toBN(dec(2, 18)), extraParams: { from: bob } })

      // Get individual stakes
      const aliceStakeBefore = await getTroveStake(alice)
      const bobStakeBefore = await getTroveStake(bob)
      const dennisStakeBefore = await getTroveStake(dennis)
      assert.isTrue(aliceStakeBefore.gt('0'))
      assert.isTrue(bobStakeBefore.gt('0'))
      assert.isTrue(dennisStakeBefore.gt('0'))

      const totalStakesBefore = await troveManager.totalStakes()

      assert.isTrue(totalStakesBefore.eq(aliceStakeBefore.add(bobStakeBefore).add(dennisStakeBefore)))

      // to compensate borrowing fees
      await lusdToken.transfer(alice, await lusdToken.balanceOf(dennis), { from: dennis })

      // Alice closes trove
      await borrowerOperations.closeTrove({ from: alice })

      // Check stake and total stakes get updated
      const aliceStakeAfter = await getTroveStake(alice)
      const totalStakesAfter = await troveManager.totalStakes()

      assert.equal(aliceStakeAfter, 0)
      assert.isTrue(totalStakesAfter.eq(totalStakesBefore.sub(aliceStakeBefore)))
    })

    if (!withProxy) { // TODO: wrap web3.eth.getBalance to be able to go through proxies
      it("closeTrove(): sends the correct amount of ETH to the user", async () => {
        await openTrove({ extraLUSDAmount: toBN(dec(10000, 18)), ICR: toBN(dec(2, 18)), extraParams: { from: dennis } })
        await openTrove({ extraLUSDAmount: toBN(dec(10000, 18)), ICR: toBN(dec(2, 18)), extraParams: { from: alice } })

        const aliceColl = await getTroveEntireColl(alice)
        assert.isTrue(aliceColl.gt(toBN('0')))

        const alice_ETHBalance_Before = web3.utils.toBN(await web3.eth.getBalance(alice))

        // to compensate borrowing fees
        await lusdToken.transfer(alice, await lusdToken.balanceOf(dennis), { from: dennis })

        await borrowerOperations.closeTrove({ from: alice, gasPrice: 0 })

        const alice_ETHBalance_After = web3.utils.toBN(await web3.eth.getBalance(alice))
        const balanceDiff = alice_ETHBalance_After.sub(alice_ETHBalance_Before)

        assert.isTrue(balanceDiff.eq(aliceColl))
      })
    }

    it("closeTrove(): subtracts the debt of the closed Trove from the Borrower's LUSDToken balance", async () => {
      await openTrove({ extraLUSDAmount: toBN(dec(10000, 18)), ICR: toBN(dec(2, 18)), extraParams: { from: dennis } })
      await openTrove({ extraLUSDAmount: toBN(dec(10000, 18)), ICR: toBN(dec(2, 18)), extraParams: { from: alice } })

      const aliceDebt = await getTroveEntireDebt(alice)
      assert.isTrue(aliceDebt.gt(toBN('0')))

      // to compensate borrowing fees
      await lusdToken.transfer(alice, await lusdToken.balanceOf(dennis), { from: dennis })

      const alice_LUSDBalance_Before = await lusdToken.balanceOf(alice)
      assert.isTrue(alice_LUSDBalance_Before.gt(toBN('0')))

      // close trove
      await borrowerOperations.closeTrove({ from: alice })

      // check alice LUSD balance after
      const alice_LUSDBalance_After = await lusdToken.balanceOf(alice)
      th.assertIsApproximatelyEqual(alice_LUSDBalance_After, alice_LUSDBalance_Before.sub(aliceDebt.sub(LUSD_GAS_COMPENSATION)))
    })

    it("closeTrove(): applies pending rewards", async () => {
      // --- SETUP ---
      await openTrove({ extraLUSDAmount: toBN(dec(1000000, 18)), ICR: toBN(dec(10, 18)), extraParams: { from: whale } })
      const whaleDebt = await getTroveEntireDebt(whale)
      const whaleColl = await getTroveEntireColl(whale)

      await openTrove({ extraLUSDAmount: toBN(dec(15000, 18)), ICR: toBN(dec(2, 18)), extraParams: { from: alice } })
      await openTrove({ extraLUSDAmount: toBN(dec(5000, 18)), ICR: toBN(dec(2, 18)), extraParams: { from: bob } })
      await openTrove({ extraLUSDAmount: toBN(dec(10000, 18)), ICR: toBN(dec(2, 18)), extraParams: { from: carol } })

      const carolDebt = await getTroveEntireDebt(carol)
      const carolColl = await getTroveEntireColl(carol)

      // Whale transfers to A and B to cover their fees
      await lusdToken.transfer(alice, dec(10000, 18), { from: whale })
      await lusdToken.transfer(bob, dec(10000, 18), { from: whale })

      // --- TEST ---

      // price drops to 1ETH:100LUSD, reducing Carol's ICR below MCR
      await priceFeed.setPrice(dec(100, 18));
      const price = await priceFeed.getPrice()

      // liquidate Carol's Trove, Alice and Bob earn rewards.
      const liquidationTx = await troveManager.liquidate(carol, { from: owner });
      const [liquidatedDebt_C, liquidatedColl_C, gasComp_C] = th.getEmittedLiquidationValues(liquidationTx)

      // Dennis opens a new Trove 
      await openTrove({ extraLUSDAmount: toBN(dec(10000, 18)), ICR: toBN(dec(2, 18)), extraParams: { from: carol } })

      // check Alice and Bob's reward snapshots are zero before they alter their Troves
      const alice_rewardSnapshot_Before = await troveManager.rewardSnapshots(alice)
      const alice_ETHrewardSnapshot_Before = alice_rewardSnapshot_Before[0]
      const alice_LUSDDebtRewardSnapshot_Before = alice_rewardSnapshot_Before[1]

      const bob_rewardSnapshot_Before = await troveManager.rewardSnapshots(bob)
      const bob_ETHrewardSnapshot_Before = bob_rewardSnapshot_Before[0]
      const bob_LUSDDebtRewardSnapshot_Before = bob_rewardSnapshot_Before[1]

      assert.equal(alice_ETHrewardSnapshot_Before, 0)
      assert.equal(alice_LUSDDebtRewardSnapshot_Before, 0)
      assert.equal(bob_ETHrewardSnapshot_Before, 0)
      assert.equal(bob_LUSDDebtRewardSnapshot_Before, 0)

      const defaultPool_ETH = await defaultPool.getETH()
      const defaultPool_LUSDDebt = await defaultPool.getLUSDDebt()

      // Carol's liquidated coll (1 ETH) and drawn debt should have entered the Default Pool
      assert.isAtMost(th.getDifference(defaultPool_ETH, liquidatedColl_C), 100)
      assert.isAtMost(th.getDifference(defaultPool_LUSDDebt, liquidatedDebt_C), 100)

      const pendingCollReward_A = await troveManager.getPendingETHReward(alice)
      const pendingDebtReward_A = await troveManager.getPendingLUSDDebtReward(alice)
      assert.isTrue(pendingCollReward_A.gt('0'))
      assert.isTrue(pendingDebtReward_A.gt('0'))

      // Close Alice's trove. Alice's pending rewards should be removed from the DefaultPool when she close.
      await borrowerOperations.closeTrove({ from: alice })

      const defaultPool_ETH_afterAliceCloses = await defaultPool.getETH()
      const defaultPool_LUSDDebt_afterAliceCloses = await defaultPool.getLUSDDebt()

      assert.isAtMost(th.getDifference(defaultPool_ETH_afterAliceCloses,
        defaultPool_ETH.sub(pendingCollReward_A)), 1000)
      assert.isAtMost(th.getDifference(defaultPool_LUSDDebt_afterAliceCloses,
        defaultPool_LUSDDebt.sub(pendingDebtReward_A)), 1000)

      // whale adjusts trove, pulling their rewards out of DefaultPool
      await borrowerOperations.adjustTrove(th._100pct, 0, dec(1, 18), true, whale, whale, { from: whale })

      // Close Bob's trove. Expect DefaultPool coll and debt to drop to 0, since closing pulls his rewards out.
      await borrowerOperations.closeTrove({ from: bob })

      const defaultPool_ETH_afterBobCloses = await defaultPool.getETH()
      const defaultPool_LUSDDebt_afterBobCloses = await defaultPool.getLUSDDebt()

      assert.isAtMost(th.getDifference(defaultPool_ETH_afterBobCloses, 0), 100000)
      assert.isAtMost(th.getDifference(defaultPool_LUSDDebt_afterBobCloses, 0), 100000)
    })

    it("closeTrove(): reverts if borrower has insufficient LUSD balance to repay his entire debt", async () => {
      await openTrove({ extraLUSDAmount: toBN(dec(15000, 18)), ICR: toBN(dec(2, 18)), extraParams: { from: A } })
      await openTrove({ extraLUSDAmount: toBN(dec(5000, 18)), ICR: toBN(dec(2, 18)), extraParams: { from: B } })

      //Confirm Bob's LUSD balance is less than his trove debt
      const B_LUSDBal = await lusdToken.balanceOf(B)
      const B_troveDebt = await getTroveEntireDebt(B)

      assert.isTrue(B_LUSDBal.lt(B_troveDebt))

      const closeTrovePromise_B = borrowerOperations.closeTrove({ from: B })

      // Check closing trove reverts
      await assertRevert(closeTrovePromise_B, "BorrowerOps: Caller doesnt have enough LUSD to make repayment")
    })

    // --- openTrove() ---

    if (!withProxy) { // TODO: use rawLogs instead of logs
      it("openTrove(): emits a TroveUpdated event with the correct collateral and debt", async () => {
        const txA = (await openTrove({ extraLUSDAmount: toBN(dec(15000, 18)), ICR: toBN(dec(2, 18)), extraParams: { from: A } })).tx
        const txB = (await openTrove({ extraLUSDAmount: toBN(dec(5000, 18)), ICR: toBN(dec(2, 18)), extraParams: { from: B } })).tx
        const txC = (await openTrove({ extraLUSDAmount: toBN(dec(3000, 18)), ICR: toBN(dec(2, 18)), extraParams: { from: C } })).tx

        const A_Coll = await getTroveEntireColl(A)
        const B_Coll = await getTroveEntireColl(B)
        const C_Coll = await getTroveEntireColl(C)
        const A_Debt = await getTroveEntireDebt(A)
        const B_Debt = await getTroveEntireDebt(B)
        const C_Debt = await getTroveEntireDebt(C)

        const A_emittedDebt = toBN(th.getEventArgByName(txA, "TroveUpdated", "_debt"))
        const A_emittedColl = toBN(th.getEventArgByName(txA, "TroveUpdated", "_coll"))
        const B_emittedDebt = toBN(th.getEventArgByName(txB, "TroveUpdated", "_debt"))
        const B_emittedColl = toBN(th.getEventArgByName(txB, "TroveUpdated", "_coll"))
        const C_emittedDebt = toBN(th.getEventArgByName(txC, "TroveUpdated", "_debt"))
        const C_emittedColl = toBN(th.getEventArgByName(txC, "TroveUpdated", "_coll"))

        // Check emitted debt values are correct
        assert.isTrue(A_Debt.eq(A_emittedDebt))
        assert.isTrue(B_Debt.eq(B_emittedDebt))
        assert.isTrue(C_Debt.eq(C_emittedDebt))

        // Check emitted coll values are correct
        assert.isTrue(A_Coll.eq(A_emittedColl))
        assert.isTrue(B_Coll.eq(B_emittedColl))
        assert.isTrue(C_Coll.eq(C_emittedColl))

        const baseRateBefore = await troveManager.baseRate()

        // Artificially make baseRate 5%
        await troveManager.setBaseRate(dec(5, 16))
        await troveManager.setLastFeeOpTimeToNow()

        assert.isTrue((await troveManager.baseRate()).gt(baseRateBefore))

        const txD = (await openTrove({ extraLUSDAmount: toBN(dec(5000, 18)), ICR: toBN(dec(2, 18)), extraParams: { from: D } })).tx
        const txE = (await openTrove({ extraLUSDAmount: toBN(dec(3000, 18)), ICR: toBN(dec(2, 18)), extraParams: { from: E } })).tx
        const D_Coll = await getTroveEntireColl(D)
        const E_Coll = await getTroveEntireColl(E)
        const D_Debt = await getTroveEntireDebt(D)
        const E_Debt = await getTroveEntireDebt(E)

        const D_emittedDebt = toBN(th.getEventArgByName(txD, "TroveUpdated", "_debt"))
        const D_emittedColl = toBN(th.getEventArgByName(txD, "TroveUpdated", "_coll"))

        const E_emittedDebt = toBN(th.getEventArgByName(txE, "TroveUpdated", "_debt"))
        const E_emittedColl = toBN(th.getEventArgByName(txE, "TroveUpdated", "_coll"))

        // Check emitted debt values are correct
        assert.isTrue(D_Debt.eq(D_emittedDebt))
        assert.isTrue(E_Debt.eq(E_emittedDebt))

        // Check emitted coll values are correct
        assert.isTrue(D_Coll.eq(D_emittedColl))
        assert.isTrue(E_Coll.eq(E_emittedColl))
      })
    }

    it("openTrove(): Opens a trove with net debt >= minimum net debt", async () => {
      // Add 1 wei to correct for rounding error in helper function
      const txA = await borrowerOperations.openTrove(th._100pct, await getNetBorrowingAmount(MIN_NET_DEBT.add(toBN(1))), A, A, { from: A, value: dec(100, 30) })
      assert.isTrue(txA.receipt.status)
      assert.isTrue(await sortedTroves.contains(A))

      const txC = await borrowerOperations.openTrove(th._100pct, await getNetBorrowingAmount(MIN_NET_DEBT.add(toBN(dec(47789898, 22)))), A, A, { from: C, value: dec(100, 30) })
      assert.isTrue(txC.receipt.status)
      assert.isTrue(await sortedTroves.contains(C))
    })

    it("openTrove(): reverts if net debt < minimum net debt", async () => {
      const txAPromise = borrowerOperations.openTrove(th._100pct, 0, A, A, { from: A, value: dec(100, 30) })
      await assertRevert(txAPromise, "revert")

      const txBPromise = borrowerOperations.openTrove(th._100pct, await getNetBorrowingAmount(MIN_NET_DEBT.sub(toBN(1))), B, B, { from: B, value: dec(100, 30) })
      await assertRevert(txBPromise, "revert")

      const txCPromise = borrowerOperations.openTrove(th._100pct, MIN_NET_DEBT.sub(toBN(dec(173, 18))), C, C, { from: C, value: dec(100, 30) })
      await assertRevert(txCPromise, "revert")
    })

    it("openTrove(): decays a non-zero base rate", async () => {
      await openTrove({ extraLUSDAmount: toBN(dec(10000, 18)), ICR: toBN(dec(10, 18)), extraParams: { from: whale } })
      await openTrove({ extraLUSDAmount: toBN(dec(20000, 18)), ICR: toBN(dec(2, 18)), extraParams: { from: A } })
      await openTrove({ extraLUSDAmount: toBN(dec(30000, 18)), ICR: toBN(dec(2, 18)), extraParams: { from: B } })
      await openTrove({ extraLUSDAmount: toBN(dec(40000, 18)), ICR: toBN(dec(2, 18)), extraParams: { from: C } })

      // Artificially make baseRate 5%
      await troveManager.setBaseRate(dec(5, 16))
      await troveManager.setLastFeeOpTimeToNow()

      // Check baseRate is now non-zero
      const baseRate_1 = await troveManager.baseRate()
      assert.isTrue(baseRate_1.gt(toBN('0')))

      // 2 hours pass
      th.fastForwardTime(7200, web3.currentProvider)

      // D opens trove 
      await openTrove({ extraLUSDAmount: toBN(dec(37, 18)), ICR: toBN(dec(2, 18)), extraParams: { from: D } })

      // Check baseRate has decreased
      const baseRate_2 = await troveManager.baseRate()
      assert.isTrue(baseRate_2.lt(baseRate_1))

      // 1 hour passes
      th.fastForwardTime(3600, web3.currentProvider)

      // E opens trove 
      await openTrove({ extraLUSDAmount: toBN(dec(12, 18)), ICR: toBN(dec(2, 18)), extraParams: { from: E } })

      const baseRate_3 = await troveManager.baseRate()
      assert.isTrue(baseRate_3.lt(baseRate_2))
    })

    it("openTrove(): doesn't change base rate if it is already zero", async () => {
      await openTrove({ extraLUSDAmount: toBN(dec(10000, 18)), ICR: toBN(dec(10, 18)), extraParams: { from: whale } })
      await openTrove({ extraLUSDAmount: toBN(dec(20000, 18)), ICR: toBN(dec(2, 18)), extraParams: { from: A } })
      await openTrove({ extraLUSDAmount: toBN(dec(30000, 18)), ICR: toBN(dec(2, 18)), extraParams: { from: B } })
      await openTrove({ extraLUSDAmount: toBN(dec(40000, 18)), ICR: toBN(dec(2, 18)), extraParams: { from: C } })

      // Check baseRate is zero
      const baseRate_1 = await troveManager.baseRate()
      assert.equal(baseRate_1, '0')

      // 2 hours pass
      th.fastForwardTime(7200, web3.currentProvider)

      // D opens trove 
      await openTrove({ extraLUSDAmount: toBN(dec(37, 18)), ICR: toBN(dec(2, 18)), extraParams: { from: D } })

      // Check baseRate is still 0
      const baseRate_2 = await troveManager.baseRate()
      assert.equal(baseRate_2, '0')

      // 1 hour passes
      th.fastForwardTime(3600, web3.currentProvider)

      // E opens trove 
      await openTrove({ extraLUSDAmount: toBN(dec(12, 18)), ICR: toBN(dec(2, 18)), extraParams: { from: E } })

      const baseRate_3 = await troveManager.baseRate()
      assert.equal(baseRate_3, '0')
    })

    it("openTrove(): lastFeeOpTime doesn't update if less time than decay interval has passed since the last fee operation", async () => {
      await openTrove({ extraLUSDAmount: toBN(dec(10000, 18)), ICR: toBN(dec(10, 18)), extraParams: { from: whale } })
      await openTrove({ extraLUSDAmount: toBN(dec(20000, 18)), ICR: toBN(dec(2, 18)), extraParams: { from: A } })
      await openTrove({ extraLUSDAmount: toBN(dec(30000, 18)), ICR: toBN(dec(2, 18)), extraParams: { from: B } })
      await openTrove({ extraLUSDAmount: toBN(dec(40000, 18)), ICR: toBN(dec(2, 18)), extraParams: { from: C } })

      // Artificially make baseRate 5%
      await troveManager.setBaseRate(dec(5, 16))
      await troveManager.setLastFeeOpTimeToNow()

      // Check baseRate is now non-zero
      const baseRate_1 = await troveManager.baseRate()
      assert.isTrue(baseRate_1.gt(toBN('0')))

      const lastFeeOpTime_1 = await troveManager.lastFeeOperationTime()

      // Borrower D triggers a fee
      await openTrove({ extraLUSDAmount: toBN(dec(1, 18)), ICR: toBN(dec(2, 18)), extraParams: { from: D } })

      const lastFeeOpTime_2 = await troveManager.lastFeeOperationTime()

      // Check that the last fee operation time did not update, as borrower D's debt issuance occured
      // since before minimum interval had passed 
      assert.isTrue(lastFeeOpTime_2.eq(lastFeeOpTime_1))

      // 1 minute passes
      th.fastForwardTime(60, web3.currentProvider)

      // Check that now, at least one minute has passed since lastFeeOpTime_1
      const timeNow = await th.getLatestBlockTimestamp(web3)
      assert.isTrue(toBN(timeNow).sub(lastFeeOpTime_1).gte(3600))

      // Borrower E triggers a fee
      await openTrove({ extraLUSDAmount: toBN(dec(1, 18)), ICR: toBN(dec(2, 18)), extraParams: { from: E } })

      const lastFeeOpTime_3 = await troveManager.lastFeeOperationTime()

      // Check that the last fee operation time DID update, as borrower's debt issuance occured
      // after minimum interval had passed 
      assert.isTrue(lastFeeOpTime_3.gt(lastFeeOpTime_1))
    })

    it("openTrove(): reverts if max fee > 100%", async () => {
      await assertRevert(borrowerOperations.openTrove(dec(2, 18), dec(10000, 18), A, A, { from: A, value: dec(1000, 'ether') }), "Max fee percentage must be between 0.5% and 100%")
      await assertRevert(borrowerOperations.openTrove('1000000000000000001', dec(20000, 18), B, B, { from: B, value: dec(1000, 'ether') }), "Max fee percentage must be between 0.5% and 100%")
    })

    it("openTrove(): reverts if max fee < 0.5% in Normal mode", async () => {
      await assertRevert(borrowerOperations.openTrove(0, dec(195000, 18), A, A, { from: A, value: dec(1200, 'ether') }), "Max fee percentage must be between 0.5% and 100%")
      await assertRevert(borrowerOperations.openTrove(1, dec(195000, 18), A, A, { from: A, value: dec(1000, 'ether') }), "Max fee percentage must be between 0.5% and 100%")
      await assertRevert(borrowerOperations.openTrove('4999999999999999', dec(195000, 18), B, B, { from: B, value: dec(1200, 'ether') }), "Max fee percentage must be between 0.5% and 100%")
    })

    it("openTrove(): allows max fee < 0.5% in Recovery Mode", async () => {
      await borrowerOperations.openTrove(th._100pct, dec(195000, 18), A, A, { from: A, value: dec(2000, 'ether') })

      await priceFeed.setPrice(dec(100, 18))
      assert.isTrue(await th.checkRecoveryMode(contracts))

      await borrowerOperations.openTrove(0, dec(19500, 18), B, B, { from: B, value: dec(3100, 'ether') })
      await priceFeed.setPrice(dec(50, 18))
      assert.isTrue(await th.checkRecoveryMode(contracts))
      await borrowerOperations.openTrove(1, dec(19500, 18), C, C, { from: C, value: dec(3100, 'ether') })
      await priceFeed.setPrice(dec(25, 18))
      assert.isTrue(await th.checkRecoveryMode(contracts))
      await borrowerOperations.openTrove('4999999999999999', dec(19500, 18), D, D, { from: D, value: dec(3100, 'ether') })
    })

    it("openTrove(): reverts if fee exceeds max fee percentage", async () => {
      await openTrove({ extraLUSDAmount: toBN(dec(20000, 18)), ICR: toBN(dec(2, 18)), extraParams: { from: A } })
      await openTrove({ extraLUSDAmount: toBN(dec(30000, 18)), ICR: toBN(dec(2, 18)), extraParams: { from: B } })
      await openTrove({ extraLUSDAmount: toBN(dec(40000, 18)), ICR: toBN(dec(2, 18)), extraParams: { from: C } })

      const totalSupply = await lusdToken.totalSupply()

      // Artificially make baseRate 5%
      await troveManager.setBaseRate(dec(5, 16))
      await troveManager.setLastFeeOpTimeToNow()

      //       actual fee percentage: 0.005000000186264514
      // user's max fee percentage:  0.0049999999999999999
      let borrowingRate = await troveManager.getBorrowingRate() // expect max(0.5 + 5%, 5%) rate
      assert.equal(borrowingRate, dec(5, 16))

      const lessThan5pct = '49999999999999999'
      await assertRevert(borrowerOperations.openTrove(lessThan5pct, dec(30000, 18), A, A, { from: D, value: dec(1000, 'ether') }), "Fee exceeded provided maximum")

      borrowingRate = await troveManager.getBorrowingRate() // expect 5% rate
      assert.equal(borrowingRate, dec(5, 16))
      // Attempt with maxFee 1%
      await assertRevert(borrowerOperations.openTrove(dec(1, 16), dec(30000, 18), A, A, { from: D, value: dec(1000, 'ether') }), "Fee exceeded provided maximum")

      borrowingRate = await troveManager.getBorrowingRate() // expect 5% rate
      assert.equal(borrowingRate, dec(5, 16))
      // Attempt with maxFee 3.754%
      await assertRevert(borrowerOperations.openTrove(dec(3754, 13), dec(30000, 18), A, A, { from: D, value: dec(1000, 'ether') }), "Fee exceeded provided maximum")

      borrowingRate = await troveManager.getBorrowingRate() // expect 5% rate
      assert.equal(borrowingRate, dec(5, 16))
      // Attempt with maxFee 1e-16%
      await assertRevert(borrowerOperations.openTrove(dec(5, 15), dec(30000, 18), A, A, { from: D, value: dec(1000, 'ether') }), "Fee exceeded provided maximum")
    })

    it("openTrove(): succeeds when fee is less than max fee percentage", async () => {
      await openTrove({ extraLUSDAmount: toBN(dec(20000, 18)), ICR: toBN(dec(2, 18)), extraParams: { from: A } })
      await openTrove({ extraLUSDAmount: toBN(dec(30000, 18)), ICR: toBN(dec(2, 18)), extraParams: { from: B } })
      await openTrove({ extraLUSDAmount: toBN(dec(40000, 18)), ICR: toBN(dec(2, 18)), extraParams: { from: C } })

      // Artificially make baseRate 5%
      await troveManager.setBaseRate(dec(5, 16))
      await troveManager.setLastFeeOpTimeToNow()

      let borrowingRate = await troveManager.getBorrowingRate() // expect min(0.5 + 5%, 5%) rate
      assert.equal(borrowingRate, dec(5, 16))

      // Attempt with maxFee > 5%
      const moreThan5pct = '50000000000000001'
      const tx1 = await borrowerOperations.openTrove(moreThan5pct, dec(10000, 18), A, A, { from: D, value: dec(100, 'ether') })
      assert.isTrue(tx1.receipt.status)

      borrowingRate = await troveManager.getBorrowingRate() // expect 5% rate
      assert.equal(borrowingRate, dec(5, 16))

      // Attempt with maxFee = 5%
      const tx2 = await borrowerOperations.openTrove(dec(5, 16), dec(10000, 18), A, A, { from: H, value: dec(100, 'ether') })
      assert.isTrue(tx2.receipt.status)

      borrowingRate = await troveManager.getBorrowingRate() // expect 5% rate
      assert.equal(borrowingRate, dec(5, 16))

      // Attempt with maxFee 10%
      const tx3 = await borrowerOperations.openTrove(dec(1, 17), dec(10000, 18), A, A, { from: E, value: dec(100, 'ether') })
      assert.isTrue(tx3.receipt.status)

      borrowingRate = await troveManager.getBorrowingRate() // expect 5% rate
      assert.equal(borrowingRate, dec(5, 16))

      // Attempt with maxFee 37.659%
      const tx4 = await borrowerOperations.openTrove(dec(37659, 13), dec(10000, 18), A, A, { from: F, value: dec(100, 'ether') })
      assert.isTrue(tx4.receipt.status)

      // Attempt with maxFee 100%
      const tx5 = await borrowerOperations.openTrove(dec(1, 18), dec(10000, 18), A, A, { from: G, value: dec(100, 'ether') })
      assert.isTrue(tx5.receipt.status)
    })

    it("openTrove(): borrower can't grief the baseRate and stop it decaying by issuing debt at higher frequency than the decay granularity", async () => {
      await openTrove({ extraLUSDAmount: toBN(dec(10000, 18)), ICR: toBN(dec(10, 18)), extraParams: { from: whale } })
      await openTrove({ extraLUSDAmount: toBN(dec(20000, 18)), ICR: toBN(dec(2, 18)), extraParams: { from: A } })
      await openTrove({ extraLUSDAmount: toBN(dec(30000, 18)), ICR: toBN(dec(2, 18)), extraParams: { from: B } })
      await openTrove({ extraLUSDAmount: toBN(dec(40000, 18)), ICR: toBN(dec(2, 18)), extraParams: { from: C } })

      // Artificially make baseRate 5%
      await troveManager.setBaseRate(dec(5, 16))
      await troveManager.setLastFeeOpTimeToNow()

      // Check baseRate is non-zero
      const baseRate_1 = await troveManager.baseRate()
      assert.isTrue(baseRate_1.gt(toBN('0')))

      // 59 minutes pass
      th.fastForwardTime(3540, web3.currentProvider)

      // Assume Borrower also owns accounts D and E
      // Borrower triggers a fee, before decay interval has passed
      await openTrove({ extraLUSDAmount: toBN(dec(1, 18)), ICR: toBN(dec(2, 18)), extraParams: { from: D } })

      // 1 minute pass
      th.fastForwardTime(3540, web3.currentProvider)

      // Borrower triggers another fee
      await openTrove({ extraLUSDAmount: toBN(dec(1, 18)), ICR: toBN(dec(2, 18)), extraParams: { from: E } })

      // Check base rate has decreased even though Borrower tried to stop it decaying
      const baseRate_2 = await troveManager.baseRate()
      assert.isTrue(baseRate_2.lt(baseRate_1))
    })

    it("openTrove(): borrowing at non-zero base rate sends LUSD fee to LQTY staking contract", async () => {
      // time fast-forwards 1 year, and owner stakes 1 LQTY
      await th.fastForwardTime(timeValues.SECONDS_IN_ONE_YEAR, web3.currentProvider)
      await lqtyToken.approve(lqtyStaking.address, dec(1, 18), { from: owner })
      await lqtyStaking.stake(dec(1, 18), { from: owner })

      // Check LQTY LUSD balance before == 0
      const lqtyStaking_LUSDBalance_Before = await lusdToken.balanceOf(lqtyStaking.address)
      assert.equal(lqtyStaking_LUSDBalance_Before, '0')

      await openTrove({ extraLUSDAmount: toBN(dec(10000, 18)), ICR: toBN(dec(10, 18)), extraParams: { from: whale } })
      await openTrove({ extraLUSDAmount: toBN(dec(20000, 18)), ICR: toBN(dec(2, 18)), extraParams: { from: A } })
      await openTrove({ extraLUSDAmount: toBN(dec(30000, 18)), ICR: toBN(dec(2, 18)), extraParams: { from: B } })
      await openTrove({ extraLUSDAmount: toBN(dec(40000, 18)), ICR: toBN(dec(2, 18)), extraParams: { from: C } })

      // Artificially make baseRate 5%
      await troveManager.setBaseRate(dec(5, 16))
      await troveManager.setLastFeeOpTimeToNow()

      // Check baseRate is now non-zero
      const baseRate_1 = await troveManager.baseRate()
      assert.isTrue(baseRate_1.gt(toBN('0')))

      // 2 hours pass
      th.fastForwardTime(7200, web3.currentProvider)

      // D opens trove 
      await openTrove({ extraLUSDAmount: toBN(dec(40000, 18)), ICR: toBN(dec(2, 18)), extraParams: { from: D } })

      // Check LQTY LUSD balance after has increased
      const lqtyStaking_LUSDBalance_After = await lusdToken.balanceOf(lqtyStaking.address)
      assert.isTrue(lqtyStaking_LUSDBalance_After.gt(lqtyStaking_LUSDBalance_Before))
    })

    if (!withProxy) { // TODO: use rawLogs instead of logs
      it("openTrove(): borrowing at non-zero base records the (drawn debt + fee  + liq. reserve) on the Trove struct", async () => {
        // time fast-forwards 1 year, and owner stakes 1 LQTY
        await th.fastForwardTime(timeValues.SECONDS_IN_ONE_YEAR, web3.currentProvider)
        await lqtyToken.approve(lqtyStaking.address, dec(1, 18), { from: owner })
        await lqtyStaking.stake(dec(1, 18), { from: owner })

        await openTrove({ extraLUSDAmount: toBN(dec(10000, 18)), ICR: toBN(dec(10, 18)), extraParams: { from: whale } })
        await openTrove({ extraLUSDAmount: toBN(dec(20000, 18)), ICR: toBN(dec(2, 18)), extraParams: { from: A } })
        await openTrove({ extraLUSDAmount: toBN(dec(30000, 18)), ICR: toBN(dec(2, 18)), extraParams: { from: B } })
        await openTrove({ extraLUSDAmount: toBN(dec(40000, 18)), ICR: toBN(dec(2, 18)), extraParams: { from: C } })

        // Artificially make baseRate 5%
        await troveManager.setBaseRate(dec(5, 16))
        await troveManager.setLastFeeOpTimeToNow()

        // Check baseRate is now non-zero
        const baseRate_1 = await troveManager.baseRate()
        assert.isTrue(baseRate_1.gt(toBN('0')))

        // 2 hours pass
        th.fastForwardTime(7200, web3.currentProvider)

        const D_LUSDRequest = toBN(dec(20000, 18))

        // D withdraws LUSD
        const openTroveTx = await borrowerOperations.openTrove(th._100pct, D_LUSDRequest, ZERO_ADDRESS, ZERO_ADDRESS, { from: D, value: dec(200, 'ether') })

        const emittedFee = toBN(th.getLUSDFeeFromLUSDBorrowingEvent(openTroveTx))
        assert.isTrue(toBN(emittedFee).gt(toBN('0')))

        const newDebt = (await troveManager.Troves(D))[0]

        // Check debt on Trove struct equals drawn debt plus emitted fee
        th.assertIsApproximatelyEqual(newDebt, D_LUSDRequest.add(emittedFee).add(LUSD_GAS_COMPENSATION), 100000)
      })
    }

    it("openTrove(): Borrowing at non-zero base rate increases the LQTY staking contract LUSD fees-per-unit-staked", async () => {
      // time fast-forwards 1 year, and owner stakes 1 LQTY
      await th.fastForwardTime(timeValues.SECONDS_IN_ONE_YEAR, web3.currentProvider)
      await lqtyToken.approve(lqtyStaking.address, dec(1, 18), { from: owner })
      await lqtyStaking.stake(dec(1, 18), { from: owner })

      // Check LQTY contract LUSD fees-per-unit-staked is zero
      const F_LUSD_Before = await lqtyStaking.F_LUSD()
      assert.equal(F_LUSD_Before, '0')

      await openTrove({ extraLUSDAmount: toBN(dec(10000, 18)), ICR: toBN(dec(10, 18)), extraParams: { from: whale } })
      await openTrove({ extraLUSDAmount: toBN(dec(20000, 18)), ICR: toBN(dec(2, 18)), extraParams: { from: A } })
      await openTrove({ extraLUSDAmount: toBN(dec(30000, 18)), ICR: toBN(dec(2, 18)), extraParams: { from: B } })
      await openTrove({ extraLUSDAmount: toBN(dec(40000, 18)), ICR: toBN(dec(2, 18)), extraParams: { from: C } })

      // Artificially make baseRate 5%
      await troveManager.setBaseRate(dec(5, 16))
      await troveManager.setLastFeeOpTimeToNow()

      // Check baseRate is now non-zero
      const baseRate_1 = await troveManager.baseRate()
      assert.isTrue(baseRate_1.gt(toBN('0')))

      // 2 hours pass
      th.fastForwardTime(7200, web3.currentProvider)

      // D opens trove 
      await openTrove({ extraLUSDAmount: toBN(dec(37, 18)), ICR: toBN(dec(2, 18)), extraParams: { from: D } })

      // Check LQTY contract LUSD fees-per-unit-staked has increased
      const F_LUSD_After = await lqtyStaking.F_LUSD()
      assert.isTrue(F_LUSD_After.gt(F_LUSD_Before))
    })

    it("openTrove(): Borrowing at non-zero base rate sends requested amount to the user", async () => {
      // time fast-forwards 1 year, and owner stakes 1 LQTY
      await th.fastForwardTime(timeValues.SECONDS_IN_ONE_YEAR, web3.currentProvider)
      await lqtyToken.approve(lqtyStaking.address, dec(1, 18), { from: owner })
      await lqtyStaking.stake(dec(1, 18), { from: owner })

      // Check LQTY Staking contract balance before == 0
      const lqtyStaking_LUSDBalance_Before = await lusdToken.balanceOf(lqtyStaking.address)
      assert.equal(lqtyStaking_LUSDBalance_Before, '0')

      await openTrove({ extraLUSDAmount: toBN(dec(10000, 18)), ICR: toBN(dec(10, 18)), extraParams: { from: whale } })
      await openTrove({ extraLUSDAmount: toBN(dec(20000, 18)), ICR: toBN(dec(2, 18)), extraParams: { from: A } })
      await openTrove({ extraLUSDAmount: toBN(dec(30000, 18)), ICR: toBN(dec(2, 18)), extraParams: { from: B } })
      await openTrove({ extraLUSDAmount: toBN(dec(40000, 18)), ICR: toBN(dec(2, 18)), extraParams: { from: C } })

      // Artificially make baseRate 5%
      await troveManager.setBaseRate(dec(5, 16))
      await troveManager.setLastFeeOpTimeToNow()

      // Check baseRate is non-zero
      const baseRate_1 = await troveManager.baseRate()
      assert.isTrue(baseRate_1.gt(toBN('0')))

      // 2 hours pass
      th.fastForwardTime(7200, web3.currentProvider)

      // D opens trove 
      const LUSDRequest_D = toBN(dec(40000, 18))
      await borrowerOperations.openTrove(th._100pct, LUSDRequest_D, D, D, { from: D, value: dec(500, 'ether') })

      // Check LQTY staking LUSD balance has increased
      const lqtyStaking_LUSDBalance_After = await lusdToken.balanceOf(lqtyStaking.address)
      assert.isTrue(lqtyStaking_LUSDBalance_After.gt(lqtyStaking_LUSDBalance_Before))

      // Check D's LUSD balance now equals their requested LUSD
      const LUSDBalance_D = await lusdToken.balanceOf(D)
      assert.isTrue(LUSDRequest_D.eq(LUSDBalance_D))
    })

    it("openTrove(): Borrowing at zero base rate changes the LQTY staking contract LUSD fees-per-unit-staked", async () => {
      await openTrove({ extraLUSDAmount: toBN(dec(5000, 18)), ICR: toBN(dec(2, 18)), extraParams: { from: A } })
      await openTrove({ extraLUSDAmount: toBN(dec(5000, 18)), ICR: toBN(dec(2, 18)), extraParams: { from: B } })
      await openTrove({ extraLUSDAmount: toBN(dec(5000, 18)), ICR: toBN(dec(2, 18)), extraParams: { from: C } })

      // Check baseRate is zero
      const baseRate_1 = await troveManager.baseRate()
      assert.equal(baseRate_1, '0')

      // 2 hours pass
      th.fastForwardTime(7200, web3.currentProvider)

      // Check LUSD reward per LQTY staked == 0
      const F_LUSD_Before = await lqtyStaking.F_LUSD()
      assert.equal(F_LUSD_Before, '0')

      // A stakes LQTY
      await lqtyToken.unprotectedMint(A, dec(100, 18))
      await lqtyStaking.stake(dec(100, 18), { from: A })

      // D opens trove 
      await openTrove({ extraLUSDAmount: toBN(dec(37, 18)), ICR: toBN(dec(2, 18)), extraParams: { from: D } })

      // Check LUSD reward per LQTY staked > 0
      const F_LUSD_After = await lqtyStaking.F_LUSD()
      assert.isTrue(F_LUSD_After.gt(toBN('0')))
    })

    it("openTrove(): Borrowing at zero base rate charges minimum fee", async () => {
      await openTrove({ extraLUSDAmount: toBN(dec(5000, 18)), ICR: toBN(dec(2, 18)), extraParams: { from: A } })
      await openTrove({ extraLUSDAmount: toBN(dec(5000, 18)), ICR: toBN(dec(2, 18)), extraParams: { from: B } })

      const LUSDRequest = toBN(dec(10000, 18))
      const txC = await borrowerOperations.openTrove(th._100pct, LUSDRequest, ZERO_ADDRESS, ZERO_ADDRESS, { value: dec(100, 'ether'), from: C })
      const _LUSDFee = toBN(th.getEventArgByName(txC, "LUSDBorrowingFeePaid", "_LUSDFee"))

      const expectedFee = BORROWING_FEE_FLOOR.mul(toBN(LUSDRequest)).div(toBN(dec(1, 18)))
      assert.isTrue(_LUSDFee.eq(expectedFee))
    })

    it("openTrove(): reverts when system is in Recovery Mode and ICR < CCR", async () => {
      await openTrove({ extraLUSDAmount: toBN(dec(5000, 18)), ICR: toBN(dec(2, 18)), extraParams: { from: whale } })
      await openTrove({ extraLUSDAmount: toBN(dec(5000, 18)), ICR: toBN(dec(2, 18)), extraParams: { from: alice } })
      assert.isFalse(await th.checkRecoveryMode(contracts))

      // price drops, and Recovery Mode kicks in
      await priceFeed.setPrice(dec(105, 18))

      assert.isTrue(await th.checkRecoveryMode(contracts))

      // Bob tries to open a trove with 149% ICR during Recovery Mode
      try {
        const txBob = await openTrove({ extraLUSDAmount: toBN(dec(5000, 18)), ICR: toBN(dec(149, 16)), extraParams: { from: alice } })
        assert.isFalse(txBob.receipt.status)
      } catch (err) {
        assert.include(err.message, "revert")
      }
    })

    it("openTrove(): reverts when trove ICR < MCR", async () => {
      await openTrove({ extraLUSDAmount: toBN(dec(5000, 18)), ICR: toBN(dec(2, 18)), extraParams: { from: whale } })
      await openTrove({ extraLUSDAmount: toBN(dec(5000, 18)), ICR: toBN(dec(2, 18)), extraParams: { from: alice } })

      assert.isFalse(await th.checkRecoveryMode(contracts))

      // Bob attempts to open a 109% ICR trove in Normal Mode
      try {
        const txBob = (await openTrove({ extraLUSDAmount: toBN(dec(5000, 18)), ICR: toBN(dec(109, 16)), extraParams: { from: bob } })).tx
        assert.isFalse(txBob.receipt.status)
      } catch (err) {
        assert.include(err.message, "revert")
      }

      // price drops, and Recovery Mode kicks in
      await priceFeed.setPrice(dec(105, 18))

      assert.isTrue(await th.checkRecoveryMode(contracts))

      // Bob attempts to open a 109% ICR trove in Recovery Mode
      try {
        const txBob = await openTrove({ extraLUSDAmount: toBN(dec(5000, 18)), ICR: toBN(dec(109, 16)), extraParams: { from: bob } })
        assert.isFalse(txBob.receipt.status)
      } catch (err) {
        assert.include(err.message, "revert")
      }
    })

    it("openTrove(): reverts when opening the trove would cause the TCR of the system to fall below the CCR", async () => {
      await priceFeed.setPrice(dec(100, 18))

      // Alice creates trove with 150% ICR.  System TCR = 150%.
      await openTrove({ extraLUSDAmount: toBN(dec(5000, 18)), ICR: toBN(dec(15, 17)), extraParams: { from: alice } })

      const TCR = await th.getTCR(contracts)
      assert.equal(TCR, dec(150, 16))

      // Bob attempts to open a trove with ICR = 149% 
      // System TCR would fall below 150%
      try {
        const txBob = await openTrove({ extraLUSDAmount: toBN(dec(5000, 18)), ICR: toBN(dec(149, 16)), extraParams: { from: bob } })
        assert.isFalse(txBob.receipt.status)
      } catch (err) {
        assert.include(err.message, "revert")
      }
    })

    it("openTrove(): reverts if trove is already active", async () => {
      await openTrove({ extraLUSDAmount: toBN(dec(10000, 18)), ICR: toBN(dec(10, 18)), extraParams: { from: whale } })

      await openTrove({ extraLUSDAmount: toBN(dec(5000, 18)), ICR: toBN(dec(15, 17)), extraParams: { from: alice } })
      await openTrove({ extraLUSDAmount: toBN(dec(5000, 18)), ICR: toBN(dec(15, 17)), extraParams: { from: bob } })

      try {
        const txB_1 = await openTrove({ extraLUSDAmount: toBN(dec(5000, 18)), ICR: toBN(dec(3, 18)), extraParams: { from: bob } })

        assert.isFalse(txB_1.receipt.status)
      } catch (err) {
        assert.include(err.message, 'revert')
      }

      try {
        const txB_2 = await openTrove({ ICR: toBN(dec(2, 18)), extraParams: { from: alice } })

        assert.isFalse(txB_2.receipt.status)
      } catch (err) {
        assert.include(err.message, 'revert')
      }
    })

    it("openTrove(): Can open a trove with ICR >= CCR when system is in Recovery Mode", async () => {
      // --- SETUP ---
      //  Alice and Bob add coll and withdraw such  that the TCR is ~150%
      await openTrove({ extraLUSDAmount: toBN(dec(5000, 18)), ICR: toBN(dec(15, 17)), extraParams: { from: alice } })
      await openTrove({ extraLUSDAmount: toBN(dec(5000, 18)), ICR: toBN(dec(15, 17)), extraParams: { from: bob } })

      const TCR = (await th.getTCR(contracts)).toString()
      assert.equal(TCR, '1500000000000000000')

      // price drops to 1ETH:100LUSD, reducing TCR below 150%
      await priceFeed.setPrice('100000000000000000000');
      const price = await priceFeed.getPrice()

      assert.isTrue(await th.checkRecoveryMode(contracts))

      // Carol opens at 150% ICR in Recovery Mode
      const txCarol = (await openTrove({ extraLUSDAmount: toBN(dec(5000, 18)), ICR: toBN(dec(15, 17)), extraParams: { from: carol } })).tx
      assert.isTrue(txCarol.receipt.status)
      assert.isTrue(await sortedTroves.contains(carol))

      const carol_TroveStatus = await troveManager.getTroveStatus(carol)
      assert.equal(carol_TroveStatus, 1)

      const carolICR = await troveManager.getCurrentICR(carol, price)
      assert.isTrue(carolICR.gt(toBN(dec(150, 16))))
    })

    it("openTrove(): Reverts opening a trove with min debt when system is in Recovery Mode", async () => {
      // --- SETUP ---
      //  Alice and Bob add coll and withdraw such  that the TCR is ~150%
      await openTrove({ extraLUSDAmount: toBN(dec(5000, 18)), ICR: toBN(dec(15, 17)), extraParams: { from: alice } })
      await openTrove({ extraLUSDAmount: toBN(dec(5000, 18)), ICR: toBN(dec(15, 17)), extraParams: { from: bob } })

      const TCR = (await th.getTCR(contracts)).toString()
      assert.equal(TCR, '1500000000000000000')

      // price drops to 1ETH:100LUSD, reducing TCR below 150%
      await priceFeed.setPrice('100000000000000000000');

      assert.isTrue(await th.checkRecoveryMode(contracts))

      await assertRevert(borrowerOperations.openTrove(th._100pct, await getNetBorrowingAmount(MIN_NET_DEBT), carol, carol, { from: carol, value: dec(1, 'ether') }))
    })

    it("openTrove(): creates a new Trove and assigns the correct collateral and debt amount", async () => {
      const debt_Before = await getTroveEntireDebt(alice)
      const coll_Before = await getTroveEntireColl(alice)
      const status_Before = await troveManager.getTroveStatus(alice)

      // check coll and debt before
      assert.equal(debt_Before, 0)
      assert.equal(coll_Before, 0)

      // check non-existent status
      assert.equal(status_Before, 0)

      const LUSDRequest = MIN_NET_DEBT
      borrowerOperations.openTrove(th._100pct, MIN_NET_DEBT, carol, carol, { from: alice, value: dec(100, 'ether') })

      // Get the expected debt based on the LUSD request (adding fee and liq. reserve on top)
      const expectedDebt = LUSDRequest
        .add(await troveManager.getBorrowingFee(LUSDRequest))
        .add(LUSD_GAS_COMPENSATION)

      const debt_After = await getTroveEntireDebt(alice)
      const coll_After = await getTroveEntireColl(alice)
      const status_After = await troveManager.getTroveStatus(alice)

      // check coll and debt after
      assert.isTrue(coll_After.gt('0'))
      assert.isTrue(debt_After.gt('0'))

      assert.isTrue(debt_After.eq(expectedDebt))

      // check active status
      assert.equal(status_After, 1)
    })

    it("openTrove(): adds Trove owner to TroveOwners array", async () => {
      const TroveOwnersCount_Before = (await troveManager.getTroveOwnersCount()).toString();
      assert.equal(TroveOwnersCount_Before, '0')

      await openTrove({ extraLUSDAmount: toBN(dec(5000, 18)), ICR: toBN(dec(15, 17)), extraParams: { from: alice } })

      const TroveOwnersCount_After = (await troveManager.getTroveOwnersCount()).toString();
      assert.equal(TroveOwnersCount_After, '1')
    })

    it("openTrove(): creates a stake and adds it to total stakes", async () => {
      const aliceStakeBefore = await getTroveStake(alice)
      const totalStakesBefore = await troveManager.totalStakes()

      assert.equal(aliceStakeBefore, '0')
      assert.equal(totalStakesBefore, '0')

      await openTrove({ extraLUSDAmount: toBN(dec(5000, 18)), ICR: toBN(dec(2, 18)), extraParams: { from: alice } })
      const aliceCollAfter = await getTroveEntireColl(alice)
      const aliceStakeAfter = await getTroveStake(alice)
      assert.isTrue(aliceCollAfter.gt(toBN('0')))
      assert.isTrue(aliceStakeAfter.eq(aliceCollAfter))

      const totalStakesAfter = await troveManager.totalStakes()

      assert.isTrue(totalStakesAfter.eq(aliceStakeAfter))
    })

    it("openTrove(): inserts Trove to Sorted Troves list", async () => {
      // Check before
      const aliceTroveInList_Before = await sortedTroves.contains(alice)
      const listIsEmpty_Before = await sortedTroves.isEmpty()
      assert.equal(aliceTroveInList_Before, false)
      assert.equal(listIsEmpty_Before, true)

      await openTrove({ extraLUSDAmount: toBN(dec(5000, 18)), ICR: toBN(dec(2, 18)), extraParams: { from: alice } })

      // check after
      const aliceTroveInList_After = await sortedTroves.contains(alice)
      const listIsEmpty_After = await sortedTroves.isEmpty()
      assert.equal(aliceTroveInList_After, true)
      assert.equal(listIsEmpty_After, false)
    })

    it("openTrove(): Increases the activePool ETH and raw ether balance by correct amount", async () => {
      const activePool_ETH_Before = await activePool.getETH()
      const activePool_RawEther_Before = await web3.eth.getBalance(activePool.address)
      assert.equal(activePool_ETH_Before, 0)
      assert.equal(activePool_RawEther_Before, 0)

      await openTrove({ extraLUSDAmount: toBN(dec(5000, 18)), ICR: toBN(dec(2, 18)), extraParams: { from: alice } })
      const aliceCollAfter = await getTroveEntireColl(alice)

      const activePool_ETH_After = await activePool.getETH()
      const activePool_RawEther_After = toBN(await web3.eth.getBalance(activePool.address))
      assert.isTrue(activePool_ETH_After.eq(aliceCollAfter))
      assert.isTrue(activePool_RawEther_After.eq(aliceCollAfter))
    })

    it("openTrove(): records up-to-date initial snapshots of L_ETH and L_LUSDDebt", async () => {
      // --- SETUP ---

      await openTrove({ extraLUSDAmount: toBN(dec(5000, 18)), ICR: toBN(dec(2, 18)), extraParams: { from: alice } })
      await openTrove({ extraLUSDAmount: toBN(dec(5000, 18)), ICR: toBN(dec(2, 18)), extraParams: { from: carol } })

      // --- TEST ---

      // price drops to 1ETH:100LUSD, reducing Carol's ICR below MCR
      await priceFeed.setPrice(dec(100, 18));

      // close Carol's Trove, liquidating her 1 ether and 180LUSD.
      const liquidationTx = await troveManager.liquidate(carol, { from: owner });
      const [liquidatedDebt, liquidatedColl, gasComp] = th.getEmittedLiquidationValues(liquidationTx)

      /* with total stakes = 10 ether, after liquidation, L_ETH should equal 1/10 ether per-ether-staked,
       and L_LUSD should equal 18 LUSD per-ether-staked. */

      const L_ETH = await troveManager.L_ETH()
      const L_LUSD = await troveManager.L_LUSDDebt()

      assert.isTrue(L_ETH.gt(toBN('0')))
      assert.isTrue(L_LUSD.gt(toBN('0')))

      // Bob opens trove
      await openTrove({ extraLUSDAmount: toBN(dec(10000, 18)), ICR: toBN(dec(2, 18)), extraParams: { from: bob } })

      // Check Bob's snapshots of L_ETH and L_LUSD equal the respective current values
      const bob_rewardSnapshot = await troveManager.rewardSnapshots(bob)
      const bob_ETHrewardSnapshot = bob_rewardSnapshot[0]
      const bob_LUSDDebtRewardSnapshot = bob_rewardSnapshot[1]

      assert.isAtMost(th.getDifference(bob_ETHrewardSnapshot, L_ETH), 1000)
      assert.isAtMost(th.getDifference(bob_LUSDDebtRewardSnapshot, L_LUSD), 1000)
    })

    it("openTrove(): allows a user to open a Trove, then close it, then re-open it", async () => {
      // Open Troves
      await openTrove({ extraLUSDAmount: toBN(dec(10000, 18)), ICR: toBN(dec(2, 18)), extraParams: { from: whale } })
      await openTrove({ extraLUSDAmount: toBN(dec(5000, 18)), ICR: toBN(dec(2, 18)), extraParams: { from: alice } })
      await openTrove({ extraLUSDAmount: toBN(dec(5000, 18)), ICR: toBN(dec(2, 18)), extraParams: { from: carol } })

      // Check Trove is active
      const alice_Trove_1 = await troveManager.Troves(alice)
      const status_1 = alice_Trove_1[3]
      assert.equal(status_1, 1)
      assert.isTrue(await sortedTroves.contains(alice))

      // to compensate borrowing fees
      await lusdToken.transfer(alice, dec(10000, 18), { from: whale })

      // Repay and close Trove
      await borrowerOperations.closeTrove({ from: alice })

      // Check Trove is closed
      const alice_Trove_2 = await troveManager.Troves(alice)
      const status_2 = alice_Trove_2[3]
      assert.equal(status_2, 2)
      assert.isFalse(await sortedTroves.contains(alice))

      // Re-open Trove
      await openTrove({ extraLUSDAmount: toBN(dec(5000, 18)), ICR: toBN(dec(2, 18)), extraParams: { from: alice } })

      // Check Trove is re-opened
      const alice_Trove_3 = await troveManager.Troves(alice)
      const status_3 = alice_Trove_3[3]
      assert.equal(status_3, 1)
      assert.isTrue(await sortedTroves.contains(alice))
    })

    it("openTrove(): increases the Trove's LUSD debt by the correct amount", async () => {
      // check before
      const alice_Trove_Before = await troveManager.Troves(alice)
      const debt_Before = alice_Trove_Before[0]
      assert.equal(debt_Before, 0)

      await borrowerOperations.openTrove(th._100pct, await getOpenTroveLUSDAmount(dec(10000, 18)), alice, alice, { from: alice, value: dec(100, 'ether') })

      // check after
      const alice_Trove_After = await troveManager.Troves(alice)
      const debt_After = alice_Trove_After[0]
      th.assertIsApproximatelyEqual(debt_After, dec(10000, 18), 10000)
    })

    it("openTrove(): increases LUSD debt in ActivePool by the debt of the trove", async () => {
      const activePool_LUSDDebt_Before = await activePool.getLUSDDebt()
      assert.equal(activePool_LUSDDebt_Before, 0)

      await openTrove({ extraLUSDAmount: toBN(dec(10000, 18)), ICR: toBN(dec(2, 18)), extraParams: { from: alice } })
      const aliceDebt = await getTroveEntireDebt(alice)
      assert.isTrue(aliceDebt.gt(toBN('0')))

      const activePool_LUSDDebt_After = await activePool.getLUSDDebt()
      assert.isTrue(activePool_LUSDDebt_After.eq(aliceDebt))
    })

    it("openTrove(): increases user LUSDToken balance by correct amount", async () => {
      // check before
      const alice_LUSDTokenBalance_Before = await lusdToken.balanceOf(alice)
      assert.equal(alice_LUSDTokenBalance_Before, 0)

      await borrowerOperations.openTrove(th._100pct, dec(10000, 18), alice, alice, { from: alice, value: dec(100, 'ether') })

      // check after
      const alice_LUSDTokenBalance_After = await lusdToken.balanceOf(alice)
      assert.equal(alice_LUSDTokenBalance_After, dec(10000, 18))
    })

    //  --- getNewICRFromTroveChange - (external wrapper in Tester contract calls internal function) ---

    describe("getNewICRFromTroveChange() returns the correct ICR", async () => {


      // 0, 0
      it("collChange = 0, debtChange = 0", async () => {
        price = await priceFeed.getPrice()
        const initialColl = dec(1, 'ether')
        const initialDebt = dec(100, 18)
        const collChange = 0
        const debtChange = 0

        const newICR = (await borrowerOperations.getNewICRFromTroveChange(initialColl, initialDebt, collChange, true, debtChange, true, price)).toString()
        assert.equal(newICR, '2000000000000000000')
      })

      // 0, +ve
      it("collChange = 0, debtChange is positive", async () => {
        price = await priceFeed.getPrice()
        const initialColl = dec(1, 'ether')
        const initialDebt = dec(100, 18)
        const collChange = 0
        const debtChange = dec(50, 18)

        const newICR = (await borrowerOperations.getNewICRFromTroveChange(initialColl, initialDebt, collChange, true, debtChange, true, price)).toString()
        assert.isAtMost(th.getDifference(newICR, '1333333333333333333'), 100)
      })

      // 0, -ve
      it("collChange = 0, debtChange is negative", async () => {
        price = await priceFeed.getPrice()
        const initialColl = dec(1, 'ether')
        const initialDebt = dec(100, 18)
        const collChange = 0
        const debtChange = dec(50, 18)

        const newICR = (await borrowerOperations.getNewICRFromTroveChange(initialColl, initialDebt, collChange, true, debtChange, false, price)).toString()
        assert.equal(newICR, '4000000000000000000')
      })

      // +ve, 0
      it("collChange is positive, debtChange is 0", async () => {
        price = await priceFeed.getPrice()
        const initialColl = dec(1, 'ether')
        const initialDebt = dec(100, 18)
        const collChange = dec(1, 'ether')
        const debtChange = 0

        const newICR = (await borrowerOperations.getNewICRFromTroveChange(initialColl, initialDebt, collChange, true, debtChange, true, price)).toString()
        assert.equal(newICR, '4000000000000000000')
      })

      // -ve, 0
      it("collChange is negative, debtChange is 0", async () => {
        price = await priceFeed.getPrice()
        const initialColl = dec(1, 'ether')
        const initialDebt = dec(100, 18)
        const collChange = dec(5, 17)
        const debtChange = 0

        const newICR = (await borrowerOperations.getNewICRFromTroveChange(initialColl, initialDebt, collChange, false, debtChange, true, price)).toString()
        assert.equal(newICR, '1000000000000000000')
      })

      // -ve, -ve
      it("collChange is negative, debtChange is negative", async () => {
        price = await priceFeed.getPrice()
        const initialColl = dec(1, 'ether')
        const initialDebt = dec(100, 18)
        const collChange = dec(5, 17)
        const debtChange = dec(50, 18)

        const newICR = (await borrowerOperations.getNewICRFromTroveChange(initialColl, initialDebt, collChange, false, debtChange, false, price)).toString()
        assert.equal(newICR, '2000000000000000000')
      })

      // +ve, +ve 
      it("collChange is positive, debtChange is positive", async () => {
        price = await priceFeed.getPrice()
        const initialColl = dec(1, 'ether')
        const initialDebt = dec(100, 18)
        const collChange = dec(1, 'ether')
        const debtChange = dec(100, 18)

        const newICR = (await borrowerOperations.getNewICRFromTroveChange(initialColl, initialDebt, collChange, true, debtChange, true, price)).toString()
        assert.equal(newICR, '2000000000000000000')
      })

      // +ve, -ve
      it("collChange is positive, debtChange is negative", async () => {
        price = await priceFeed.getPrice()
        const initialColl = dec(1, 'ether')
        const initialDebt = dec(100, 18)
        const collChange = dec(1, 'ether')
        const debtChange = dec(50, 18)

        const newICR = (await borrowerOperations.getNewICRFromTroveChange(initialColl, initialDebt, collChange, true, debtChange, false, price)).toString()
        assert.equal(newICR, '8000000000000000000')
      })

      // -ve, +ve
      it("collChange is negative, debtChange is positive", async () => {
        price = await priceFeed.getPrice()
        const initialColl = dec(1, 'ether')
        const initialDebt = dec(100, 18)
        const collChange = dec(5, 17)
        const debtChange = dec(100, 18)

        const newICR = (await borrowerOperations.getNewICRFromTroveChange(initialColl, initialDebt, collChange, false, debtChange, true, price)).toString()
        assert.equal(newICR, '500000000000000000')
      })
    })

    // --- getCompositeDebt ---

    it("getCompositeDebt(): returns debt + gas comp", async () => {
      const res1 = await borrowerOperations.getCompositeDebt('0')
      assert.equal(res1, LUSD_GAS_COMPENSATION.toString())

      const res2 = await borrowerOperations.getCompositeDebt(dec(90, 18))
      th.assertIsApproximatelyEqual(res2, LUSD_GAS_COMPENSATION.add(toBN(dec(90, 18))))

      const res3 = await borrowerOperations.getCompositeDebt(dec(24423422357345049, 12))
      th.assertIsApproximatelyEqual(res3, LUSD_GAS_COMPENSATION.add(toBN(dec(24423422357345049, 12))))
    })

    //  --- getNewTCRFromTroveChange  - (external wrapper in Tester contract calls internal function) ---

    describe("getNewTCRFromTroveChange() returns the correct TCR", async () => {

      // 0, 0
      it("collChange = 0, debtChange = 0", async () => {
        // --- SETUP --- Create a Liquity instance with an Active Pool and pending rewards (Default Pool)
        const troveColl = toBN(dec(1000, 'ether'))
        const troveTotalDebt = toBN(dec(100000, 18))
        const troveLUSDAmount = await getOpenTroveLUSDAmount(troveTotalDebt)
        await borrowerOperations.openTrove(th._100pct, troveLUSDAmount, alice, alice, { from: alice, value: troveColl })
        await borrowerOperations.openTrove(th._100pct, troveLUSDAmount, bob, bob, { from: bob, value: troveColl })

        await priceFeed.setPrice(dec(100, 18))

        const liquidationTx = await troveManager.liquidate(bob)
        assert.isFalse(await sortedTroves.contains(bob))

        const [liquidatedDebt, liquidatedColl, gasComp] = th.getEmittedLiquidationValues(liquidationTx)

        await priceFeed.setPrice(dec(200, 18))
        const price = await priceFeed.getPrice()

        // --- TEST ---
        const collChange = 0
        const debtChange = 0
        const newTCR = await borrowerOperations.getNewTCRFromTroveChange(collChange, true, debtChange, true, price)

        const expectedTCR = (troveColl.add(liquidatedColl)).mul(price)
          .div(troveTotalDebt.add(liquidatedDebt))

        assert.isTrue(newTCR.eq(expectedTCR))
      })

      // 0, +ve
      it("collChange = 0, debtChange is positive", async () => {
        // --- SETUP --- Create a Liquity instance with an Active Pool and pending rewards (Default Pool)
        const troveColl = toBN(dec(1000, 'ether'))
        const troveTotalDebt = toBN(dec(100000, 18))
        const troveLUSDAmount = await getOpenTroveLUSDAmount(troveTotalDebt)
        await borrowerOperations.openTrove(th._100pct, troveLUSDAmount, alice, alice, { from: alice, value: troveColl })
        await borrowerOperations.openTrove(th._100pct, troveLUSDAmount, bob, bob, { from: bob, value: troveColl })

        await priceFeed.setPrice(dec(100, 18))

        const liquidationTx = await troveManager.liquidate(bob)
        assert.isFalse(await sortedTroves.contains(bob))

        const [liquidatedDebt, liquidatedColl, gasComp] = th.getEmittedLiquidationValues(liquidationTx)

        await priceFeed.setPrice(dec(200, 18))
        const price = await priceFeed.getPrice()

        // --- TEST ---
        const collChange = 0
        const debtChange = dec(200, 18)
        const newTCR = (await borrowerOperations.getNewTCRFromTroveChange(collChange, true, debtChange, true, price))

        const expectedTCR = (troveColl.add(liquidatedColl)).mul(price)
          .div(troveTotalDebt.add(liquidatedDebt).add(toBN(debtChange)))

        assert.isTrue(newTCR.eq(expectedTCR))
      })

      // 0, -ve
      it("collChange = 0, debtChange is negative", async () => {
        // --- SETUP --- Create a Liquity instance with an Active Pool and pending rewards (Default Pool)
        const troveColl = toBN(dec(1000, 'ether'))
        const troveTotalDebt = toBN(dec(100000, 18))
        const troveLUSDAmount = await getOpenTroveLUSDAmount(troveTotalDebt)
        await borrowerOperations.openTrove(th._100pct, troveLUSDAmount, alice, alice, { from: alice, value: troveColl })
        await borrowerOperations.openTrove(th._100pct, troveLUSDAmount, bob, bob, { from: bob, value: troveColl })

        await priceFeed.setPrice(dec(100, 18))

        const liquidationTx = await troveManager.liquidate(bob)
        assert.isFalse(await sortedTroves.contains(bob))

        const [liquidatedDebt, liquidatedColl, gasComp] = th.getEmittedLiquidationValues(liquidationTx)

        await priceFeed.setPrice(dec(200, 18))
        const price = await priceFeed.getPrice()
        // --- TEST ---
        const collChange = 0
        const debtChange = dec(100, 18)
        const newTCR = (await borrowerOperations.getNewTCRFromTroveChange(collChange, true, debtChange, false, price))

        const expectedTCR = (troveColl.add(liquidatedColl)).mul(price)
          .div(troveTotalDebt.add(liquidatedDebt).sub(toBN(dec(100, 18))))

        assert.isTrue(newTCR.eq(expectedTCR))
      })

      // +ve, 0
      it("collChange is positive, debtChange is 0", async () => {
        // --- SETUP --- Create a Liquity instance with an Active Pool and pending rewards (Default Pool)
        const troveColl = toBN(dec(1000, 'ether'))
        const troveTotalDebt = toBN(dec(100000, 18))
        const troveLUSDAmount = await getOpenTroveLUSDAmount(troveTotalDebt)
        await borrowerOperations.openTrove(th._100pct, troveLUSDAmount, alice, alice, { from: alice, value: troveColl })
        await borrowerOperations.openTrove(th._100pct, troveLUSDAmount, bob, bob, { from: bob, value: troveColl })

        await priceFeed.setPrice(dec(100, 18))

        const liquidationTx = await troveManager.liquidate(bob)
        assert.isFalse(await sortedTroves.contains(bob))

        const [liquidatedDebt, liquidatedColl, gasComp] = th.getEmittedLiquidationValues(liquidationTx)

        await priceFeed.setPrice(dec(200, 18))
        const price = await priceFeed.getPrice()
        // --- TEST ---
        const collChange = dec(2, 'ether')
        const debtChange = 0
        const newTCR = (await borrowerOperations.getNewTCRFromTroveChange(collChange, true, debtChange, true, price))

        const expectedTCR = (troveColl.add(liquidatedColl).add(toBN(collChange))).mul(price)
          .div(troveTotalDebt.add(liquidatedDebt))

        assert.isTrue(newTCR.eq(expectedTCR))
      })

      // -ve, 0
      it("collChange is negative, debtChange is 0", async () => {
        // --- SETUP --- Create a Liquity instance with an Active Pool and pending rewards (Default Pool)
        const troveColl = toBN(dec(1000, 'ether'))
        const troveTotalDebt = toBN(dec(100000, 18))
        const troveLUSDAmount = await getOpenTroveLUSDAmount(troveTotalDebt)
        await borrowerOperations.openTrove(th._100pct, troveLUSDAmount, alice, alice, { from: alice, value: troveColl })
        await borrowerOperations.openTrove(th._100pct, troveLUSDAmount, bob, bob, { from: bob, value: troveColl })

        await priceFeed.setPrice(dec(100, 18))

        const liquidationTx = await troveManager.liquidate(bob)
        assert.isFalse(await sortedTroves.contains(bob))

        const [liquidatedDebt, liquidatedColl, gasComp] = th.getEmittedLiquidationValues(liquidationTx)

        await priceFeed.setPrice(dec(200, 18))
        const price = await priceFeed.getPrice()

        // --- TEST ---
        const collChange = dec(1, 18)
        const debtChange = 0
        const newTCR = (await borrowerOperations.getNewTCRFromTroveChange(collChange, false, debtChange, true, price))

        const expectedTCR = (troveColl.add(liquidatedColl).sub(toBN(dec(1, 'ether')))).mul(price)
          .div(troveTotalDebt.add(liquidatedDebt))

        assert.isTrue(newTCR.eq(expectedTCR))
      })

      // -ve, -ve
      it("collChange is negative, debtChange is negative", async () => {
        // --- SETUP --- Create a Liquity instance with an Active Pool and pending rewards (Default Pool)
        const troveColl = toBN(dec(1000, 'ether'))
        const troveTotalDebt = toBN(dec(100000, 18))
        const troveLUSDAmount = await getOpenTroveLUSDAmount(troveTotalDebt)
        await borrowerOperations.openTrove(th._100pct, troveLUSDAmount, alice, alice, { from: alice, value: troveColl })
        await borrowerOperations.openTrove(th._100pct, troveLUSDAmount, bob, bob, { from: bob, value: troveColl })

        await priceFeed.setPrice(dec(100, 18))

        const liquidationTx = await troveManager.liquidate(bob)
        assert.isFalse(await sortedTroves.contains(bob))

        const [liquidatedDebt, liquidatedColl, gasComp] = th.getEmittedLiquidationValues(liquidationTx)

        await priceFeed.setPrice(dec(200, 18))
        const price = await priceFeed.getPrice()

        // --- TEST ---
        const collChange = dec(1, 18)
        const debtChange = dec(100, 18)
        const newTCR = (await borrowerOperations.getNewTCRFromTroveChange(collChange, false, debtChange, false, price))

        const expectedTCR = (troveColl.add(liquidatedColl).sub(toBN(dec(1, 'ether')))).mul(price)
          .div(troveTotalDebt.add(liquidatedDebt).sub(toBN(dec(100, 18))))

        assert.isTrue(newTCR.eq(expectedTCR))
      })

      // +ve, +ve 
      it("collChange is positive, debtChange is positive", async () => {
        // --- SETUP --- Create a Liquity instance with an Active Pool and pending rewards (Default Pool)
        const troveColl = toBN(dec(1000, 'ether'))
        const troveTotalDebt = toBN(dec(100000, 18))
        const troveLUSDAmount = await getOpenTroveLUSDAmount(troveTotalDebt)
        await borrowerOperations.openTrove(th._100pct, troveLUSDAmount, alice, alice, { from: alice, value: troveColl })
        await borrowerOperations.openTrove(th._100pct, troveLUSDAmount, bob, bob, { from: bob, value: troveColl })

        await priceFeed.setPrice(dec(100, 18))

        const liquidationTx = await troveManager.liquidate(bob)
        assert.isFalse(await sortedTroves.contains(bob))

        const [liquidatedDebt, liquidatedColl, gasComp] = th.getEmittedLiquidationValues(liquidationTx)

        await priceFeed.setPrice(dec(200, 18))
        const price = await priceFeed.getPrice()

        // --- TEST ---
        const collChange = dec(1, 'ether')
        const debtChange = dec(100, 18)
        const newTCR = (await borrowerOperations.getNewTCRFromTroveChange(collChange, true, debtChange, true, price))

        const expectedTCR = (troveColl.add(liquidatedColl).add(toBN(dec(1, 'ether')))).mul(price)
          .div(troveTotalDebt.add(liquidatedDebt).add(toBN(dec(100, 18))))

        assert.isTrue(newTCR.eq(expectedTCR))
      })

      // +ve, -ve
      it("collChange is positive, debtChange is negative", async () => {
        // --- SETUP --- Create a Liquity instance with an Active Pool and pending rewards (Default Pool)
        const troveColl = toBN(dec(1000, 'ether'))
        const troveTotalDebt = toBN(dec(100000, 18))
        const troveLUSDAmount = await getOpenTroveLUSDAmount(troveTotalDebt)
        await borrowerOperations.openTrove(th._100pct, troveLUSDAmount, alice, alice, { from: alice, value: troveColl })
        await borrowerOperations.openTrove(th._100pct, troveLUSDAmount, bob, bob, { from: bob, value: troveColl })

        await priceFeed.setPrice(dec(100, 18))

        const liquidationTx = await troveManager.liquidate(bob)
        assert.isFalse(await sortedTroves.contains(bob))

        const [liquidatedDebt, liquidatedColl, gasComp] = th.getEmittedLiquidationValues(liquidationTx)

        await priceFeed.setPrice(dec(200, 18))
        const price = await priceFeed.getPrice()

        // --- TEST ---
        const collChange = dec(1, 'ether')
        const debtChange = dec(100, 18)
        const newTCR = (await borrowerOperations.getNewTCRFromTroveChange(collChange, true, debtChange, false, price))

        const expectedTCR = (troveColl.add(liquidatedColl).add(toBN(dec(1, 'ether')))).mul(price)
          .div(troveTotalDebt.add(liquidatedDebt).sub(toBN(dec(100, 18))))

        assert.isTrue(newTCR.eq(expectedTCR))
      })

      // -ve, +ve
      it("collChange is negative, debtChange is positive", async () => {
        // --- SETUP --- Create a Liquity instance with an Active Pool and pending rewards (Default Pool)
        const troveColl = toBN(dec(1000, 'ether'))
        const troveTotalDebt = toBN(dec(100000, 18))
        const troveLUSDAmount = await getOpenTroveLUSDAmount(troveTotalDebt)
        await borrowerOperations.openTrove(th._100pct, troveLUSDAmount, alice, alice, { from: alice, value: troveColl })
        await borrowerOperations.openTrove(th._100pct, troveLUSDAmount, bob, bob, { from: bob, value: troveColl })

        await priceFeed.setPrice(dec(100, 18))

        const liquidationTx = await troveManager.liquidate(bob)
        assert.isFalse(await sortedTroves.contains(bob))

        const [liquidatedDebt, liquidatedColl, gasComp] = th.getEmittedLiquidationValues(liquidationTx)

        await priceFeed.setPrice(dec(200, 18))
        const price = await priceFeed.getPrice()

        // --- TEST ---
        const collChange = dec(1, 18)
        const debtChange = await getNetBorrowingAmount(dec(200, 18))
        const newTCR = (await borrowerOperations.getNewTCRFromTroveChange(collChange, false, debtChange, true, price))

        const expectedTCR = (troveColl.add(liquidatedColl).sub(toBN(collChange))).mul(price)
          .div(troveTotalDebt.add(liquidatedDebt).add(toBN(debtChange)))

        assert.isTrue(newTCR.eq(expectedTCR))
      })
    })

    if (!withProxy) {
      it('closeTrove(): fails if owner cannot receive ETH', async () => {
        const nonPayable = await NonPayable.new()

        // we need 2 troves to be able to close 1 and have 1 remaining in the system
        await borrowerOperations.openTrove(th._100pct, dec(100000, 18), alice, alice, { from: alice, value: dec(1000, 18) })

        // Alice sends LUSD to NonPayable so its LUSD balance covers its debt
        await lusdToken.transfer(nonPayable.address, dec(10000, 18), {from: alice})

        // open trove from NonPayable proxy contract
        const _100pctHex = '0xde0b6b3a7640000'
        const _1e25Hex = '0xd3c21bcecceda1000000'
        const openTroveData = th.getTransactionData('openTrove(uint256,uint256,address,address)', [_100pctHex, _1e25Hex, '0x0', '0x0'])
        await nonPayable.forward(borrowerOperations.address, openTroveData, { value: dec(10000, 'ether') })
        assert.equal((await troveManager.getTroveStatus(nonPayable.address)).toString(), '1', 'NonPayable proxy should have a trove')
        assert.isFalse(await th.checkRecoveryMode(contracts), 'System should not be in Recovery Mode')
        // open trove from NonPayable proxy contract
        const closeTroveData = th.getTransactionData('closeTrove()', [])
        await th.assertRevert(nonPayable.forward(borrowerOperations.address, closeTroveData), 'ActivePool: sending ETH failed')
      })
    }
  }

  describe('Without proxy', async () => {
    testCorpus({ withProxy: false })
  })

  // describe('With proxy', async () => {
  //   testCorpus({ withProxy: true })
  // })
})

contract('Reset chain state', async accounts => { })

/* TODO:

 1) Test SortedList re-ordering by ICR. ICR ratio
 changes with addColl, withdrawColl, withdrawLUSD, repayLUSD, etc. Can split them up and put them with
 individual functions, or give ordering it's own 'describe' block.

 2)In security phase:
 -'Negative' tests for all the above functions.
 */<|MERGE_RESOLUTION|>--- conflicted
+++ resolved
@@ -55,12 +55,9 @@
   const getNetBorrowingAmount = async (debtWithFee) => th.getNetBorrowingAmount(contracts, debtWithFee)
   const getActualDebtFromComposite = async (compositeDebt) => th.getActualDebtFromComposite(compositeDebt, contracts)
   const openTrove = async (params) => th.openTrove(contracts, params)
-<<<<<<< HEAD
-=======
   const getTroveEntireColl = async (trove) => th.getTroveEntireColl(contracts, trove)
   const getTroveEntireDebt = async (trove) => th.getTroveEntireDebt(contracts, trove)
   const getTroveStake = async (trove) => th.getTroveStake(contracts, trove)
->>>>>>> 797d69ac
 
   let LUSD_GAS_COMPENSATION
   let MIN_NET_DEBT
