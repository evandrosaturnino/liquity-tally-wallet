const deploymentHelper = require("../utils/deploymentHelpers.js")
const testHelpers = require("../utils/testHelpers.js")
const CDPManagerTester = artifacts.require("./CDPManagerTester.sol")

const th = testHelpers.TestHelper
const dec = th.dec
const toBN = th.toBN

contract('StabilityPool - Withdrawal of stability deposit - Reward calculations', async accounts => {

  const [owner,
    defaulter_1,
    defaulter_2,
    defaulter_3,
    defaulter_4,
    defaulter_5,
    defaulter_6,
    whale,
    // whale_2,
    alice,
    bob,
    carol,
    dennis,
    erin,
    flyn,
    graham,
    harriet,
    A,
    B,
    C,
    D,
    E,
    F
  ] = accounts;

  let contracts

  let priceFeed
  let clvToken
  let sortedCDPs
  let cdpManager
  let activePool
  let stabilityPool
  let defaultPool
  let borrowerOperations

  let gasPriceInWei

  const ZERO_ADDRESS = th.ZERO_ADDRESS

  describe("Stability Pool Withdrawal", async () => {

    before(async () => {
      gasPriceInWei = await web3.eth.getGasPrice()
    })

    beforeEach(async () => {
      contracts = await deploymentHelper.deployLiquityCore()
      const LQTYContracts = await deploymentHelper.deployLQTYContracts()
      contracts.cdpManager = await CDPManagerTester.new()
      contracts = await deploymentHelper.deployCLVToken(contracts)
  
      priceFeed = contracts.priceFeed
      clvToken = contracts.clvToken
      sortedCDPs = contracts.sortedCDPs
      cdpManager = contracts.cdpManager
      activePool = contracts.activePool
      stabilityPool = contracts.stabilityPool
      defaultPool = contracts.defaultPool
      borrowerOperations = contracts.borrowerOperations

      await deploymentHelper.connectLQTYContracts(LQTYContracts)
      await deploymentHelper.connectCoreContracts(contracts, LQTYContracts)
      await deploymentHelper.connectLQTYContractsToCore(LQTYContracts, contracts)
    })

    // --- Compounding tests ---

    // --- withdrawFromSP()

    // --- Identical deposits, identical liquidation amounts---
    it("withdrawFromSP(): Depositors with equal initial deposit withdraw correct compounded deposit and ETH Gain after one liquidation", async () => {
      // Whale opens CDP with 100 ETH
      await borrowerOperations.openLoan(0, whale, { from: whale, value: dec(100, 'ether') })

      const depositors = [alice, bob, carol]
      for (account of depositors) {
        await borrowerOperations.openLoan(dec(100, 18), account, { from: account, value: dec(2, 'ether') })
        await stabilityPool.provideToSP(dec(100, 18), ZERO_ADDRESS, { from: account })
      }

      // Defaulter opens loan with 200% ICR
      await borrowerOperations.openLoan(0, defaulter_1, { from: defaulter_1, value: dec(1, 'ether') })
      await borrowerOperations.withdrawCLV(dec(90, 18), defaulter_1, { from: defaulter_1 })

      // price drops by 50%: defaulter ICR falls to 100%
      await priceFeed.setPrice(dec(100, 18));

      // Defaulter liquidated
      await cdpManager.liquidate(defaulter_1, { from: owner });

      // Check depositors' compounded deposit is 66.66 CLV and ETH Gain is 0.33 ETH
      const txA = await stabilityPool.withdrawFromSP(dec(100, 18), { from: alice })
      const txB = await stabilityPool.withdrawFromSP(dec(100, 18), { from: bob })
      const txC = await stabilityPool.withdrawFromSP(dec(100, 18), { from: carol })

      // Grab the ETH gain from the emitted event in the tx log
      const alice_ETHWithdrawn = th.getEventArgByName(txA, 'ETHGainWithdrawn', '_ETH').toString()
      const bob_ETHWithdrawn = th.getEventArgByName(txB, 'ETHGainWithdrawn', '_ETH').toString()
      const carol_ETHWithdrawn = th.getEventArgByName(txC, 'ETHGainWithdrawn', '_ETH').toString()

      assert.isAtMost(th.getDifference((await clvToken.balanceOf(alice)).toString(), '66666666666666666666'), 1000)
      assert.isAtMost(th.getDifference((await clvToken.balanceOf(bob)).toString(), '66666666666666666666'), 1000)
      assert.isAtMost(th.getDifference((await clvToken.balanceOf(carol)).toString(), '66666666666666666666'), 1000)

      assert.isAtMost(th.getDifference(alice_ETHWithdrawn, '331666666666666667'), 1000)
      assert.isAtMost(th.getDifference(bob_ETHWithdrawn, '331666666666666667'), 1000)
      assert.isAtMost(th.getDifference(carol_ETHWithdrawn, '331666666666666667'), 1000)
    })

    it("withdrawFromSP(): Depositors with equal initial deposit withdraw correct compounded deposit and ETH Gain after two identical liquidations", async () => {
      // Whale opens CDP with 100 ETH
      await borrowerOperations.openLoan(0, whale, { from: whale, value: dec(100, 'ether') })

      const depositors = [alice, bob, carol]
      for (account of depositors) {
        await borrowerOperations.openLoan(dec(100, 18), account, { from: account, value: dec(2, 'ether') })
        await stabilityPool.provideToSP(dec(100, 18), ZERO_ADDRESS, { from: account })
      }

      // Defaulters open loan with 200% ICR
      await borrowerOperations.openLoan(0, defaulter_1, { from: defaulter_1, value: dec(1, 'ether') })
      await borrowerOperations.openLoan(0, defaulter_2, { from: defaulter_2, value: dec(1, 'ether') })
      await borrowerOperations.withdrawCLV(dec(90, 18), defaulter_1, { from: defaulter_1 })
      await borrowerOperations.withdrawCLV(dec(90, 18), defaulter_2, { from: defaulter_2 })

      // price drops by 50%: defaulter ICR falls to 100%
      await priceFeed.setPrice(dec(100, 18));

      // Two defaulters liquidated
      await cdpManager.liquidate(defaulter_1, { from: owner });
      await cdpManager.liquidate(defaulter_2, { from: owner });

      // Check depositors' compounded deposit is 33.33 CLV and ETH Gain is 0.66 ETH
      const txA = await stabilityPool.withdrawFromSP(dec(100, 18), { from: alice })
      const txB = await stabilityPool.withdrawFromSP(dec(100, 18), { from: bob })
      const txC = await stabilityPool.withdrawFromSP(dec(100, 18), { from: carol })

      // Grab the ETH gain from the emitted event in the tx log
      const alice_ETHWithdrawn = th.getEventArgByName(txA, 'ETHGainWithdrawn', '_ETH').toString()
      const bob_ETHWithdrawn = th.getEventArgByName(txB, 'ETHGainWithdrawn', '_ETH').toString()
      const carol_ETHWithdrawn = th.getEventArgByName(txC, 'ETHGainWithdrawn', '_ETH').toString()

      assert.isAtMost(th.getDifference((await clvToken.balanceOf(alice)).toString(), '33333333333333333333'), 1000)
      assert.isAtMost(th.getDifference((await clvToken.balanceOf(bob)).toString(), '33333333333333333333'), 1000)
      assert.isAtMost(th.getDifference((await clvToken.balanceOf(carol)).toString(), '33333333333333333333'), 1000)

      assert.isAtMost(th.getDifference(alice_ETHWithdrawn, '663333333333333333'), 1000)
      assert.isAtMost(th.getDifference(bob_ETHWithdrawn, '663333333333333333'), 1000)
      assert.isAtMost(th.getDifference(carol_ETHWithdrawn, '663333333333333333'), 1000)
    })

    it("withdrawFromSP():  Depositors with equal initial deposit withdraw correct compounded deposit and ETH Gain after three identical liquidations", async () => {
      // Whale opens CDP with 100 ETH
      await borrowerOperations.openLoan(0, whale, { from: whale, value: dec(100, 'ether') })

      const depositors = [alice, bob, carol]
      for (account of depositors) {
        await borrowerOperations.openLoan(dec(100, 18), account, { from: account, value: dec(2, 'ether') })
        await stabilityPool.provideToSP(dec(100, 18), ZERO_ADDRESS, { from: account })
      }

      // Defaulters open loan with 200% ICR
      await borrowerOperations.openLoan(0, defaulter_1, { from: defaulter_1, value: dec(1, 'ether') })
      await borrowerOperations.openLoan(0, defaulter_2, { from: defaulter_2, value: dec(1, 'ether') })
      await borrowerOperations.openLoan(0, defaulter_3, { from: defaulter_3, value: dec(1, 'ether') })
      await borrowerOperations.withdrawCLV(dec(90, 18), defaulter_1, { from: defaulter_1 })
      await borrowerOperations.withdrawCLV(dec(90, 18), defaulter_2, { from: defaulter_2 })
      await borrowerOperations.withdrawCLV(dec(90, 18), defaulter_3, { from: defaulter_3 })

      // price drops by 50%: defaulter ICR falls to 100%
      await priceFeed.setPrice(dec(100, 18));

      // Three defaulters liquidated
      await cdpManager.liquidate(defaulter_1, { from: owner });
      await cdpManager.liquidate(defaulter_2, { from: owner });
      await cdpManager.liquidate(defaulter_3, { from: owner });

      // Check depositors' compounded deposit is 0 CLV and ETH Gain is 1 ETH
      const txA = await stabilityPool.withdrawFromSP(dec(100, 18), { from: alice })
      const txB = await stabilityPool.withdrawFromSP(dec(100, 18), { from: bob })
      const txC = await stabilityPool.withdrawFromSP(dec(100, 18), { from: carol })

      // Grab the ETH gain from the emitted event in the tx log
      const alice_ETHWithdrawn = th.getEventArgByName(txA, 'ETHGainWithdrawn', '_ETH').toString()
      const bob_ETHWithdrawn = th.getEventArgByName(txB, 'ETHGainWithdrawn', '_ETH').toString()
      const carol_ETHWithdrawn = th.getEventArgByName(txC, 'ETHGainWithdrawn', '_ETH').toString()

      assert.isAtMost(th.getDifference((await clvToken.balanceOf(alice)).toString(), '0'), 1000)
      assert.isAtMost(th.getDifference((await clvToken.balanceOf(bob)).toString(), '0'), 1000)
      assert.isAtMost(th.getDifference((await clvToken.balanceOf(carol)).toString(), '0'), 1000)

      assert.isAtMost(th.getDifference(alice_ETHWithdrawn, dec(995, 15)), 1000)
      assert.isAtMost(th.getDifference(bob_ETHWithdrawn, dec(995, 15)), 1000)
      assert.isAtMost(th.getDifference(carol_ETHWithdrawn, dec(995, 15)), 1000)
    })

    // --- Identical deposits, increasing liquidation amounts ---
    it("withdrawFromSP(): Depositors with equal initial deposit withdraw correct compounded deposit and ETH Gain after two liquidations of increasing CLV", async () => {
      // Whale opens CDP with 100 ETH
      await borrowerOperations.openLoan(0, whale, { from: whale, value: dec(100, 'ether') })

      const depositors = [alice, bob, carol]
      for (account of depositors) {
        await borrowerOperations.openLoan(dec(100, 18), account, { from: account, value: dec(2, 'ether') })
        await stabilityPool.provideToSP(dec(100, 18), ZERO_ADDRESS, { from: account })
      }

      // Defaulters open loan with 200% ICR
      await borrowerOperations.openLoan(0, defaulter_1, { from: defaulter_1, value: '100000000000000000' })
      await borrowerOperations.openLoan(0, defaulter_2, { from: defaulter_2, value: '200000000000000000' })
      await borrowerOperations.withdrawCLV(dec(10, 18), defaulter_2, { from: defaulter_2 })

      // price drops by 50%: defaulter ICR falls to 100%
      await priceFeed.setPrice(dec(100, 18));

      // Defaulters liquidated
      await cdpManager.liquidate(defaulter_1, { from: owner });
      await cdpManager.liquidate(defaulter_2, { from: owner });

      // Check depositors' compounded deposit is 0 CLV and ETH Gain is 1 ETH
      const txA = await stabilityPool.withdrawFromSP(dec(100, 18), { from: alice })
      const txB = await stabilityPool.withdrawFromSP(dec(100, 18), { from: bob })
      const txC = await stabilityPool.withdrawFromSP(dec(100, 18), { from: carol })

      // Grab the ETH gain from the emitted event in the tx log
      const alice_ETHWithdrawn = th.getEventArgByName(txA, 'ETHGainWithdrawn', '_ETH').toString()
      const bob_ETHWithdrawn = th.getEventArgByName(txB, 'ETHGainWithdrawn', '_ETH').toString()
      const carol_ETHWithdrawn = th.getEventArgByName(txC, 'ETHGainWithdrawn', '_ETH').toString()

      assert.isAtMost(th.getDifference((await clvToken.balanceOf(alice)).toString(), '90000000000000000000'), 1000)
      assert.isAtMost(th.getDifference((await clvToken.balanceOf(bob)).toString(), '90000000000000000000'), 1000)
      assert.isAtMost(th.getDifference((await clvToken.balanceOf(carol)).toString(), '90000000000000000000'), 1000)

      assert.isAtMost(th.getDifference(alice_ETHWithdrawn, dec(995, 14)), 1000)
      assert.isAtMost(th.getDifference(bob_ETHWithdrawn, dec(995, 14)), 1000)
      assert.isAtMost(th.getDifference(carol_ETHWithdrawn, dec(995, 14)), 1000)
    })

    it("withdrawFromSP(): Depositors with equal initial deposit withdraw correct compounded deposit and ETH Gain after three liquidations of increasing CLV", async () => {
      // Whale opens CDP with 100 ETH
      await borrowerOperations.openLoan(0, whale, { from: whale, value: dec(100, 'ether') })

      const depositors = [alice, bob, carol]
      for (account of depositors) {
        await borrowerOperations.openLoan(dec(100, 18), account, { from: account, value: dec(2, 'ether') })
        await stabilityPool.provideToSP(dec(100, 18), ZERO_ADDRESS, { from: account })
      }

      // Defaulters open loan with 200% ICR
      await borrowerOperations.openLoan(0, defaulter_1, { from: defaulter_1, value: '100000000000000000' })
      await borrowerOperations.openLoan(0, defaulter_2, { from: defaulter_2, value: '200000000000000000' })
      await borrowerOperations.openLoan(0, defaulter_3, { from: defaulter_3, value: '300000000000000000' })
      await borrowerOperations.withdrawCLV(dec(10, 18), defaulter_2, { from: defaulter_2 })
      await borrowerOperations.withdrawCLV(dec(20, 18), defaulter_3, { from: defaulter_3 })

      // price drops by 50%: defaulter ICR falls to 100%
      await priceFeed.setPrice(dec(100, 18));

      // Three defaulters liquidated
      await cdpManager.liquidate(defaulter_1, { from: owner });
      await cdpManager.liquidate(defaulter_2, { from: owner });
      await cdpManager.liquidate(defaulter_3, { from: owner });

      // Check depositors' compounded deposit is 80 CLV and ETH Gain is 0.2 ETH*0.995
      const txA = await stabilityPool.withdrawFromSP(dec(100, 18), { from: alice })
      const txB = await stabilityPool.withdrawFromSP(dec(100, 18), { from: bob })
      const txC = await stabilityPool.withdrawFromSP(dec(100, 18), { from: carol })

      // Grab the ETH gain from the emitted event in the tx log


      const alice_ETHWithdrawn = th.getEventArgByName(txA, 'ETHGainWithdrawn', '_ETH').toString()
      const bob_ETHWithdrawn = th.getEventArgByName(txB, 'ETHGainWithdrawn', '_ETH').toString()
      const carol_ETHWithdrawn = th.getEventArgByName(txC, 'ETHGainWithdrawn', '_ETH').toString()

      assert.isAtMost(th.getDifference((await clvToken.balanceOf(alice)).toString(), '80000000000000000000'), 1000)
      assert.isAtMost(th.getDifference((await clvToken.balanceOf(bob)).toString(), '80000000000000000000'), 1000)
      assert.isAtMost(th.getDifference((await clvToken.balanceOf(carol)).toString(), '80000000000000000000'), 1000)

      assert.isAtMost(th.getDifference(alice_ETHWithdrawn, dec(199, 15)), 1000)
      assert.isAtMost(th.getDifference(bob_ETHWithdrawn, dec(199, 15)), 1000)
      assert.isAtMost(th.getDifference(carol_ETHWithdrawn, dec(199, 15)), 1000)
    })

    // --- Increasing deposits, identical liquidation amounts ---
    it("withdrawFromSP(): Depositors with varying deposits withdraw correct compounded deposit and ETH Gain after two identical liquidations", async () => {
      // Whale opens CDP with 100 ETH
      await borrowerOperations.openLoan(0, whale, { from: whale, value: dec(100, 'ether') })

      // Alice deposits 100, Bob deposits 200, Carol deposits 300 CLV
      await borrowerOperations.openLoan(dec(100, 18), alice, { from: alice, value: dec(2, 'ether') })
      await stabilityPool.provideToSP(dec(100, 18), ZERO_ADDRESS, { from: alice })

      await borrowerOperations.openLoan(dec(200, 18), bob, { from: bob, value: dec(3, 'ether') })
      await stabilityPool.provideToSP(dec(200, 18), ZERO_ADDRESS, { from: bob })

      await borrowerOperations.openLoan(dec(300, 18), carol, { from: carol, value: dec(4, 'ether') })
      await stabilityPool.provideToSP(dec(300, 18), ZERO_ADDRESS, { from: carol })

      // 2 Defaulters open loan with 200% ICR
      await borrowerOperations.openLoan(0, defaulter_1, { from: defaulter_1, value: dec(1, 'ether') })
      await borrowerOperations.openLoan(0, defaulter_2, { from: defaulter_2, value: dec(1, 'ether') })
      await borrowerOperations.withdrawCLV(dec(90, 18), defaulter_1, { from: defaulter_1 })
      await borrowerOperations.withdrawCLV(dec(90, 18), defaulter_2, { from: defaulter_2 })

      // price drops by 50%: defaulter ICR falls to 100%
      await priceFeed.setPrice(dec(100, 18));

      // Three defaulters liquidated
      await cdpManager.liquidate(defaulter_1, { from: owner });
      await cdpManager.liquidate(defaulter_2, { from: owner });

      // Depositors attempt to withdraw everything
      const txA = await stabilityPool.withdrawFromSP(dec(100, 18), { from: alice })
      const txB = await stabilityPool.withdrawFromSP(dec(200, 18), { from: bob })
      const txC = await stabilityPool.withdrawFromSP(dec(300, 18), { from: carol })

      // Grab the ETH gain from the emitted event in the tx log
      const alice_ETHWithdrawn = th.getEventArgByName(txA, 'ETHGainWithdrawn', '_ETH').toString()
      const bob_ETHWithdrawn = th.getEventArgByName(txB, 'ETHGainWithdrawn', '_ETH').toString()
      const carol_ETHWithdrawn = th.getEventArgByName(txC, 'ETHGainWithdrawn', '_ETH').toString()

      assert.isAtMost(th.getDifference((await clvToken.balanceOf(alice)).toString(), '66666666666666666666'), 1000)
      assert.isAtMost(th.getDifference((await clvToken.balanceOf(bob)).toString(), '133333333333333333333'), 1000)
      assert.isAtMost(th.getDifference((await clvToken.balanceOf(carol)).toString(), '200000000000000000000'), 1000)

      assert.isAtMost(th.getDifference(alice_ETHWithdrawn, '331666666666666667'), 1000)
      assert.isAtMost(th.getDifference(bob_ETHWithdrawn, '663333333333333333'), 1000)
      assert.isAtMost(th.getDifference(carol_ETHWithdrawn, dec(995, 15)), 1000)
    })

    it("withdrawFromSP(): Depositors with varying deposits withdraw correct compounded deposit and ETH Gain after three identical liquidations", async () => {
      // Whale opens CDP with 100 ETH
      await borrowerOperations.openLoan(0, whale, { from: whale, value: dec(100, 'ether') })

      // Alice deposits 100, Bob deposits 200, Carol deposits 300 CLV
      await borrowerOperations.openLoan(dec(100, 18), alice, { from: alice, value: dec(2, 'ether') })
      await stabilityPool.provideToSP(dec(100, 18), ZERO_ADDRESS, { from: alice })

      await borrowerOperations.openLoan(dec(200, 18), bob, { from: bob, value: dec(3, 'ether') })
      await stabilityPool.provideToSP(dec(200, 18), ZERO_ADDRESS, { from: bob })

      await borrowerOperations.openLoan(dec(300, 18), carol, { from: carol, value: dec(4, 'ether') })
      await stabilityPool.provideToSP(dec(300, 18), ZERO_ADDRESS, { from: carol })

      // Defaulters open loan with 200% ICR
      await borrowerOperations.openLoan(0, defaulter_1, { from: defaulter_1, value: dec(1, 'ether') })
      await borrowerOperations.openLoan(0, defaulter_2, { from: defaulter_2, value: dec(1, 'ether') })
      await borrowerOperations.openLoan(0, defaulter_3, { from: defaulter_3, value: dec(1, 'ether') })
      await borrowerOperations.withdrawCLV(dec(90, 18), defaulter_1, { from: defaulter_1 })
      await borrowerOperations.withdrawCLV(dec(90, 18), defaulter_2, { from: defaulter_2 })
      await borrowerOperations.withdrawCLV(dec(90, 18), defaulter_3, { from: defaulter_3 })

      // price drops by 50%: defaulter ICR falls to 100%
      await priceFeed.setPrice(dec(100, 18));

      // Three defaulters liquidated
      await cdpManager.liquidate(defaulter_1, { from: owner });
      await cdpManager.liquidate(defaulter_2, { from: owner });
      await cdpManager.liquidate(defaulter_3, { from: owner });

      // Depositors attempt to withdraw everything
      const txA = await stabilityPool.withdrawFromSP(dec(100, 18), { from: alice })
      const txB = await stabilityPool.withdrawFromSP(dec(200, 18), { from: bob })
      const txC = await stabilityPool.withdrawFromSP(dec(300, 18), { from: carol })

      // Grab the ETH gain from the emitted event in the tx log
      const alice_ETHWithdrawn = th.getEventArgByName(txA, 'ETHGainWithdrawn', '_ETH').toString()
      const bob_ETHWithdrawn = th.getEventArgByName(txB, 'ETHGainWithdrawn', '_ETH').toString()
      const carol_ETHWithdrawn = th.getEventArgByName(txC, 'ETHGainWithdrawn', '_ETH').toString()

      assert.isAtMost(th.getDifference((await clvToken.balanceOf(alice)).toString(), '50000000000000000000'), 1000)
      assert.isAtMost(th.getDifference((await clvToken.balanceOf(bob)).toString(), '100000000000000000000'), 1000)
      assert.isAtMost(th.getDifference((await clvToken.balanceOf(carol)).toString(), '150000000000000000000'), 1000)

      assert.isAtMost(th.getDifference(alice_ETHWithdrawn, '497500000000000000'), 1000)
      assert.isAtMost(th.getDifference(bob_ETHWithdrawn, dec(995, 15)), 1000)
      assert.isAtMost(th.getDifference(carol_ETHWithdrawn, '1492500000000000000'), 1000)
    })

    // --- Varied depoosits and varied liquidation amount ---
    it("withdrawFromSP(): Depositors with varying deposits withdraw correct compounded deposit and ETH Gain after three varying liquidations", async () => {
      // Whale opens CDP with 100 ETH
      await borrowerOperations.openLoan(0, whale, { from: whale, value: dec(100, 'ether') })

      /* Depositors provide:-
      Alice:  20 CLV
      Bob:  4560 CLV
      Carol: 131 CLV */
      await borrowerOperations.openLoan('20000000000000000000', alice, { from: alice, value: dec(100, 'ether') })
      await stabilityPool.provideToSP('20000000000000000000', ZERO_ADDRESS, { from: alice })

      await borrowerOperations.openLoan('4560000000000000000000', bob, { from: bob, value: dec(100, 'ether') })
      await stabilityPool.provideToSP('4560000000000000000000', ZERO_ADDRESS, { from: bob })

      await borrowerOperations.openLoan('131000000000000000000', carol, { from: carol, value: dec(100, 'ether') })
      await stabilityPool.provideToSP('131000000000000000000', ZERO_ADDRESS, { from: carol })


      /* Defaulters open loans
     
      Defaulter 1: 2110 CLV & 22 ETH  
      Defaulter 2: 10 CLV & 0.1 ETH  
      Defaulter 3: 467 CLV & 5 ETH
      */
      await borrowerOperations.openLoan(0, defaulter_1, { from: defaulter_1, value: dec(22, 'ether') })
      await borrowerOperations.openLoan(0, defaulter_2, { from: defaulter_2, value: '100000000000000000' })
      await borrowerOperations.openLoan(0, defaulter_3, { from: defaulter_3, value: dec(5, 'ether') })
      await borrowerOperations.withdrawCLV('2100000000000000000000', defaulter_1, { from: defaulter_1 })
      await borrowerOperations.withdrawCLV('457000000000000000000', defaulter_3, { from: defaulter_3 })

      // price drops by 50%: defaulter ICR falls to 100%
      await priceFeed.setPrice(dec(100, 18));

      // Three defaulters liquidated
      await cdpManager.liquidate(defaulter_1, { from: owner });
      await cdpManager.liquidate(defaulter_2, { from: owner });
      await cdpManager.liquidate(defaulter_3, { from: owner });

      // Depositors attempt to withdraw everything
      const txA = await stabilityPool.withdrawFromSP(dec(5000, 18), { from: alice })
      const txB = await stabilityPool.withdrawFromSP(dec(5000, 18), { from: bob })
      const txC = await stabilityPool.withdrawFromSP(dec(5000, 18), { from: carol })

      // Grab the ETH gain from the emitted event in the tx log
      const alice_ETHWithdrawn = th.getEventArgByName(txA, 'ETHGainWithdrawn', '_ETH').toString()
      const bob_ETHWithdrawn = th.getEventArgByName(txB, 'ETHGainWithdrawn', '_ETH').toString()
      const carol_ETHWithdrawn = th.getEventArgByName(txC, 'ETHGainWithdrawn', '_ETH').toString()

      assert.isAtMost(th.getDifference((await clvToken.balanceOf(alice)).toString(), '9017193801740610000'), 10000000000)
      assert.isAtMost(th.getDifference((await clvToken.balanceOf(bob)).toString(), '2055920186796860000000'), 1000000000)
      assert.isAtMost(th.getDifference((await clvToken.balanceOf(carol)).toString(), '59062619401401000000'), 1000000000)

      // 27.1 * 0.995 * {20,4560,131}/4711
      assert.isAtMost(th.getDifference(alice_ETHWithdrawn, '114474633835703665'), 1000000000)
      assert.isAtMost(th.getDifference(bob_ETHWithdrawn, '26100216514540438340'), 1000000000)
      assert.isAtMost(th.getDifference(carol_ETHWithdrawn, '749808851623859129'), 1000000000)
    })

    // --- Deposit enters at t > 0

    it("withdrawFromSP(): A, B, C Deposit -> 2 liquidations -> D deposits -> 1 liquidation. All deposits and liquidations = 100 CLV.  A, B, C, D withdraw correct CLV deposit and ETH Gain", async () => {
      // Whale opens CDP with 100 ETH
      await borrowerOperations.openLoan(0, whale, { from: whale, value: dec(100, 'ether') })

      const depositors = [alice, bob, carol]
      for (account of depositors) {
        await borrowerOperations.openLoan(dec(100, 18), account, { from: account, value: dec(2, 'ether') })
        await stabilityPool.provideToSP(dec(100, 18), ZERO_ADDRESS, { from: account })
      }

      // Defaulters open loan with 200% ICR
      await borrowerOperations.openLoan(0, defaulter_1, { from: defaulter_1, value: dec(1, 'ether') })
      await borrowerOperations.openLoan(0, defaulter_2, { from: defaulter_2, value: dec(1, 'ether') })
      await borrowerOperations.openLoan(0, defaulter_3, { from: defaulter_3, value: dec(1, 'ether') })
      await borrowerOperations.withdrawCLV(dec(90, 18), defaulter_1, { from: defaulter_1 })
      await borrowerOperations.withdrawCLV(dec(90, 18), defaulter_2, { from: defaulter_2 })
      await borrowerOperations.withdrawCLV(dec(90, 18), defaulter_3, { from: defaulter_3 })

      // price drops by 50%: defaulter ICR falls to 100%
      await priceFeed.setPrice(dec(100, 18));

      // First two defaulters liquidated
      await cdpManager.liquidate(defaulter_1, { from: owner });
      await cdpManager.liquidate(defaulter_2, { from: owner });

      // Dennis opens a loan and provides to SP
      await borrowerOperations.openLoan(dec(100, 18), dennis, { from: dennis, value: dec(2, 'ether') })
      await stabilityPool.provideToSP(dec(100, 18), ZERO_ADDRESS, { from: dennis })

      // Third defaulter liquidated
      await cdpManager.liquidate(defaulter_3, { from: owner });

      const txA = await stabilityPool.withdrawFromSP(dec(100, 18), { from: alice })
      const txB = await stabilityPool.withdrawFromSP(dec(100, 18), { from: bob })
      const txC = await stabilityPool.withdrawFromSP(dec(100, 18), { from: carol })
      const txD = await stabilityPool.withdrawFromSP(dec(100, 18), { from: dennis })

      // Grab the ETH gain from the emitted event in the tx log
      const alice_ETHWithdrawn = th.getEventArgByName(txA, 'ETHGainWithdrawn', '_ETH').toString()
      const bob_ETHWithdrawn = th.getEventArgByName(txB, 'ETHGainWithdrawn', '_ETH').toString()
      const carol_ETHWithdrawn = th.getEventArgByName(txC, 'ETHGainWithdrawn', '_ETH').toString()
      const dennis_ETHWithdrawn = th.getEventArgByName(txD, 'ETHGainWithdrawn', '_ETH').toString()

      assert.isAtMost(th.getDifference((await clvToken.balanceOf(alice)).toString(), '16666666666666666666'), 1000)
      assert.isAtMost(th.getDifference((await clvToken.balanceOf(bob)).toString(), '16666666666666666666'), 1000)
      assert.isAtMost(th.getDifference((await clvToken.balanceOf(carol)).toString(), '16666666666666666666'), 1000)

      assert.isAtMost(th.getDifference((await clvToken.balanceOf(dennis)).toString(), '50000000000000000000'), 1000)

      assert.isAtMost(th.getDifference(alice_ETHWithdrawn, '829166666666666667'), 1000)
      assert.isAtMost(th.getDifference(bob_ETHWithdrawn, '829166666666666667'), 1000)
      assert.isAtMost(th.getDifference(carol_ETHWithdrawn, '829166666666666667'), 1000)

      assert.isAtMost(th.getDifference(dennis_ETHWithdrawn, '497500000000000000'), 1000)
    })

    it("withdrawFromSP(): A, B, C Deposit -> 2 liquidations -> D deposits -> 2 liquidations. All deposits and liquidations = 100 CLV.  A, B, C, D withdraw correct CLV deposit and ETH Gain", async () => {
      // Whale opens CDP with 100 ETH
      await borrowerOperations.openLoan(0, whale, { from: whale, value: dec(100, 'ether') })

      const depositors = [alice, bob, carol]
      for (account of depositors) {
        await borrowerOperations.openLoan(dec(100, 18), account, { from: account, value: dec(2, 'ether') })
        await stabilityPool.provideToSP(dec(100, 18), ZERO_ADDRESS, { from: account })
      }

      // Defaulters open loan with 200% ICR
      await borrowerOperations.openLoan(0, defaulter_1, { from: defaulter_1, value: dec(1, 'ether') })
      await borrowerOperations.openLoan(0, defaulter_2, { from: defaulter_2, value: dec(1, 'ether') })
      await borrowerOperations.openLoan(0, defaulter_3, { from: defaulter_3, value: dec(1, 'ether') })
      await borrowerOperations.openLoan(0, defaulter_4, { from: defaulter_4, value: dec(1, 'ether') })
      await borrowerOperations.withdrawCLV(dec(90, 18), defaulter_1, { from: defaulter_1 })
      await borrowerOperations.withdrawCLV(dec(90, 18), defaulter_2, { from: defaulter_2 })
      await borrowerOperations.withdrawCLV(dec(90, 18), defaulter_3, { from: defaulter_3 })
      await borrowerOperations.withdrawCLV(dec(90, 18), defaulter_4, { from: defaulter_4 })

      // price drops by 50%: defaulter ICR falls to 100%
      await priceFeed.setPrice(dec(100, 18));

      // First two defaulters liquidated
      await cdpManager.liquidate(defaulter_1, { from: owner });
      await cdpManager.liquidate(defaulter_2, { from: owner });

      // Dennis opens a loan and provides to SP
      await borrowerOperations.openLoan(dec(100, 18), dennis, { from: dennis, value: dec(2, 'ether') })
      await stabilityPool.provideToSP(dec(100, 18), ZERO_ADDRESS, { from: dennis })

      // Third and fourth defaulters liquidated
      await cdpManager.liquidate(defaulter_3, { from: owner });
      await cdpManager.liquidate(defaulter_4, { from: owner });

      const txA = await stabilityPool.withdrawFromSP(dec(100, 18), { from: alice })
      const txB = await stabilityPool.withdrawFromSP(dec(100, 18), { from: bob })
      const txC = await stabilityPool.withdrawFromSP(dec(100, 18), { from: carol })
      const txD = await stabilityPool.withdrawFromSP(dec(100, 18), { from: dennis })

      // Grab the ETH gain from the emitted event in the tx log
      const alice_ETHWithdrawn = th.getEventArgByName(txA, 'ETHGainWithdrawn', '_ETH').toString()
      const bob_ETHWithdrawn = th.getEventArgByName(txB, 'ETHGainWithdrawn', '_ETH').toString()
      const carol_ETHWithdrawn = th.getEventArgByName(txC, 'ETHGainWithdrawn', '_ETH').toString()
      const dennis_ETHWithdrawn = th.getEventArgByName(txD, 'ETHGainWithdrawn', '_ETH').toString()

      assert.isAtMost(th.getDifference((await clvToken.balanceOf(alice)).toString(), '0'), 1000)
      assert.isAtMost(th.getDifference((await clvToken.balanceOf(bob)).toString(), '0'), 1000)
      assert.isAtMost(th.getDifference((await clvToken.balanceOf(carol)).toString(), '0'), 1000)
      assert.isAtMost(th.getDifference((await clvToken.balanceOf(dennis)).toString(), '0'), 1000)

      assert.isAtMost(th.getDifference(alice_ETHWithdrawn, dec(995, 15)), 1000)
      assert.isAtMost(th.getDifference(bob_ETHWithdrawn, dec(995, 15)), 1000)
      assert.isAtMost(th.getDifference(carol_ETHWithdrawn, dec(995, 15)), 1000)
      assert.isAtMost(th.getDifference(dennis_ETHWithdrawn, dec(995, 15)), 1000)
    })

    it("withdrawFromSP(): A, B, C Deposit -> 2 liquidations -> D deposits -> 2 liquidations. Various deposit and liquidation vals.  A, B, C, D withdraw correct CLV deposit and ETH Gain", async () => {
      // Whale opens CDP with 100 ETH
      await borrowerOperations.openLoan(0, whale, { from: whale, value: dec(100, 'ether') })

      /* Depositors open loans and make SP deposit:
      Alice: 600 CLV
      Bob: 200 CLV
      Carol: 150 CLV
      */
      await borrowerOperations.openLoan(dec(600, 18), alice, { from: alice, value: dec(100, 'ether') })
      await stabilityPool.provideToSP(dec(600, 18), ZERO_ADDRESS, { from: alice })

      await borrowerOperations.openLoan(dec(200, 18), bob, { from: bob, value: dec(100, 'ether') })
      await stabilityPool.provideToSP(dec(200, 18), ZERO_ADDRESS, { from: bob })

      await borrowerOperations.openLoan(dec(150, 18), carol, { from: carol, value: dec(100, 'ether') })
      await stabilityPool.provideToSP(dec(150, 18), ZERO_ADDRESS, { from: carol })

      /* Defaulters open loans:
      Defaulter 1:  100 CLV, 1 ETH
      Defaulter 2:  250 CLV, 2.5 ETH
      Defaulter 3:  50 CLV, 0.5 ETH
      Defaulter 4:  400 CLV, 4 ETH
      */
      await borrowerOperations.openLoan(0, defaulter_1, { from: defaulter_1, value: dec(1, 'ether') })
      await borrowerOperations.openLoan(0, defaulter_2, { from: defaulter_2, value: '2500000000000000000' })
      await borrowerOperations.openLoan(0, defaulter_3, { from: defaulter_3, value: '500000000000000000' })
      await borrowerOperations.openLoan(0, defaulter_4, { from: defaulter_4, value: dec(4, 'ether') })
      await borrowerOperations.withdrawCLV(dec(90, 18), defaulter_1, { from: defaulter_1 })
      await borrowerOperations.withdrawCLV(dec(240, 18), defaulter_2, { from: defaulter_2 })
      await borrowerOperations.withdrawCLV(dec(40, 18), defaulter_3, { from: defaulter_3 })
      await borrowerOperations.withdrawCLV(dec(390, 18), defaulter_4, { from: defaulter_4 })

      // price drops by 50%: defaulter ICR falls to 100%
      await priceFeed.setPrice(dec(100, 18));

      // First two defaulters liquidated
      await cdpManager.liquidate(defaulter_1, { from: owner });
      await cdpManager.liquidate(defaulter_2, { from: owner });

      // Dennis opens a loan and provides 250 CLV
      await borrowerOperations.openLoan(dec(250, 18), dennis, { from: dennis, value: dec(100, 'ether') })
      await stabilityPool.provideToSP(dec(250, 18), ZERO_ADDRESS, { from: dennis })

      // Last two defaulters liquidated
      await cdpManager.liquidate(defaulter_3, { from: owner });
      await cdpManager.liquidate(defaulter_4, { from: owner });

      // Each depositor withdraws as much as possible
      const txA = await stabilityPool.withdrawFromSP(dec(5000, 18), { from: alice })
      const txB = await stabilityPool.withdrawFromSP(dec(5000, 18), { from: bob })
      const txC = await stabilityPool.withdrawFromSP(dec(5000, 18), { from: carol })
      const txD = await stabilityPool.withdrawFromSP(dec(5000, 18), { from: dennis })

      // Grab the ETH gain from the emitted event in the tx log
      const alice_ETHWithdrawn = th.getEventArgByName(txA, 'ETHGainWithdrawn', '_ETH').toString()
      const bob_ETHWithdrawn = th.getEventArgByName(txB, 'ETHGainWithdrawn', '_ETH').toString()
      const carol_ETHWithdrawn = th.getEventArgByName(txC, 'ETHGainWithdrawn', '_ETH').toString()
      const dennis_ETHWithdrawn = th.getEventArgByName(txD, 'ETHGainWithdrawn', '_ETH').toString()

      assert.isAtMost(th.getDifference((await clvToken.balanceOf(alice)).toString(), '178328173374613000000'), 1000000000)
      assert.isAtMost(th.getDifference((await clvToken.balanceOf(bob)).toString(), '59442724458204300000'), 1000000000)
      assert.isAtMost(th.getDifference((await clvToken.balanceOf(carol)).toString(), '44582043343653200000'), 1000000000)
      assert.isAtMost(th.getDifference((await clvToken.balanceOf(dennis)).toString(), '117647058823529000000'), 1000000000)

      // 3.5*0.995 * {600,200,150,0} / 950 + 4.5*0.995 * {600/950*{600,200,150},250} / (1200-350)
      assert.isAtMost(th.getDifference(alice_ETHWithdrawn, '4195634674922600559'), 1000000000)
      assert.isAtMost(th.getDifference(bob_ETHWithdrawn, '1398544891640866927'), 1000000000)
      assert.isAtMost(th.getDifference(carol_ETHWithdrawn, '1048908668730650140'), 1000000000)
      assert.isAtMost(th.getDifference(dennis_ETHWithdrawn, '1316911764705882337'), 1000000000)
    })

    // --- Depositor leaves ---

    it("withdrawFromSP(): A, B, C, D deposit -> 2 liquidations -> D withdraws -> 2 liquidations. All deposits and liquidations = 100 CLV.  A, B, C, D withdraw correct CLV deposit and ETH Gain", async () => {
      // Whale opens CDP with 100 ETH
      await borrowerOperations.openLoan(0, whale, { from: whale, value: dec(100, 'ether') })

      const depositors = [alice, bob, carol, dennis]
      for (account of depositors) {
        await borrowerOperations.openLoan(dec(100, 18), account, { from: account, value: dec(2, 'ether') })
        await stabilityPool.provideToSP(dec(100, 18), ZERO_ADDRESS, { from: account })
      }

      // Defaulters open loan with 200% ICR
      await borrowerOperations.openLoan(0, defaulter_1, { from: defaulter_1, value: dec(1, 'ether') })
      await borrowerOperations.openLoan(0, defaulter_2, { from: defaulter_2, value: dec(1, 'ether') })
      await borrowerOperations.openLoan(0, defaulter_3, { from: defaulter_3, value: dec(1, 'ether') })
      await borrowerOperations.openLoan(0, defaulter_4, { from: defaulter_4, value: dec(1, 'ether') })
      await borrowerOperations.withdrawCLV(dec(90, 18), defaulter_1, { from: defaulter_1 })
      await borrowerOperations.withdrawCLV(dec(90, 18), defaulter_2, { from: defaulter_2 })
      await borrowerOperations.withdrawCLV(dec(90, 18), defaulter_3, { from: defaulter_3 })
      await borrowerOperations.withdrawCLV(dec(90, 18), defaulter_4, { from: defaulter_4 })

      // price drops by 50%: defaulter ICR falls to 100%
      await priceFeed.setPrice(dec(100, 18));

      // First two defaulters liquidated
      await cdpManager.liquidate(defaulter_1, { from: owner });
      await cdpManager.liquidate(defaulter_2, { from: owner });

      // Dennis withdraws his deposit and ETH gain
      // Increasing the price for a moment to avoid pending liquidations to block withdrawal
      await priceFeed.setPrice(dec(200, 18))
      const txD = await stabilityPool.withdrawFromSP(dec(100, 18), { from: dennis })
      await priceFeed.setPrice(dec(100, 18))

      const dennis_ETHWithdrawn = th.getEventArgByName(txD, 'ETHGainWithdrawn', '_ETH').toString()
      assert.isAtMost(th.getDifference((await clvToken.balanceOf(dennis)).toString(), '50000000000000000000'), 1000)
      assert.isAtMost(th.getDifference(dennis_ETHWithdrawn, '497500000000000000'), 1000)

      // Two more defaulters are liquidated
      await cdpManager.liquidate(defaulter_3, { from: owner });
      await cdpManager.liquidate(defaulter_4, { from: owner });

      const txA = await stabilityPool.withdrawFromSP(dec(100, 18), { from: alice })
      const txB = await stabilityPool.withdrawFromSP(dec(100, 18), { from: bob })
      const txC = await stabilityPool.withdrawFromSP(dec(100, 18), { from: carol })

      // Grab the ETH gain from the emitted event in the tx log
      const alice_ETHWithdrawn = th.getEventArgByName(txA, 'ETHGainWithdrawn', '_ETH').toString()
      const bob_ETHWithdrawn = th.getEventArgByName(txB, 'ETHGainWithdrawn', '_ETH').toString()
      const carol_ETHWithdrawn = th.getEventArgByName(txC, 'ETHGainWithdrawn', '_ETH').toString()

      assert.isAtMost(th.getDifference((await clvToken.balanceOf(alice)).toString(), '0'), 1000)
      assert.isAtMost(th.getDifference((await clvToken.balanceOf(bob)).toString(), '0'), 1000)
      assert.isAtMost(th.getDifference((await clvToken.balanceOf(carol)).toString(), '0'), 1000)

      assert.isAtMost(th.getDifference(alice_ETHWithdrawn, dec(995, 15)), 1000)
      assert.isAtMost(th.getDifference(bob_ETHWithdrawn, dec(995, 15)), 1000)
      assert.isAtMost(th.getDifference(carol_ETHWithdrawn, dec(995, 15)), 1000)
    })

    it("withdrawFromSP(): A, B, C, D deposit -> 2 liquidations -> D withdraws -> 2 liquidations. Various deposit and liquidation vals. A, B, C, D withdraw correct CLV deposit and ETH Gain", async () => {
      // Whale opens CDP with 100 ETH
      await borrowerOperations.openLoan(0, whale, { from: whale, value: dec(100, 'ether') })

      /* Initial deposits:
      Alice: 200 CLV
      Bob: 250 CLV
      Carol: 125 CLV
      Dennis: 400 CLV
      */
      await borrowerOperations.openLoan(dec(200, 18), alice, { from: alice, value: dec(100, 'ether') })
      await stabilityPool.provideToSP(dec(200, 18), ZERO_ADDRESS, { from: alice })

      await borrowerOperations.openLoan(dec(250, 18), bob, { from: bob, value: dec(100, 'ether') })
      await stabilityPool.provideToSP(dec(250, 18), ZERO_ADDRESS, { from: bob })

      await borrowerOperations.openLoan(dec(125, 18), carol, { from: carol, value: dec(100, 'ether') })
      await stabilityPool.provideToSP(dec(125, 18), ZERO_ADDRESS, { from: carol })

      await borrowerOperations.openLoan(dec(400, 18), dennis, { from: dennis, value: dec(100, 'ether') })
      await stabilityPool.provideToSP(dec(400, 18), ZERO_ADDRESS, { from: dennis })

      /* Defaulters open loans:
      Defaulter 1: 100 CLV
      Defaulter 1: 200 CLV
      Defaulter 1: 300 CLV
      Defaulter 1: 50 CLV
      */
      await borrowerOperations.openLoan(0, defaulter_1, { from: defaulter_1, value: dec(1, 'ether') })
      await borrowerOperations.openLoan(0, defaulter_2, { from: defaulter_2, value: dec(2, 'ether') })
      await borrowerOperations.openLoan(0, defaulter_3, { from: defaulter_3, value: dec(3, 'ether') })
      await borrowerOperations.openLoan(0, defaulter_4, { from: defaulter_4, value: '500000000000000000' })
      await borrowerOperations.withdrawCLV(dec(90, 18), defaulter_1, { from: defaulter_1 })
      await borrowerOperations.withdrawCLV(dec(190, 18), defaulter_2, { from: defaulter_2 })
      await borrowerOperations.withdrawCLV(dec(290, 18), defaulter_3, { from: defaulter_3 })
      await borrowerOperations.withdrawCLV(dec(40, 18), defaulter_4, { from: defaulter_4 })

      // price drops by 50%: defaulter ICR falls to 100%
      await priceFeed.setPrice(dec(100, 18));

      // First two defaulters liquidated
      await cdpManager.liquidate(defaulter_1, { from: owner });
      await cdpManager.liquidate(defaulter_2, { from: owner });

      // Dennis withdraws his deposit and ETH gain
      // Increasing the price for a moment to avoid pending liquidations to block withdrawal
      await priceFeed.setPrice(dec(200, 18))
      const txD = await stabilityPool.withdrawFromSP(dec(5000, 18), { from: dennis })
      await priceFeed.setPrice(dec(100, 18))

      const dennis_ETHWithdrawn = th.getEventArgByName(txD, 'ETHGainWithdrawn', '_ETH').toString()
      assert.isAtMost(th.getDifference((await clvToken.balanceOf(dennis)).toString(), '276923076923077000000'), 1000000000)
      // 3*0.995 * 400/975
      assert.isAtMost(th.getDifference(dennis_ETHWithdrawn, '1224615384615384661'), 1000000000)

      // Two more defaulters are liquidated
      await cdpManager.liquidate(defaulter_3, { from: owner });
      await cdpManager.liquidate(defaulter_4, { from: owner });

      const txA = await stabilityPool.withdrawFromSP(dec(5000, 18), { from: alice })
      const txB = await stabilityPool.withdrawFromSP(dec(5000, 18), { from: bob })
      const txC = await stabilityPool.withdrawFromSP(dec(5000, 18), { from: carol })

      // Grab the ETH gain from the emitted event in the tx log
      const alice_ETHWithdrawn = th.getEventArgByName(txA, 'ETHGainWithdrawn', '_ETH').toString()
      const bob_ETHWithdrawn = th.getEventArgByName(txB, 'ETHGainWithdrawn', '_ETH').toString()
      const carol_ETHWithdrawn = th.getEventArgByName(txC, 'ETHGainWithdrawn', '_ETH').toString()

      assert.isAtMost(th.getDifference((await clvToken.balanceOf(alice)).toString(), '16722408026755900000'), 100000000)
      assert.isAtMost(th.getDifference((await clvToken.balanceOf(bob)).toString(), '20903010033444800000'), 1000000000)
      assert.isAtMost(th.getDifference((await clvToken.balanceOf(carol)).toString(), '10451505016722400000'), 1000000000)

      // 3*0.995 * {200,250,125}/975 + 3.5*0.995 * {200,250,125}/575
      assert.isAtMost(th.getDifference(alice_ETHWithdrawn, '1823612040133779199'), 1000000000)
      assert.isAtMost(th.getDifference(bob_ETHWithdrawn, '2279515050167224110'), 1000000000)
      assert.isAtMost(th.getDifference(carol_ETHWithdrawn, '1139757525083612055'), 1000000000)
    })

    // --- One deposit enters at t > 0, and another leaves later ---
    it("withdrawFromSP(): A, B, D deposit -> 2 liquidations -> C makes deposit -> 1 liquidation -> D withdraws -> 1 liquidation. All deposits: 100 CLV. Liquidations: 100,100,100,50.  A, B, C, D withdraw correct CLV deposit and ETH Gain", async () => {
      // Whale opens CDP with 100 ETH
      await borrowerOperations.openLoan(0, whale, { from: whale, value: dec(100, 'ether') })

      const depositors = [alice, bob, dennis]
      for (account of depositors) {
        await borrowerOperations.openLoan(dec(100, 18), account, { from: account, value: dec(2, 'ether') })
        await stabilityPool.provideToSP(dec(100, 18), ZERO_ADDRESS, { from: account })
      }

      // Defaulters open loans
      await borrowerOperations.openLoan(0, defaulter_1, { from: defaulter_1, value: dec(1, 'ether') })
      await borrowerOperations.openLoan(0, defaulter_2, { from: defaulter_2, value: dec(1, 'ether') })
      await borrowerOperations.openLoan(0, defaulter_3, { from: defaulter_3, value: dec(1, 'ether') })
      await borrowerOperations.openLoan(0, defaulter_4, { from: defaulter_4, value: '500000000000000000' })
      await borrowerOperations.withdrawCLV(dec(90, 18), defaulter_1, { from: defaulter_1 })
      await borrowerOperations.withdrawCLV(dec(90, 18), defaulter_2, { from: defaulter_2 })
      await borrowerOperations.withdrawCLV(dec(90, 18), defaulter_3, { from: defaulter_3 })
      await borrowerOperations.withdrawCLV(dec(40, 18), defaulter_4, { from: defaulter_4 })

      // price drops by 50%: defaulter ICR falls to 100%
      await priceFeed.setPrice(dec(100, 18));

      // First two defaulters liquidated
      await cdpManager.liquidate(defaulter_1, { from: owner });
      await cdpManager.liquidate(defaulter_2, { from: owner });

      // Carol makes deposit
      await borrowerOperations.openLoan(dec(100, 18), carol, { from: carol, value: dec(2, 'ether') })
      await stabilityPool.provideToSP(dec(100, 18), ZERO_ADDRESS, { from: carol })

      await cdpManager.liquidate(defaulter_3, { from: owner });

      // Dennis withdraws his deposit and ETH gain
      // Increasing the price for a moment to avoid pending liquidations to block withdrawal
      await priceFeed.setPrice(dec(200, 18))
      const txD = await stabilityPool.withdrawFromSP(dec(100, 18), { from: dennis })
      await priceFeed.setPrice(dec(100, 18))

      const dennis_ETHWithdrawn = th.getEventArgByName(txD, 'ETHGainWithdrawn', '_ETH').toString()
      assert.isAtMost(th.getDifference((await clvToken.balanceOf(dennis)).toString(), '16666666666666666666'), 1000)
      assert.isAtMost(th.getDifference(dennis_ETHWithdrawn, '829166666666666667'), 1000)

      await cdpManager.liquidate(defaulter_4, { from: owner });

      const txA = await stabilityPool.withdrawFromSP(dec(100, 18), { from: alice })
      const txB = await stabilityPool.withdrawFromSP(dec(100, 18), { from: bob })
      const txC = await stabilityPool.withdrawFromSP(dec(100, 18), { from: carol })

      // Grab the ETH gain from the emitted event in the tx log
      const alice_ETHWithdrawn = th.getEventArgByName(txA, 'ETHGainWithdrawn', '_ETH').toString()
      const bob_ETHWithdrawn = th.getEventArgByName(txB, 'ETHGainWithdrawn', '_ETH').toString()
      const carol_ETHWithdrawn = th.getEventArgByName(txC, 'ETHGainWithdrawn', '_ETH').toString()

      assert.isAtMost(th.getDifference((await clvToken.balanceOf(alice)).toString(), '6666666666666666666'), 1000)
      assert.isAtMost(th.getDifference((await clvToken.balanceOf(bob)).toString(), '6666666666666666666'), 1000)
      assert.isAtMost(th.getDifference((await clvToken.balanceOf(carol)).toString(), '20000000000000000000'), 1000)

      assert.isAtMost(th.getDifference(alice_ETHWithdrawn, '928666666666666667'), 1000)
      assert.isAtMost(th.getDifference(bob_ETHWithdrawn, '928666666666666667'), 1000)
      assert.isAtMost(th.getDifference(carol_ETHWithdrawn, '796000000000000000'), 1000)
    })

    // --- Tests for full offset - Pool empties to 0 ---

    // A, B deposit 100
    // L1 cancels 200, 2
    // C, D deposit 100
    // L2 cancels 100,1 

    // A, B withdraw 0c & 1e
    // C, D withdraw 50c  & 0.5e
    it("withdrawFromSP(): Depositor withdraws correct compounded deposit after liquidation empties the pool", async () => {
      // Whale opens CDP with 100 ETH
      await borrowerOperations.openLoan(0, whale, { from: whale, value: dec(100, 'ether') })

      // Alice, Bob each deposit 100 CLV
      const depositors_1 = [alice, bob]
      for (account of depositors_1) {
        await borrowerOperations.openLoan(dec(100, 18), account, { from: account, value: dec(2, 'ether') })
        await stabilityPool.provideToSP(dec(100, 18), ZERO_ADDRESS, { from: account })
      }

      // 2 Defaulters open loan with 200% ICR
      await borrowerOperations.openLoan(0, defaulter_1, { from: defaulter_1, value: dec(2, 'ether') })
      await borrowerOperations.withdrawCLV(dec(190, 18), defaulter_1, { from: defaulter_1 })
      await borrowerOperations.openLoan(0, defaulter_2, { from: defaulter_2, value: dec(1, 'ether') })
      await borrowerOperations.withdrawCLV(dec(90, 18), defaulter_2, { from: defaulter_2 })

      // price drops by 50%: defaulter ICR falls to 100%
      await priceFeed.setPrice(dec(100, 18));

      // Defaulter 1 liquidated. 200 CLV fully offset with pool.
      await cdpManager.liquidate(defaulter_1, { from: owner });

      // Carol, Dennis each deposit 100 CLV
      const depositors_2 = [carol, dennis]
      for (account of depositors_2) {
        await borrowerOperations.openLoan(dec(100, 18), account, { from: account, value: dec(2, 'ether') })
        await stabilityPool.provideToSP(dec(100, 18), ZERO_ADDRESS, { from: account })
      }

      // Defaulter 2 liquidated. 100 CLV offset
      await cdpManager.liquidate(defaulter_2, { from: owner });

      // await borrowerOperations.openLoan(dec(1, 18), account, { from: erin, value: dec(2, 'ether') })
      // await stabilityPool.provideToSP(dec(1, 18), ZERO_ADDRESS, { from: erin })

      const txA = await stabilityPool.withdrawFromSP(dec(100, 18), { from: alice })
      const txB = await stabilityPool.withdrawFromSP(dec(100, 18), { from: bob })
      const txC = await stabilityPool.withdrawFromSP(dec(100, 18), { from: carol })
      const txD = await stabilityPool.withdrawFromSP(dec(100, 18), { from: dennis })

      const alice_ETHWithdrawn = th.getEventArgByName(txA, 'ETHGainWithdrawn', '_ETH').toString()
      const bob_ETHWithdrawn = th.getEventArgByName(txB, 'ETHGainWithdrawn', '_ETH').toString()
      const carol_ETHWithdrawn = th.getEventArgByName(txC, 'ETHGainWithdrawn', '_ETH').toString()
      const dennis_ETHWithdrawn = th.getEventArgByName(txD, 'ETHGainWithdrawn', '_ETH').toString()

      // Expect Alice And Bob's compounded deposit to be 0 CLV
      assert.isAtMost(th.getDifference((await clvToken.balanceOf(alice)).toString(), '0'), 1000)
      assert.isAtMost(th.getDifference((await clvToken.balanceOf(bob)).toString(), '0'), 1000)

      // Expect Alice and Bob's ETH Gain to be 1 ETH
      assert.isAtMost(th.getDifference(alice_ETHWithdrawn, dec(995, 15)), 1000)
      assert.isAtMost(th.getDifference(bob_ETHWithdrawn, dec(995, 15)), 1000)

      // Expect Carol And Dennis' compounded deposit to be 50 CLV
      assert.isAtMost(th.getDifference((await clvToken.balanceOf(carol)).toString(), '50000000000000000000'), 1000)
      assert.isAtMost(th.getDifference((await clvToken.balanceOf(dennis)).toString(), '50000000000000000000'), 1000)

      // Expect Carol and and Dennis ETH Gain to be 0.5 ETH
      assert.isAtMost(th.getDifference(carol_ETHWithdrawn, '497500000000000000'), 1000)
      assert.isAtMost(th.getDifference(dennis_ETHWithdrawn, '497500000000000000'), 1000)
    })

    // A, B deposit 100
    // L1 cancels 100, 1
    // L2 100, 2 empties Pool
    // C, D deposit 100
    // L3 cancels 100, 1 
    // L2 200, 2 empties Pool
    it("withdrawFromSP(): Pool-emptying liquidation increases epoch by one, resets scaleFactor to 0, and resets P to 1e18", async () => {
      // Whale opens CDP with 100 ETH
      await borrowerOperations.openLoan(0, whale, { from: whale, value: dec(100, 'ether') })

      // Alice, Bob each deposit 100 CLV
      const depositors_1 = [alice, bob]
      for (account of depositors_1) {
        await borrowerOperations.openLoan(dec(100, 18), account, { from: account, value: dec(2, 'ether') })
        await stabilityPool.provideToSP(dec(100, 18), ZERO_ADDRESS, { from: account })
      }

      // 4 Defaulters open loan with 200% ICR
      await borrowerOperations.openLoan(0, defaulter_1, { from: defaulter_1, value: dec(1, 'ether') })
      await borrowerOperations.withdrawCLV(dec(90, 18), defaulter_1, { from: defaulter_1 })

      await borrowerOperations.openLoan(0, defaulter_2, { from: defaulter_2, value: dec(1, 'ether') })
      await borrowerOperations.withdrawCLV(dec(90, 18), defaulter_2, { from: defaulter_2 })

      await borrowerOperations.openLoan(0, defaulter_3, { from: defaulter_3, value: dec(1, 'ether') })
      await borrowerOperations.withdrawCLV(dec(90, 18), defaulter_3, { from: defaulter_3 })

      await borrowerOperations.openLoan(0, defaulter_4, { from: defaulter_4, value: dec(1, 'ether') })
      await borrowerOperations.withdrawCLV(dec(90, 18), defaulter_4, { from: defaulter_4 })

      // price drops by 50%: defaulter ICR falls to 100%
      await priceFeed.setPrice(dec(100, 18));

      const epoch_0 = (await stabilityPool.currentEpoch()).toString()
      const scale_0 = (await stabilityPool.currentScale()).toString()
      const P_0 = (await stabilityPool.P()).toString()

      assert.equal(epoch_0, '0')
      assert.equal(scale_0, '0')
      assert.equal(P_0, dec(1, 18))

      // Defaulter 1 liquidated. 100 CLV fully offset, Pool remains non-zero
      await cdpManager.liquidate(defaulter_1, { from: owner });

      //Check epoch, scale and sum
      const epoch_1 = (await stabilityPool.currentEpoch()).toString()
      const scale_1 = (await stabilityPool.currentScale()).toString()
      const P_1 = (await stabilityPool.P()).toString()

      assert.equal(epoch_1, '0')
      assert.equal(scale_1, '0')
      assert.isAtMost(th.getDifference(P_1, dec(500, 'finney')), 1000)

      // Defaulter 2 liquidated. 100 CLV, empties pool
      await cdpManager.liquidate(defaulter_2, { from: owner });

      //Check epoch, scale and sum
      const epoch_2 = (await stabilityPool.currentEpoch()).toString()
      const scale_2 = (await stabilityPool.currentScale()).toString()
      const P_2 = (await stabilityPool.P()).toString()

      assert.equal(epoch_2, '1')
      assert.equal(scale_2, '0')
      assert.equal(P_2, dec(1, 18))

      // Carol, Dennis each deposit 100 CLV
      const depositors_2 = [carol, dennis]
      for (account of depositors_2) {
        await borrowerOperations.openLoan(dec(100, 18), account, { from: account, value: dec(2, 'ether') })
        await stabilityPool.provideToSP(dec(100, 18), ZERO_ADDRESS, { from: account })
      }

      // Defaulter 3 liquidated. 100 CLV fully offset, Pool remains non-zero
      await cdpManager.liquidate(defaulter_3, { from: owner });

      //Check epoch, scale and sum
      const epoch_3 = (await stabilityPool.currentEpoch()).toString()
      const scale_3 = (await stabilityPool.currentScale()).toString()
      const P_3 = (await stabilityPool.P()).toString()

      assert.equal(epoch_3, '1')
      assert.equal(scale_3, '0')
      assert.isAtMost(th.getDifference(P_3, dec(500, 'finney')), 1000)

      // Defaulter 4 liquidated. 200 CLV, empties pool
      await cdpManager.liquidate(defaulter_4, { from: owner });

      //Check epoch, scale and sum
      const epoch_4 = (await stabilityPool.currentEpoch()).toString()
      const scale_4 = (await stabilityPool.currentScale()).toString()
      const P_4 = (await stabilityPool.P()).toString()

      assert.equal(epoch_4, '2')
      assert.equal(scale_4, '0')
      assert.equal(P_4, dec(1, 18))
    })


    // A, B deposit 100
    // L1 cancels 200, 2
    // C, D, E deposit 100, 200, 300
    // L2 cancels 100,1 

    // A, B withdraw 0c & 1e
    // C, D withdraw 50c  & 0.5e
    it("withdrawFromSP(): Depositors withdraw correct compounded deposit after liquidation empties the pool", async () => {
      // Whale opens CDP with 100 ETH
      await borrowerOperations.openLoan(0, whale, { from: whale, value: dec(100, 'ether') })

      // Alice, Bob each deposit 100 CLV
      const depositors_1 = [alice, bob]
      for (account of depositors_1) {
        await borrowerOperations.openLoan(dec(100, 18), account, { from: account, value: dec(2, 'ether') })
        await stabilityPool.provideToSP(dec(100, 18), ZERO_ADDRESS, { from: account })
      }

      // 2 Defaulters open loan with 200% ICR
      await borrowerOperations.openLoan(0, defaulter_1, { from: defaulter_1, value: dec(2, 'ether') })
      await borrowerOperations.withdrawCLV(dec(190, 18), defaulter_1, { from: defaulter_1 })
      await borrowerOperations.openLoan(0, defaulter_2, { from: defaulter_2, value: dec(1, 'ether') })
      await borrowerOperations.withdrawCLV(dec(90, 18), defaulter_2, { from: defaulter_2 })

      // price drops by 50%
      await priceFeed.setPrice(dec(100, 18));

      // Defaulter 1 liquidated. 200 CLV fully offset with pool.
      await cdpManager.liquidate(defaulter_1, { from: owner });

      // Carol, Dennis, Erin each deposit 100, 200, 300 CLV respectively
      await borrowerOperations.openLoan(dec(100, 18), carol, { from: carol, value: dec(100, 'ether') })
      await stabilityPool.provideToSP(dec(100, 18), ZERO_ADDRESS, { from: carol })

      await borrowerOperations.openLoan(dec(200, 18), dennis, { from: dennis, value: dec(100, 'ether') })
      await stabilityPool.provideToSP(dec(200, 18), ZERO_ADDRESS, { from: dennis })

      await borrowerOperations.openLoan(dec(300, 18), erin, { from: erin, value: dec(100, 'ether') })
      await stabilityPool.provideToSP(dec(300, 18), ZERO_ADDRESS, { from: erin })

      // Defaulter 2 liquidated. 100 CLV offset
      await cdpManager.liquidate(defaulter_2, { from: owner });

      // await borrowerOperations.openLoan(dec(1, 18), account, { from: flyn, value: dec(2, 'ether') })
      // await stabilityPool.provideToSP(dec(1, 18), ZERO_ADDRESS, { from: flyn })

      const txA = await stabilityPool.withdrawFromSP(dec(100, 18), { from: alice })
      const txB = await stabilityPool.withdrawFromSP(dec(100, 18), { from: bob })
      const txC = await stabilityPool.withdrawFromSP(dec(100, 18), { from: carol })
      const txD = await stabilityPool.withdrawFromSP(dec(200, 18), { from: dennis })
      const txE = await stabilityPool.withdrawFromSP(dec(300, 18), { from: erin })

      const alice_ETHWithdrawn = th.getEventArgByName(txA, 'ETHGainWithdrawn', '_ETH').toString()
      const bob_ETHWithdrawn = th.getEventArgByName(txB, 'ETHGainWithdrawn', '_ETH').toString()
      const carol_ETHWithdrawn = th.getEventArgByName(txC, 'ETHGainWithdrawn', '_ETH').toString()
      const dennis_ETHWithdrawn = th.getEventArgByName(txD, 'ETHGainWithdrawn', '_ETH').toString()
      const erin_ETHWithdrawn = th.getEventArgByName(txE, 'ETHGainWithdrawn', '_ETH').toString()

      // Expect Alice And Bob's compounded deposit to be 0 CLV
      assert.isAtMost(th.getDifference((await clvToken.balanceOf(alice)).toString(), '0'), 1000)
      assert.isAtMost(th.getDifference((await clvToken.balanceOf(bob)).toString(), '0'), 1000)

      assert.isAtMost(th.getDifference((await clvToken.balanceOf(carol)).toString(), '83333333333333333333'), 1000)
      assert.isAtMost(th.getDifference((await clvToken.balanceOf(dennis)).toString(), '166666666666666666666'), 1000)
      assert.isAtMost(th.getDifference((await clvToken.balanceOf(erin)).toString(), '250000000000000000000'), 1000)

      //Expect Alice and Bob's ETH Gain to be 1 ETH
      assert.isAtMost(th.getDifference(alice_ETHWithdrawn, dec(995, 15)), 1000)
      assert.isAtMost(th.getDifference(bob_ETHWithdrawn, dec(995, 15)), 1000)

      assert.isAtMost(th.getDifference(carol_ETHWithdrawn, '165833333333333333'), 1000)
      assert.isAtMost(th.getDifference(dennis_ETHWithdrawn, '331666666666666667'), 1000)
      assert.isAtMost(th.getDifference(erin_ETHWithdrawn, '497500000000000000'), 1000)
    })

    // A deposits 100
    // L1, L2, L3 liquidated with 100 CLV each
    // A withdraws all
    // Expect A to withdraw 0 deposit and ether only from reward L1
    it("withdrawFromSP(): single deposit fully offset. After subsequent liquidations, depositor withdraws 0 deposit and *only* the ETH Gain from one liquidation", async () => {
      // Whale opens CDP with 100 ETH
      await borrowerOperations.openLoan(0, whale, { from: whale, value: dec(100, 'ether') })

      await borrowerOperations.openLoan(dec(100, 18), alice, { from: alice, value: dec(2, 'ether') })
      await stabilityPool.provideToSP(dec(100, 18), ZERO_ADDRESS, { from: alice })

      // Defaulter 1,2,3 withdraw 'almost' 100 CLV
      await borrowerOperations.openLoan(0, defaulter_1, { from: defaulter_1, value: dec(1, 'ether') })
      await borrowerOperations.withdrawCLV(dec(90, 18), defaulter_1, { from: defaulter_1 })

      await borrowerOperations.openLoan(0, defaulter_2, { from: defaulter_2, value: dec(1, 'ether') })
      await borrowerOperations.withdrawCLV(dec(90, 18), defaulter_2, { from: defaulter_2 })

      await borrowerOperations.openLoan(0, defaulter_3, { from: defaulter_3, value: dec(1, 'ether') })
      await borrowerOperations.withdrawCLV(dec(90, 18), defaulter_3, { from: defaulter_3 })

      // price drops by 50%
      await priceFeed.setPrice(dec(100, 18));

      // Defaulter 1, 2  and 3 liquidated
      await cdpManager.liquidate(defaulter_1, { from: owner });

      await cdpManager.liquidate(defaulter_2, { from: owner });

      await cdpManager.liquidate(defaulter_3, { from: owner });

      const txA = await stabilityPool.withdrawFromSP(dec(100, 18), { from: alice })

      // Grab the ETH gain from the emitted event in the tx log
      const alice_ETHWithdrawn = th.getEventArgByName(txA, 'ETHGainWithdrawn', '_ETH').toString()

      assert.isAtMost(th.getDifference((await clvToken.balanceOf(alice)).toString(), 0), 1000)
      assert.isAtMost(th.getDifference(alice_ETHWithdrawn, dec(995, 15)), 1000)
    })

    //--- Serial full offsets ---

    // A,B deposit 100C
    // L1 cancels 200C, 2E
    // B,C deposits 100C
    // L2 cancels 200C, 2E
    // E,F deposit 100C
    // L3 cancels 200C, 2E
    // G,H deposits 100C
    // L4 cancels 200C, 2E

    // Expect all depositors withdraw 0 CLV and 1 ETH

    it("withdrawFromSP(): Depositor withdraws correct compounded deposit after liquidation empties the pool", async () => {
      // Whale opens CDP with 100 ETH
      await borrowerOperations.openLoan(0, whale, { from: whale, value: dec(100, 'ether') })

      // 4 Defaulters open loan with 200% ICR
      await borrowerOperations.openLoan(0, defaulter_1, { from: defaulter_1, value: dec(2, 'ether') })
      await borrowerOperations.withdrawCLV(dec(190, 18), defaulter_1, { from: defaulter_1 })
      await borrowerOperations.openLoan(0, defaulter_2, { from: defaulter_2, value: dec(2, 'ether') })
      await borrowerOperations.withdrawCLV(dec(190, 18), defaulter_2, { from: defaulter_2 })
      await borrowerOperations.openLoan(0, defaulter_3, { from: defaulter_3, value: dec(2, 'ether') })
      await borrowerOperations.withdrawCLV(dec(190, 18), defaulter_3, { from: defaulter_3 })
      await borrowerOperations.openLoan(0, defaulter_4, { from: defaulter_4, value: dec(2, 'ether') })
      await borrowerOperations.withdrawCLV(dec(190, 18), defaulter_4, { from: defaulter_4 })

      // price drops by 50%: defaulter ICR falls to 100%
      await priceFeed.setPrice(dec(100, 18));

      // Alice, Bob each deposit 100 CLV
      const depositors_1 = [alice, bob]
      for (account of depositors_1) {
        await borrowerOperations.openLoan(dec(100, 18), account, { from: account, value: dec(100, 'ether') })
        await stabilityPool.provideToSP(dec(100, 18), ZERO_ADDRESS, { from: account })
      }

      // Defaulter 1 liquidated. 200 CLV fully offset with pool.
      await cdpManager.liquidate(defaulter_1, { from: owner });

      // Carol, Dennis each deposit 100 CLV
      const depositors_2 = [carol, dennis]
      for (account of depositors_2) {
        await borrowerOperations.openLoan(dec(100, 18), account, { from: account, value: dec(100, 'ether') })
        await stabilityPool.provideToSP(dec(100, 18), ZERO_ADDRESS, { from: account })
      }

      // Defaulter 2 liquidated. 100 CLV offset
      await cdpManager.liquidate(defaulter_2, { from: owner });

      // Erin, Flyn each deposit 100 CLV
      const depositors_3 = [erin, flyn]
      for (account of depositors_3) {
        await borrowerOperations.openLoan(dec(100, 18), account, { from: account, value: dec(100, 'ether') })
        await stabilityPool.provideToSP(dec(100, 18), ZERO_ADDRESS, { from: account })
      }

      // Defaulter 3 liquidated. 100 CLV offset
      await cdpManager.liquidate(defaulter_3, { from: owner });

      // Graham, Harriet each deposit 100 CLV
      const depositors_4 = [graham, harriet]
      for (account of depositors_4) {
        await borrowerOperations.openLoan(dec(100, 18), account, { from: account, value: dec(100, 'ether') })
        await stabilityPool.provideToSP(dec(100, 18), ZERO_ADDRESS, { from: account })
      }

      // Defaulter 4 liquidated. 100 CLV offset
      await cdpManager.liquidate(defaulter_4, { from: owner });

      // await borrowerOperations.withdrawCLV(dec(1, 18), whale, { from: whale })
      // await stabilityPool.provideToSP(dec(1, 18), ZERO_ADDRESS, { from: whale })

      const txA = await stabilityPool.withdrawFromSP(dec(100, 18), { from: alice })
      const txB = await stabilityPool.withdrawFromSP(dec(100, 18), { from: bob })
      const txC = await stabilityPool.withdrawFromSP(dec(100, 18), { from: carol })
      const txD = await stabilityPool.withdrawFromSP(dec(100, 18), { from: dennis })
      const txE = await stabilityPool.withdrawFromSP(dec(100, 18), { from: erin })
      const txF = await stabilityPool.withdrawFromSP(dec(100, 18), { from: flyn })
      const txG = await stabilityPool.withdrawFromSP(dec(100, 18), { from: graham })
      const txH = await stabilityPool.withdrawFromSP(dec(100, 18), { from: harriet })

      const alice_ETHWithdrawn = th.getEventArgByName(txA, 'ETHGainWithdrawn', '_ETH').toString()
      const bob_ETHWithdrawn = th.getEventArgByName(txB, 'ETHGainWithdrawn', '_ETH').toString()
      const carol_ETHWithdrawn = th.getEventArgByName(txC, 'ETHGainWithdrawn', '_ETH').toString()
      const dennis_ETHWithdrawn = th.getEventArgByName(txD, 'ETHGainWithdrawn', '_ETH').toString()
      const erin_ETHWithdrawn = th.getEventArgByName(txE, 'ETHGainWithdrawn', '_ETH').toString()
      const flyn_ETHWithdrawn = th.getEventArgByName(txF, 'ETHGainWithdrawn', '_ETH').toString()
      const graham_ETHWithdrawn = th.getEventArgByName(txG, 'ETHGainWithdrawn', '_ETH').toString()
      const harriet_ETHWithdrawn = th.getEventArgByName(txH, 'ETHGainWithdrawn', '_ETH').toString()

      // Expect all deposits to be 0 CLV
      assert.isAtMost(th.getDifference((await clvToken.balanceOf(alice)).toString(), '0'), 1000)
      assert.isAtMost(th.getDifference((await clvToken.balanceOf(bob)).toString(), '0'), 1000)
      assert.isAtMost(th.getDifference((await clvToken.balanceOf(carol)).toString(), '0'), 1000)
      assert.isAtMost(th.getDifference((await clvToken.balanceOf(dennis)).toString(), '0'), 1000)
      assert.isAtMost(th.getDifference((await clvToken.balanceOf(erin)).toString(), '0'), 1000)
      assert.isAtMost(th.getDifference((await clvToken.balanceOf(flyn)).toString(), '0'), 1000)
      assert.isAtMost(th.getDifference((await clvToken.balanceOf(graham)).toString(), '0'), 1000)
      assert.isAtMost(th.getDifference((await clvToken.balanceOf(harriet)).toString(), '0'), 1000)

      /* Expect all ETH gains to be 1 ETH:  Since each liquidation of empties the pool, depositors
      should only earn ETH from the single liquidation that cancelled with their deposit */
      assert.isAtMost(th.getDifference(alice_ETHWithdrawn, dec(995, 15)), 1000)
      assert.isAtMost(th.getDifference(bob_ETHWithdrawn, dec(995, 15)), 1000)
      assert.isAtMost(th.getDifference(carol_ETHWithdrawn, dec(995, 15)), 1000)
      assert.isAtMost(th.getDifference(dennis_ETHWithdrawn, dec(995, 15)), 1000)
      assert.isAtMost(th.getDifference(erin_ETHWithdrawn, dec(995, 15)), 1000)
      assert.isAtMost(th.getDifference(flyn_ETHWithdrawn, dec(995, 15)), 1000)
      assert.isAtMost(th.getDifference(graham_ETHWithdrawn, dec(995, 15)), 1000)
      assert.isAtMost(th.getDifference(harriet_ETHWithdrawn, dec(995, 15)), 1000)

      const finalEpoch = (await stabilityPool.currentEpoch()).toString()
      assert.equal(finalEpoch, 4)
    })

    // --- Scale factor tests ---

    // A deposits 100
    // L1 brings P close to boundary, i.e. 1e-18 - 99.9999999?
    // A withdraws all
    // B deposits 100
    // L2 of 90 CLV, should bring P slightly past boundary i.e. 1e-18 -> 1e-19

    // expect d(B) = d0(B)/10
    // expect correct ETH gain, i.e. all of the reward
    it("withdrawFromSP(): deposit spans one scale factor change: Single depositor withdraws correct compounded deposit and ETH Gain after one liquidation", async () => {
      // Whale opens CDP with 100 ETH
      await borrowerOperations.openLoan(0, whale, { from: whale, value: dec(100, 'ether') })

      await borrowerOperations.openLoan(dec(100, 18), alice, { from: alice, value: dec(2, 'ether') })
      await stabilityPool.provideToSP(dec(100, 18), ZERO_ADDRESS, { from: alice })

      // Defaulter 1 withdraws 'almost' 90 CLV
      await borrowerOperations.openLoan(0, defaulter_1, { from: defaulter_1, value: dec(1, 'ether') })
      await borrowerOperations.withdrawCLV('89999999999999999000', defaulter_1, { from: defaulter_1 })

      // Defaulter 2 withdraws 80 CLV
      await borrowerOperations.openLoan(0, defaulter_2, { from: defaulter_2, value: '500000000000000000' })
      await borrowerOperations.withdrawCLV(dec(80, 18), defaulter_2, { from: defaulter_2 })

      // price drops by 50%
      await priceFeed.setPrice(dec(100, 18));

      // Defaulter 1 liquidated.  Value of P reduced to 9.
      await cdpManager.liquidate(defaulter_1, { from: owner });
      assert.equal((await stabilityPool.P()).toString(), '9')

      // Increasing the price for a moment to avoid pending liquidations to block withdrawal
      await priceFeed.setPrice(dec(200, 18))
      const txA = await stabilityPool.withdrawFromSP(dec(100, 18), { from: alice })
      await priceFeed.setPrice(dec(100, 18))

      // Grab the ETH gain from the emitted event in the tx log
      const alice_ETHWithdrawn = await th.getEventArgByName(txA, 'ETHGainWithdrawn', '_ETH').toString()

      await borrowerOperations.openLoan(dec(100, 18), bob, { from: bob, value: dec(2, 'ether') })
      await stabilityPool.provideToSP(dec(100, 18), ZERO_ADDRESS, { from: bob })

      // Defaulter 2 liquidated.  90 CLV liquidated. P altered by a factor of (1-90/100) = 0.1.  Scale changed.
      await cdpManager.liquidate(defaulter_2, { from: owner });

      const txB = await stabilityPool.withdrawFromSP(dec(100, 18), { from: bob })
      const bob_ETHWithdrawn = await th.getEventArgByName(txB, 'ETHGainWithdrawn', '_ETH').toString()

      // Expect Bob to withdraw 10% of initial deposit (10 CLV) and all the liquidated ETH (0.5 ether)
      assert.isAtMost(th.getDifference((await clvToken.balanceOf(bob)).toString(), '10000000000000000000'), 1000)
      assert.isAtMost(th.getDifference(bob_ETHWithdrawn, '497500000000000000'), 1000)
    })

    // A deposits 100
    // L1 brings P close to boundary, i.e. 1e-18 - 99.9999999?
    // A withdraws all
    // B, C, D deposit 100, 200, 300
    // L2 brings of 90, should bring P slightly past boundary i.e. 1e-18 -> 1e-19

    // expect d(B) = d0(B)/10
    // expect correct ETH gain, i.e. all of the reward
    it("withdrawFromSP(): Several deposits of varying amounts span one scale factor change. Depositors withdraw correct compounded deposit and ETH Gain after one liquidation", async () => {
      // Whale opens CDP with 100 ETH
      await borrowerOperations.openLoan(0, whale, { from: whale, value: dec(100, 'ether') })

      await borrowerOperations.openLoan(dec(100, 18), alice, { from: alice, value: dec(2, 'ether') })
      await stabilityPool.provideToSP(dec(100, 18), ZERO_ADDRESS, { from: alice })

      // Defaulter 1 withdraws 'almost' 90 CLV.
      await borrowerOperations.openLoan(0, defaulter_1, { from: defaulter_1, value: dec(1, 'ether') })
      await borrowerOperations.withdrawCLV('89999999999999999000', defaulter_1, { from: defaulter_1 })

      // Defaulter 2 withdraws 530 CLV
      await borrowerOperations.openLoan(0, defaulter_2, { from: defaulter_2, value: dec(3, 'ether') })
      await borrowerOperations.withdrawCLV('530000000000000000000', defaulter_2, { from: defaulter_2 })

      // price drops by 50%
      await priceFeed.setPrice(dec(100, 18));

      // Defaulter 1 liquidated.  Value of P reduced to 9.
      await cdpManager.liquidate(defaulter_1, { from: owner });
      assert.equal((await stabilityPool.P()).toString(), '9')

      // Increasing the price for a moment to avoid pending liquidations to block withdrawal
      await priceFeed.setPrice(dec(200, 18))
      const txA = await stabilityPool.withdrawFromSP(dec(100, 18), { from: alice })
      await priceFeed.setPrice(dec(100, 18))

      await borrowerOperations.openLoan(dec(100, 18), bob, { from: bob, value: dec(100, 'ether') })
      await stabilityPool.provideToSP(dec(100, 18), ZERO_ADDRESS, { from: bob })

      await borrowerOperations.openLoan(dec(200, 18), carol, { from: carol, value: dec(100, 'ether') })
      await stabilityPool.provideToSP(dec(200, 18), ZERO_ADDRESS, { from: carol })

      await borrowerOperations.openLoan(dec(300, 18), dennis, { from: dennis, value: dec(100, 'ether') })
      await stabilityPool.provideToSP(dec(300, 18), ZERO_ADDRESS, { from: dennis })

      // 540 CLV liquidated.  P altered by a factor of (1-540/600) = 0.1. Scale changed.
      const txL2 = await cdpManager.liquidate(defaulter_2, { from: owner });
      assert.isTrue(txL2.receipt.status)

      const txB = await stabilityPool.withdrawFromSP(dec(100, 18), { from: bob })
      const txC = await stabilityPool.withdrawFromSP(dec(200, 18), { from: carol })
      const txD = await stabilityPool.withdrawFromSP(dec(300, 18), { from: dennis })

      /* Expect depositors to withdraw 10% of their initial deposit, and an ETH gain 
      in proportion to their initial deposit:
     
      Bob:  10 CLV, 0.5 Ether
      Carol:  20 CLV, 1 Ether
      Dennis:  30 CLV, 1.5 Ether
     
      Total: 60 CLV, 3 Ether
      */
      assert.isAtMost(th.getDifference((await clvToken.balanceOf(bob)).toString(), dec(10, 18)), 1000)
      assert.isAtMost(th.getDifference((await clvToken.balanceOf(carol)).toString(), dec(20, 18)), 1000)
      assert.isAtMost(th.getDifference((await clvToken.balanceOf(dennis)).toString(), dec(30, 18)), 1000)

      const bob_ETHWithdrawn = await th.getEventArgByName(txB, 'ETHGainWithdrawn', '_ETH').toString()
      const carol_ETHWithdrawn = await th.getEventArgByName(txC, 'ETHGainWithdrawn', '_ETH').toString()
      const dennis_ETHWithdrawn = await th.getEventArgByName(txD, 'ETHGainWithdrawn', '_ETH').toString()

      assert.isAtMost(th.getDifference(bob_ETHWithdrawn, '497500000000000000'), 1000)
      assert.isAtMost(th.getDifference(carol_ETHWithdrawn, dec(995, 15)), 1000)
      assert.isAtMost(th.getDifference(dennis_ETHWithdrawn, '1492500000000000000'), 1000)
    })

    // Deposit's ETH reward spans one scale -  deposit reduced by factor of < 1e18

    // A make deposit 100 CLV
    // L1 brings P to (~1e-10)*P. L1:  99.999999999000000000 CLV
    // A withdraws
    // B makes deposit 100 CLV
    // L2 decreases P again by (1e-10)), over boundary: 99.999999999000000000 (near to the 100 CLV total deposits)
    // B withdraws
    // expect d(B) = d0(B) * (1e-10)
    // expect B gets entire ETH gain from L2
    it("withdrawFromSP(): deposit spans one scale factor change: Single depositor withdraws correct compounded deposit and ETH Gain after one liquidation", async () => {
      // Whale opens CDP with 100 ETH
      await borrowerOperations.openLoan(0, whale, { from: whale, value: dec(100, 'ether') })

      await borrowerOperations.openLoan(dec(100, 18), alice, { from: alice, value: dec(2, 'ether') })
      await stabilityPool.provideToSP(dec(100, 18), ZERO_ADDRESS, { from: alice })

      // Defaulter 1 and default 2 each withdraw 89.999999999 CLV
      await borrowerOperations.openLoan(0, defaulter_1, { from: defaulter_1, value: dec(1, 'ether') })
      await borrowerOperations.withdrawCLV('89999999999000000000', defaulter_1, { from: defaulter_1 })

      await borrowerOperations.openLoan(0, defaulter_2, { from: defaulter_2, value: dec(1, 'ether') })
      await borrowerOperations.withdrawCLV('89999999999000000000', defaulter_2, { from: defaulter_2 })

      // price drops by 50%: defaulter 1 ICR falls to 100%
      await priceFeed.setPrice(dec(100, 18));

      // Defaulter 1 liquidated.  Value of P updated to  to 9999999, i.e. in decimal, ~1e-10
      const txL1 = await cdpManager.liquidate(defaulter_1, { from: owner });
      assert.isTrue(txL1.receipt.status)

      // Alice withdraws
      // Increasing the price for a moment to avoid pending liquidations to block withdrawal
      await priceFeed.setPrice(dec(200, 18))
      const txA = await stabilityPool.withdrawFromSP(dec(100, 18), { from: alice })
      await priceFeed.setPrice(dec(100, 18))
      // Bob deposits 100 CLV
      await borrowerOperations.openLoan(dec(100, 18), bob, { from: bob, value: dec(2, 'ether') })
      await stabilityPool.provideToSP(dec(100, 18), ZERO_ADDRESS, { from: bob })
      // Defaulter 2 liquidated
      const txL2 = await cdpManager.liquidate(defaulter_2, { from: owner });
      assert.isTrue(txL2.receipt.status)

      const txB = await stabilityPool.withdrawFromSP(dec(100, 18), { from: bob })
      const bob_ETHWithdrawn = await th.getEventArgByName(txB, 'ETHGainWithdrawn', '_ETH').toString()

      // Bob should withdraw 0 deposit, and the full ETH gain of 1 ether
      assert.isAtMost(th.getDifference((await clvToken.balanceOf(bob)).toString(), 0), 1000)
      assert.isAtMost(th.getDifference(bob_ETHWithdrawn, dec(995, 15)), 1000000000)
    })

    // A make deposit 100 CLV
    // L1 brings P to (~1e-10)*P. L1:  99.999999999000000000 CLV
    // A withdraws
    // B,C D make deposit 100, 200, 300
    // L2 decreases P again by (1e-10)), over boundary. L2: 599.999999994000000000  (near to the 600 CLV total deposits)
    // B withdraws
    // expect d(B) = d0(B) * (1e-10)
    // expect B gets entire ETH gain from L2
    it("withdrawFromSP(): Several deposits of varying amounts span one scale factor change. Depositors withdraws correct compounded deposit and ETH Gain after one liquidation", async () => {
      // Whale opens CDP with 100 ETH
      await borrowerOperations.openLoan(0, whale, { from: whale, value: dec(100, 'ether') })

      await borrowerOperations.openLoan(dec(100, 18), alice, { from: alice, value: dec(2, 'ether') })
      await stabilityPool.provideToSP(dec(100, 18), ZERO_ADDRESS, { from: alice })

      // Defaulter 1 and default 2 withdraw 89.999999999 CLV and 589.9999999 CLV
      await borrowerOperations.openLoan(0, defaulter_1, { from: defaulter_1, value: dec(1, 'ether') })
      await borrowerOperations.withdrawCLV('89999999999000000000', defaulter_1, { from: defaulter_1 })

      await borrowerOperations.openLoan(0, defaulter_2, { from: defaulter_2, value: dec(6, 'ether') })
      await borrowerOperations.withdrawCLV('589999999994000000000', defaulter_2, { from: defaulter_2 })

      // price drops by 50%
      await priceFeed.setPrice(dec(100, 18));

      // Defaulter 1 liquidated.  Value of P updated to  to 9999999, i.e. in decimal, ~1e-10
      const txL1 = await cdpManager.liquidate(defaulter_1, { from: owner });
      assert.isTrue(txL1.receipt.status)

      // Alice withdraws
      // Increasing the price for a moment to avoid pending liquidations to block withdrawal
      await priceFeed.setPrice(dec(200, 18))
      const txA = await stabilityPool.withdrawFromSP(dec(100, 18), { from: alice })
      await priceFeed.setPrice(dec(100, 18))

      // B, C, D deposit 100, 200, 300 CLV
      await borrowerOperations.openLoan(dec(100, 18), bob, { from: bob, value: dec(100, 'ether') })
      await stabilityPool.provideToSP(dec(100, 18), ZERO_ADDRESS, { from: bob })

      await borrowerOperations.openLoan(dec(200, 18), carol, { from: carol, value: dec(100, 'ether') })
      await stabilityPool.provideToSP(dec(200, 18), ZERO_ADDRESS, { from: carol })

      await borrowerOperations.openLoan(dec(300, 18), dennis, { from: dennis, value: dec(100, 'ether') })
      await stabilityPool.provideToSP(dec(300, 18), ZERO_ADDRESS, { from: dennis })

      // Defaulter 2 liquidated
      const txL2 = await cdpManager.liquidate(defaulter_2, { from: owner });
      assert.isTrue(txL2.receipt.status)

      const txB = await stabilityPool.withdrawFromSP(dec(100, 18), { from: bob })
      const bob_ETHWithdrawn = await th.getEventArgByName(txB, 'ETHGainWithdrawn', '_ETH').toString()

      const txC = await stabilityPool.withdrawFromSP(dec(200, 18), { from: carol })
      const carol_ETHWithdrawn = await th.getEventArgByName(txC, 'ETHGainWithdrawn', '_ETH').toString()

      const txD = await stabilityPool.withdrawFromSP(dec(300, 18), { from: dennis })
      const dennis_ETHWithdrawn = await th.getEventArgByName(txD, 'ETHGainWithdrawn', '_ETH').toString()

      // B, C and D should have a compounded deposit of 1e-10 of initial deposit, which the system rounds down to 0
      assert.isAtMost(th.getDifference((await clvToken.balanceOf(bob)).toString(), '0'), 1000)
      assert.isAtMost(th.getDifference((await clvToken.balanceOf(carol)).toString(), '0'), 1000)
      assert.isAtMost(th.getDifference((await clvToken.balanceOf(dennis)).toString(), '0'), 1000)

      assert.isAtMost(th.getDifference(bob_ETHWithdrawn, dec(995, 15)), 100000000)
      assert.isAtMost(th.getDifference(carol_ETHWithdrawn, dec(1990, 15)), 1000000000)
      assert.isAtMost(th.getDifference(dennis_ETHWithdrawn, dec(2985, 15)), 1000000000)
    })

    // A make deposit 100 CLV
    // L1 brings P to (~1e-10)*P. L1:  99.999999999000000000 CLV
    // Expect A to withdraw 0 deposit
    it("withdrawFromSP(): Deposit that decreases to less than 1e-9 of it's original value is reduced to 0", async () => {
      // Whale opens CDP with 100 ETH
      await borrowerOperations.openLoan(0, whale, { from: whale, value: dec(100, 'ether') })

      // Defaulters 1 withdraws 89.999999999 CLV
      await borrowerOperations.openLoan(0, defaulter_1, { from: defaulter_1, value: dec(1, 'ether') })
      await borrowerOperations.withdrawCLV('89999999999000000000', defaulter_1, { from: defaulter_1 })

      // price drops by 50%
      await priceFeed.setPrice(dec(100, 18));

      await borrowerOperations.openLoan(dec(100, 18), alice, { from: alice, value: dec(100, 'ether') })
      await stabilityPool.provideToSP(dec(100, 18), ZERO_ADDRESS, { from: alice })

      // Defaulter 1 liquidated.  Value of P updated to  to 9999999, i.e. in decimal, ~1e-10
      const txL1 = await cdpManager.liquidate(defaulter_1, { from: owner });
      assert.isTrue(txL1.receipt.status)

      const aliceDeposit = (await stabilityPool.getCompoundedCLVDeposit(alice)).toString()
      assert.equal(aliceDeposit, 0)
    })

    // --- Serial scale changes ---

    /* A make deposit 100 CLV
    L1 brings P to (~1e-10)*P. L1:  99.999999999000000000 CLV, 1 ETH
    B makes deposit 100
    L2 decreases P by(~1e-10)P. L2:  99.999999999000000000 CLV, 1 ETH
    C makes deposit 100
    L3 decreases P by(~1e-10)P. L3:  99.999999999000000000 CLV, 1 ETH
    D makes deposit 100
    L4 decreases P by(~1e-10)P. L4:  99.999999999000000000 CLV, 1 ETH
    expect A, B, C, D each withdraw ~1 Ether
    */
    it("withdrawFromSP(): Several deposits of 100 CLV span one scale factor change. Depositors withdraws correct compounded deposit and ETH Gain after one liquidation", async () => {
      // Whale opens CDP with 100 ETH
      await borrowerOperations.openLoan(0, whale, { from: whale, value: dec(100, 'ether') })

      // Defaulters 1-4 each withdraw 89.999999999 CLV
      await borrowerOperations.openLoan(0, defaulter_1, { from: defaulter_1, value: dec(1, 'ether') })
      await borrowerOperations.withdrawCLV('89999999999000000000', defaulter_1, { from: defaulter_1 })

      await borrowerOperations.openLoan(0, defaulter_2, { from: defaulter_2, value: dec(1, 'ether') })
      await borrowerOperations.withdrawCLV('89999999999000000000', defaulter_2, { from: defaulter_2 })

      await borrowerOperations.openLoan(0, defaulter_3, { from: defaulter_3, value: dec(1, 'ether') })
      await borrowerOperations.withdrawCLV('89999999999000000000', defaulter_3, { from: defaulter_3 })

      await borrowerOperations.openLoan(0, defaulter_4, { from: defaulter_4, value: dec(1, 'ether') })
      await borrowerOperations.withdrawCLV('89999999999000000000', defaulter_4, { from: defaulter_4 })

      // price drops by 50%
      await priceFeed.setPrice(dec(100, 18));

      await borrowerOperations.openLoan(dec(100, 18), alice, { from: alice, value: dec(100, 'ether') })
      await stabilityPool.provideToSP(dec(100, 18), ZERO_ADDRESS, { from: alice })

      // Defaulter 1 liquidated.  Value of P updated to  to 9999999, i.e. in decimal, ~1e-10
      const txL1 = await cdpManager.liquidate(defaulter_1, { from: owner });
      assert.isTrue(txL1.receipt.status)

      // B deposits 100CLV
      await borrowerOperations.openLoan(dec(100, 18), bob, { from: bob, value: dec(100, 'ether') })
      await stabilityPool.provideToSP(dec(100, 18), ZERO_ADDRESS, { from: bob })

      // Defaulter 2 liquidated
      const txL2 = await cdpManager.liquidate(defaulter_2, { from: owner });
      assert.isTrue(txL2.receipt.status)

      await borrowerOperations.openLoan(dec(100, 18), carol, { from: carol, value: dec(100, 'ether') })
      await stabilityPool.provideToSP(dec(100, 18), ZERO_ADDRESS, { from: carol })

      // Defaulter 3 liquidated
      const txL3 = await cdpManager.liquidate(defaulter_3, { from: owner });
      assert.isTrue(txL3.receipt.status)

      await borrowerOperations.openLoan(dec(100, 18), dennis, { from: dennis, value: dec(100, 'ether') })
      await stabilityPool.provideToSP(dec(100, 18), ZERO_ADDRESS, { from: dennis })

      // Defaulter 4 liquidated
      const txL4 = await cdpManager.liquidate(defaulter_4, { from: owner });
      assert.isTrue(txL4.receipt.status)

      const txA = await stabilityPool.withdrawFromSP(dec(100, 18), { from: alice })
      const txB = await stabilityPool.withdrawFromSP(dec(100, 18), { from: bob })
      const txC = await stabilityPool.withdrawFromSP(dec(100, 18), { from: carol })
      const txD = await stabilityPool.withdrawFromSP(dec(100, 18), { from: dennis })

      const alice_ETHWithdrawn = await th.getEventArgByName(txA, 'ETHGainWithdrawn', '_ETH').toString()
      const bob_ETHWithdrawn = await th.getEventArgByName(txB, 'ETHGainWithdrawn', '_ETH').toString()
      const carol_ETHWithdrawn = await th.getEventArgByName(txC, 'ETHGainWithdrawn', '_ETH').toString()
      const dennis_ETHWithdrawn = await th.getEventArgByName(txD, 'ETHGainWithdrawn', '_ETH').toString()

      // B, C and D should withdraw 1e-10 of initial deposit, 

      // TODO:  check deposit magnitudes are correct
      assert.isAtMost(th.getDifference((await clvToken.balanceOf(alice)).toString(), '0'), 1000)
      assert.isAtMost(th.getDifference((await clvToken.balanceOf(bob)).toString(), '0'), 1000)
      assert.isAtMost(th.getDifference((await clvToken.balanceOf(carol)).toString(), '0'), 1000)
      assert.isAtMost(th.getDifference((await clvToken.balanceOf(dennis)).toString(), '0'), 1000)

      // 0.995 ETH is offset at each L, 0.005 goes to gas comp
      assert.isAtMost(th.getDifference(alice_ETHWithdrawn, '995000000009950000'), 1000000000)
      assert.isAtMost(th.getDifference(bob_ETHWithdrawn, '995000000009950000'), 1000000000)
      assert.isAtMost(th.getDifference(carol_ETHWithdrawn, '995000000009950000'), 1000000000)
      assert.isAtMost(th.getDifference(dennis_ETHWithdrawn, '995000000009950000'), 1000000000)
    })

    it("withdrawFromSP(): 2 depositors can withdraw after each receiving half of a pool-emptying liquidation", async () => {
      // Whale opens CDP with 100 ETH
      await borrowerOperations.openLoan(0, whale, { from: whale, value: dec(100, 'ether') })

      // Defaulters 1-2 each withdraw 200 CLV (inc gas comp)
      await borrowerOperations.openLoan(0, defaulter_1, { from: defaulter_1, value: dec(2, 'ether') })
      await borrowerOperations.withdrawCLV(dec(191, 18), defaulter_1, { from: defaulter_1 })

      await borrowerOperations.openLoan(0, defaulter_2, { from: defaulter_2, value: dec(2, 'ether') })
      await borrowerOperations.withdrawCLV(dec(193, 18), defaulter_2, { from: defaulter_2 })

      await borrowerOperations.openLoan(0, defaulter_3, { from: defaulter_3, value: dec(2, 'ether') })
      await borrowerOperations.withdrawCLV(dec(195, 18), defaulter_3, { from: defaulter_3 })

      // price drops by 50%
      await priceFeed.setPrice(dec(100, 18));

      // A, B provide 10 CLV 
      await borrowerOperations.openLoan(dec(100, 18), A, { from: A, value: dec(100, 'ether') })
      await borrowerOperations.openLoan(dec(100, 18), B, { from: B, value: dec(100, 'ether') })
      await stabilityPool.provideToSP(dec(100, 18), ZERO_ADDRESS, { from: A })
      await stabilityPool.provideToSP(dec(100, 18), ZERO_ADDRESS, { from: B })

      // Defaulter 1 liquidated. SP emptied
      const txL1 = await cdpManager.liquidate(defaulter_1, { from: owner });
      assert.isTrue(txL1.receipt.status)

      // Check compounded deposits
      const A_deposit = await stabilityPool.getCompoundedCLVDeposit(A)
      const B_deposit = await stabilityPool.getCompoundedCLVDeposit(B)
<<<<<<< HEAD
      // console.log(`A_deposit: ${A_deposit}`)
      // console.log(`B_deposit: ${B_deposit}`)
=======
>>>>>>> 45d34622
      assert.equal(A_deposit, '0')
      assert.equal(B_deposit, '0')

      // Check SP tracker is zero
      const CLVinSP_1 = await stabilityPool.getTotalCLVDeposits()
<<<<<<< HEAD
      // console.log(`CLVinSP_1: ${CLVinSP_1}`)
=======
>>>>>>> 45d34622
      assert.equal(CLVinSP_1, '0')

      // Check SP CLV balance is zero
      const SPCLVBalance_1 = await clvToken.balanceOf(stabilityPool.address)
<<<<<<< HEAD
      // console.log(`SPCLVBalance_1: ${SPCLVBalance_1}`)
=======
>>>>>>> 45d34622
      assert.equal(SPCLVBalance_1, '0')

      // Attempt withdrawals
      // Increasing the price for a moment to avoid pending liquidations to block withdrawal
      await priceFeed.setPrice(dec(200, 18))
      const txA = await stabilityPool.withdrawFromSP(dec(10, 18), { from: A })
      const txB = await stabilityPool.withdrawFromSP(dec(10, 18), { from: B })
      await priceFeed.setPrice(dec(100, 18))
      assert.isTrue(txA.receipt.status)
      assert.isTrue(txB.receipt.status)

      // ==========

      // C, D provide 10 CLV 
      await borrowerOperations.openLoan(dec(100, 18), C, { from: C, value: dec(100, 'ether') })
      await borrowerOperations.openLoan(dec(100, 18), D, { from: D, value: dec(100, 'ether') })
      await stabilityPool.provideToSP(dec(100, 18), ZERO_ADDRESS, { from: C })
      await stabilityPool.provideToSP(dec(100, 18), ZERO_ADDRESS, { from: D })

      // Defaulter 2 liquidated.  SP emptied
      const txL2 = await cdpManager.liquidate(defaulter_2, { from: owner });
      assert.isTrue(txL2.receipt.status)

      // Check compounded deposits
      const C_deposit = await stabilityPool.getCompoundedCLVDeposit(C)
      const D_deposit = await stabilityPool.getCompoundedCLVDeposit(D)
<<<<<<< HEAD
      // console.log(`A_deposit: ${C_deposit}`)
      // console.log(`B_deposit: ${D_deposit}`)
=======
>>>>>>> 45d34622
      assert.equal(C_deposit, '0')
      assert.equal(D_deposit, '0')

      // Check SP tracker is zero
      const CLVinSP_2 = await stabilityPool.getTotalCLVDeposits()
<<<<<<< HEAD
      // console.log(`CLVinSP_2: ${CLVinSP_2}`)
=======
     
>>>>>>> 45d34622
      assert.equal(CLVinSP_2, '0')

      // Check SP CLV balance is zero
      const SPCLVBalance_2 = await clvToken.balanceOf(stabilityPool.address)
<<<<<<< HEAD
      // console.log(`SPCLVBalance_2: ${SPCLVBalance_2}`)
=======
>>>>>>> 45d34622
      assert.equal(SPCLVBalance_2, '0')

      // Attempt withdrawals
      // Increasing the price for a moment to avoid pending liquidations to block withdrawal
      await priceFeed.setPrice(dec(200, 18))
      const txC = await stabilityPool.withdrawFromSP(dec(10, 18), { from: C })
      const txD = await stabilityPool.withdrawFromSP(dec(10, 18), { from: D })
      await priceFeed.setPrice(dec(100, 18))
      assert.isTrue(txC.receipt.status)
      assert.isTrue(txD.receipt.status)

      // ============

      // E, F provide 10 CLV 
      await borrowerOperations.openLoan(dec(100, 18), E, { from: E, value: dec(100, 'ether') })
      await borrowerOperations.openLoan(dec(100, 18), F, { from: F, value: dec(100, 'ether') })
      await stabilityPool.provideToSP(dec(100, 18), ZERO_ADDRESS, { from: E })
      await stabilityPool.provideToSP(dec(100, 18), ZERO_ADDRESS, { from: F })

      // Defaulter 2 liquidated.  SP emptied
      const txL3 = await cdpManager.liquidate(defaulter_3, { from: owner });
      assert.isTrue(txL3.receipt.status)

      // Check compounded deposits
      const E_deposit = await stabilityPool.getCompoundedCLVDeposit(E)
      const F_deposit = await stabilityPool.getCompoundedCLVDeposit(F)
<<<<<<< HEAD
      // console.log(`E_deposit: ${E_deposit}`)
      // console.log(`F_deposit: ${F_deposit}`)
=======
>>>>>>> 45d34622
      assert.equal(E_deposit, '0')
      assert.equal(F_deposit, '0')

      // Check SP tracker is zero
      const CLVinSP_3 = await stabilityPool.getTotalCLVDeposits()
      assert.equal(CLVinSP_3, '0')

      // Check SP CLV balance is zero
      const SPCLVBalance_3 = await clvToken.balanceOf(stabilityPool.address)
<<<<<<< HEAD
      // console.log(`SPCLVBalance_3: ${SPCLVBalance_3}`)
=======
>>>>>>> 45d34622
      assert.equal(SPCLVBalance_3, '0')

      // Attempt withdrawals
      const txE = await stabilityPool.withdrawFromSP(dec(10, 18), { from: E })
      const txF = await stabilityPool.withdrawFromSP(dec(10, 18), { from: F })
      assert.isTrue(txE.receipt.status)
      assert.isTrue(txF.receipt.status)
    })


    it("withdrawFromSP(): Depositor's ETH gain stops increasing after two scale changes", async () => {
      // Whale opens CDP with 100 ETH
      await borrowerOperations.openLoan(0, whale, { from: whale, value: dec(1, 27) })

      // Defaulters 1-4 each withdraw 89.999999999 CLV
      await borrowerOperations.openLoan(0, defaulter_1, { from: defaulter_1, value: dec(1, 'ether') })
      await borrowerOperations.withdrawCLV('89999999999000000000', defaulter_1, { from: defaulter_1 })

      await borrowerOperations.openLoan(0, defaulter_2, { from: defaulter_2, value: dec(1, 'ether') })
      await borrowerOperations.withdrawCLV('89999999999000000000', defaulter_2, { from: defaulter_2 })

      await borrowerOperations.openLoan(0, defaulter_3, { from: defaulter_3, value: dec(1, 'ether') })
      await borrowerOperations.withdrawCLV('89999999999000000000', defaulter_3, { from: defaulter_3 })

      await borrowerOperations.openLoan(0, defaulter_4, { from: defaulter_4, value: dec(1, 'ether') })
      await borrowerOperations.withdrawCLV('89999999999000000000', defaulter_4, { from: defaulter_4 })

      await borrowerOperations.openLoan(0, defaulter_5, { from: defaulter_5, value: dec(100, 'ether') })
      await borrowerOperations.withdrawCLV(dec(1, 22), defaulter_5, { from: defaulter_5 })

      await borrowerOperations.openLoan(0, defaulter_6, { from: defaulter_6, value: dec(100, 'ether') })
      await borrowerOperations.withdrawCLV(dec(1, 22), defaulter_6, { from: defaulter_6 })

      // price drops by 50%
      await priceFeed.setPrice(dec(100, 18));

      await borrowerOperations.openLoan(dec(100, 18), alice, { from: alice, value: dec(100, 'ether') })
      await stabilityPool.provideToSP(dec(100, 18), ZERO_ADDRESS, { from: alice })


      // Defaulter 1 liquidated.  Value of P updated to  to 9999999, i.e. in decimal, ~1e-10
      const txL1 = await cdpManager.liquidate(defaulter_1, { from: owner });
      assert.isTrue(txL1.receipt.status)

      // B deposits 100CLV
      await borrowerOperations.openLoan(dec(100, 18), bob, { from: bob, value: dec(100, 'ether') })
      await stabilityPool.provideToSP(dec(100, 18), ZERO_ADDRESS, { from: bob })

      // Defaulter 2 liquidated
      const txL2 = await cdpManager.liquidate(defaulter_2, { from: owner });
      assert.isTrue(txL2.receipt.status)

      await borrowerOperations.openLoan(dec(100, 18), carol, { from: carol, value: dec(100, 'ether') })
      await stabilityPool.provideToSP(dec(100, 18), ZERO_ADDRESS, { from: carol })

      // Defaulter 3 liquidated
      const txL3 = await cdpManager.liquidate(defaulter_3, { from: owner });
      assert.isTrue(txL3.receipt.status)

      const alice_ETHGainBefore2ndScaleChange = (await stabilityPool.getDepositorETHGain(alice)).toString()
      const scale_Before = (await stabilityPool.currentScale()).toString()

      await borrowerOperations.openLoan(dec(100, 18), dennis, { from: dennis, value: dec(100, 'ether') })
      await stabilityPool.provideToSP(dec(100, 18), ZERO_ADDRESS, { from: dennis })

      // Defaulter 4 liquidated
      const txL4 = await cdpManager.liquidate(defaulter_4, { from: owner });
      assert.isTrue(txL4.receipt.status)

      const alice_ETHGainAfter2ndScaleChange = (await stabilityPool.getDepositorETHGain(alice)).toString()
      const scale_After = (await stabilityPool.currentScale()).toString()

      const alice_scaleSnapshot = (await stabilityPool.depositSnapshots(alice))[2].toString()

      assert.equal(alice_scaleSnapshot, '0')
      assert.equal(scale_Before, '1')
      assert.equal(scale_After, '2')
      assert.equal(alice_ETHGainBefore2ndScaleChange, alice_ETHGainAfter2ndScaleChange)
    })

    // --- Extreme values, confirm no overflows ---

    it("withdrawFromSP(): Large liquidated coll/debt, deposits and ETH price", async () => {
      // Whale opens CDP with 100 ETH
      await borrowerOperations.openLoan(0, whale, { from: whale, value: dec(1, 29) })

      // ETH:USD price is $2 billion per ETH
      await priceFeed.setPrice(dec(2, 27));
      const price = await priceFeed.getPrice()

      const depositors = [alice, bob]
      for (account of depositors) {
        await borrowerOperations.openLoan(dec(1, 36), account, { from: account, value: dec(2, 27) })
        await stabilityPool.provideToSP(dec(1, 36), ZERO_ADDRESS, { from: account })
      }

      // Defaulter opens loan with 200% ICR
      await borrowerOperations.openLoan(0, defaulter_1, { from: defaulter_1, value: dec(1, 27) })
      await borrowerOperations.withdrawCLV(await th.getActualDebtFromComposite(dec(1, 36), contracts), defaulter_1, { from: defaulter_1 })

      // ETH:USD price drops to $1 billion per ETH
      await priceFeed.setPrice(dec(1, 27));

      // Defaulter liquidated
      await cdpManager.liquidate(defaulter_1, { from: owner });

      const txA = await stabilityPool.withdrawFromSP(dec(1, 36), { from: alice })
      const txB = await stabilityPool.withdrawFromSP(dec(1, 36), { from: bob })

      // Grab the ETH gain from the emitted event in the tx log
      const alice_ETHWithdrawn = th.getEventArgByName(txA, 'ETHGainWithdrawn', '_ETH')
      const bob_ETHWithdrawn = th.getEventArgByName(txB, 'ETHGainWithdrawn', '_ETH')

      const aliceBalance = await clvToken.balanceOf(alice)
      const aliceExpectedBalance = web3.utils.toBN(dec(5, 35))
      const aliceBalDiff = aliceBalance.sub(aliceExpectedBalance).abs()

      assert.isTrue(aliceBalDiff.lte(toBN('1000000000000000000')))

      const bobBalance = await clvToken.balanceOf(bob)
      const bobExpectedBalance = toBN(dec(5, 35))
      const bobBalDiff = bobBalance.sub(bobExpectedBalance).abs()

      assert.isTrue(bobBalDiff.lte(toBN('1000000000000000000')))

      const aliceExpectedETHGain = toBN(dec(4975, 23))
      const aliceETHDiff = aliceExpectedETHGain.sub(toBN(alice_ETHWithdrawn))

      assert.isTrue(aliceETHDiff.lte(toBN('1000000000000000000')))

      const bobExpectedETHGain = toBN(dec(4975, 23))
      const bobETHDiff = bobExpectedETHGain.sub(toBN(bob_ETHWithdrawn))

      assert.isTrue(bobETHDiff.lte(toBN('1000000000000000000')))

      //  assert.isAtMost(th.getDifference(alice_ETHWithdrawn, dec(5, 26)), toBN('1000000000000000000'))
      //  assert.isAtMost(th.getDifference(bob_ETHWithdrawn, dec(5, 26)), toBN('1000000000000000000'))
    })

    it("withdrawFromSP(): Tiny liquidated coll/debt, large deposits and ETH price", async () => {
      // Whale opens CDP with 100 ETH
      await borrowerOperations.openLoan(0, whale, { from: whale, value: dec(1, 29) })

      // ETH:USD price is $2 billion per ETH
      await priceFeed.setPrice(dec(2, 27));
      const price = await priceFeed.getPrice()

      const depositors = [alice, bob]
      for (account of depositors) {
        await borrowerOperations.openLoan(dec(1, 36), account, { from: account, value: dec(2, 27) })
        await stabilityPool.provideToSP(dec(1, 36), ZERO_ADDRESS, { from: account })
      }

      // Defaulter opens loan with 20e-9 ETH (with minimum value of $20) and 20 CLV. 200% ICR
      await borrowerOperations.openLoan(0, defaulter_1, { from: defaulter_1, value: '20000000000' })
      await borrowerOperations.withdrawCLV(dec(10, 18), defaulter_1, { from: defaulter_1 })

      // ETH:USD price drops to $1 billion per ETH
      await priceFeed.setPrice(dec(1, 27));

      // Defaulter liquidated
      await cdpManager.liquidate(defaulter_1, { from: owner });

      const txA = await stabilityPool.withdrawFromSP(dec(1, 36), { from: alice })
      const txB = await stabilityPool.withdrawFromSP(dec(1, 36), { from: bob })

      const alice_ETHWithdrawn = th.getEventArgByName(txA, 'ETHGainWithdrawn', '_ETH')
      const bob_ETHWithdrawn = th.getEventArgByName(txB, 'ETHGainWithdrawn', '_ETH')

      aliceBalance = await clvToken.balanceOf(alice)
      aliceExpectedBalance = toBN('999999999999999990000000000000000000')
      aliceBalDiff = aliceBalance.sub(aliceExpectedBalance).abs()

      assert.isTrue(aliceBalDiff.lte(toBN('1000000000000000000')))

      bobBalance = await clvToken.balanceOf(bob)
      bobExpectedBalance = toBN('999999999999999990000000000000000000')
      bobBalDiff = bobBalance.sub(bobExpectedBalance).abs()

      assert.isTrue(bobBalDiff.lte(toBN('1000000000000000000')))

      // Expect ETH gain per depositor of 1e9 wei to be rounded to 0 by the ETHGainedPerUnitStaked calculation (e / D), where D is ~1e36.
      assert.equal(alice_ETHWithdrawn.toString(), '0')
      assert.equal(bob_ETHWithdrawn.toString(), '0')
    })
  })
})

contract('Reset chain state', async accounts => { })<|MERGE_RESOLUTION|>--- conflicted
+++ resolved
@@ -1627,28 +1627,19 @@
       // Check compounded deposits
       const A_deposit = await stabilityPool.getCompoundedCLVDeposit(A)
       const B_deposit = await stabilityPool.getCompoundedCLVDeposit(B)
-<<<<<<< HEAD
       // console.log(`A_deposit: ${A_deposit}`)
       // console.log(`B_deposit: ${B_deposit}`)
-=======
->>>>>>> 45d34622
       assert.equal(A_deposit, '0')
       assert.equal(B_deposit, '0')
 
       // Check SP tracker is zero
       const CLVinSP_1 = await stabilityPool.getTotalCLVDeposits()
-<<<<<<< HEAD
       // console.log(`CLVinSP_1: ${CLVinSP_1}`)
-=======
->>>>>>> 45d34622
       assert.equal(CLVinSP_1, '0')
 
       // Check SP CLV balance is zero
       const SPCLVBalance_1 = await clvToken.balanceOf(stabilityPool.address)
-<<<<<<< HEAD
       // console.log(`SPCLVBalance_1: ${SPCLVBalance_1}`)
-=======
->>>>>>> 45d34622
       assert.equal(SPCLVBalance_1, '0')
 
       // Attempt withdrawals
@@ -1675,29 +1666,19 @@
       // Check compounded deposits
       const C_deposit = await stabilityPool.getCompoundedCLVDeposit(C)
       const D_deposit = await stabilityPool.getCompoundedCLVDeposit(D)
-<<<<<<< HEAD
       // console.log(`A_deposit: ${C_deposit}`)
       // console.log(`B_deposit: ${D_deposit}`)
-=======
->>>>>>> 45d34622
       assert.equal(C_deposit, '0')
       assert.equal(D_deposit, '0')
 
       // Check SP tracker is zero
       const CLVinSP_2 = await stabilityPool.getTotalCLVDeposits()
-<<<<<<< HEAD
       // console.log(`CLVinSP_2: ${CLVinSP_2}`)
-=======
-     
->>>>>>> 45d34622
       assert.equal(CLVinSP_2, '0')
 
       // Check SP CLV balance is zero
       const SPCLVBalance_2 = await clvToken.balanceOf(stabilityPool.address)
-<<<<<<< HEAD
       // console.log(`SPCLVBalance_2: ${SPCLVBalance_2}`)
-=======
->>>>>>> 45d34622
       assert.equal(SPCLVBalance_2, '0')
 
       // Attempt withdrawals
@@ -1724,11 +1705,8 @@
       // Check compounded deposits
       const E_deposit = await stabilityPool.getCompoundedCLVDeposit(E)
       const F_deposit = await stabilityPool.getCompoundedCLVDeposit(F)
-<<<<<<< HEAD
       // console.log(`E_deposit: ${E_deposit}`)
       // console.log(`F_deposit: ${F_deposit}`)
-=======
->>>>>>> 45d34622
       assert.equal(E_deposit, '0')
       assert.equal(F_deposit, '0')
 
@@ -1738,10 +1716,7 @@
 
       // Check SP CLV balance is zero
       const SPCLVBalance_3 = await clvToken.balanceOf(stabilityPool.address)
-<<<<<<< HEAD
       // console.log(`SPCLVBalance_3: ${SPCLVBalance_3}`)
-=======
->>>>>>> 45d34622
       assert.equal(SPCLVBalance_3, '0')
 
       // Attempt withdrawals
