--- conflicted
+++ resolved
@@ -16,35 +16,23 @@
   beforeEach('Deploy contracts', async () => {
     defaultPool = await DefaultPool.new()
     nonPayable = await NonPayable.new()
-<<<<<<< HEAD
-    await defaultPool.setAddresses(owner, nonPayable.address)
-=======
     mockTroveManager = await NonPayable.new()
     mockActivePool = await NonPayable.new()
     await defaultPool.setAddresses(mockTroveManager.address, mockActivePool.address)
->>>>>>> 9f7f7ae8
   })
 
   it('sendETHToActivePool(): fails if receiver cannot receive ETH', async () => {
     const amount = dec(1, 'ether')
 
-<<<<<<< HEAD
-    await nonPayable.setPayable(true)
-    await nonPayable.forward(defaultPool.address, '0x', { value: amount })
-    await nonPayable.setPayable(false)
-
-    await th.assertRevert(defaultPool.sendETHToActivePool(amount, { from: owner }), 'DefaultPool: sending ETH failed')
-=======
     // start pool with `amount`
     //await web3.eth.sendTransaction({ to: defaultPool.address, from: owner, value: amount })
     const tx = await mockActivePool.forward(defaultPool.address, '0x', { from: owner, value: amount })
     assert.isTrue(tx.receipt.status)
 
     // try to send ether from pool to non-payable
-    //await th.assertRevert(defaultPool.sendETH(nonPayable.address, amount, { from: owner }), 'DefaultPool: sending ETH failed')
-    const sendETHData = th.getTransactionData('sendETH(address,uint256)', [nonPayable.address, web3.utils.toHex(amount)])
+    //await th.assertRevert(defaultPool.sendETHToActivePool(amount, { from: owner }), 'DefaultPool: sending ETH failed')
+    const sendETHData = th.getTransactionData('sendETHToActivePool(uint256)', [web3.utils.toHex(amount)])
     await th.assertRevert(mockTroveManager.forward(defaultPool.address, sendETHData, { from: owner }), 'DefaultPool: sending ETH failed')
->>>>>>> 9f7f7ae8
   })
 })
 
