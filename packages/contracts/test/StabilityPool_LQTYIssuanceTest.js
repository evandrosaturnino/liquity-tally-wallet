const deploymentHelper = require("../utils/deploymentHelpers.js")
const testHelpers = require("../utils/testHelpers.js")
const CDPManagerTester = artifacts.require("./CDPManagerTester.sol")

const th = testHelpers.TestHelper
const timeValues = testHelpers.TimeValues
const dec = th.dec
const toBN = th.toBN
const getDifference = th.getDifference

contract('StabilityPool - LQTY Rewards', async accounts => {

  const [
    owner,
    whale,
    A, B, C, D, E, F, G, H,
    defaulter_1, defaulter_2, defaulter_3, defaulter_4, defaulter_5, defaulter_6,
    frontEnd_1, frontEnd_2, frontEnd_3
  ] = accounts;

  let contracts

  let priceFeed
  let clvToken
  let stabilityPool
  let cdpManager
  let borrowerOperations
  let communityIssuanceTester

  let communityLQTYSupply
  let issuance_M1
  let issuance_M2
  let issuance_M3
  let issuance_M4
  let issuance_M5
  let issuance_M6

  const ZERO_ADDRESS = th.ZERO_ADDRESS

  describe("LQTY Rewards", async () => {

    beforeEach(async () => {
      contracts = await deploymentHelper.deployLiquityCore()
      const LQTYContracts = await deploymentHelper.deployLQTYTesterContractsBuidler()
      contracts.cdpManager = await CDPManagerTester.new()
<<<<<<< HEAD
      contracts = await deploymentHelper.deployCLVToken(contracts)
      communityIssuanceTester = GTContracts.communityIssuance
=======
      communityIssuanceTester = LQTYContracts.communityIssuance
>>>>>>> 462030cb

      priceFeed = contracts.priceFeed
      clvToken = contracts.clvToken
      stabilityPool = contracts.stabilityPool
      sortedCDPs = contracts.sortedCDPs
      cdpManager = contracts.cdpManager
      activePool = contracts.activePool
      stabilityPool = contracts.stabilityPool
      defaultPool = contracts.defaultPool
      borrowerOperations = contracts.borrowerOperations
      hintHelpers = contracts.hintHelpers

      lqtyStaking = LQTYContracts.lqtyStaking
      growthToken = LQTYContracts.growthToken
      lockupContractFactory = LQTYContracts.lockupContractFactory

      await deploymentHelper.connectLQTYContracts(LQTYContracts)
      await deploymentHelper.connectCoreContracts(contracts, LQTYContracts)
      await deploymentHelper.connectLQTYContractsToCore(LQTYContracts, contracts)

      // Check community issuance starts with 33.333... million LQTY
      communityLQTYSupply = toBN(await growthToken.balanceOf(communityIssuanceTester.address))
      assert.isAtMost(getDifference(communityLQTYSupply, '33333333333333333333333333'), 1000)

      /* Monthly LQTY issuance
    
      Expected fraction of total supply issued per month, for a yearly halving schedule:
  
      Month 1: 0.055378538087966600
      Month 2: 0.052311755607206100
      Month 3: 0.049414807056864200
      Month 4: 0.046678287282156100
      Month 5: 0.044093311972020200
      Month 6: 0.041651488815552900
     */
      issuance_M1 = toBN('55378538087966600').mul(communityLQTYSupply).div(toBN(dec(1, 18)))
      issuance_M2 = toBN('52311755607206100').mul(communityLQTYSupply).div(toBN(dec(1, 18)))
      issuance_M3 = toBN('49414807056864200').mul(communityLQTYSupply).div(toBN(dec(1, 18)))
      issuance_M4 = toBN('46678287282156100').mul(communityLQTYSupply).div(toBN(dec(1, 18)))
      issuance_M5 = toBN('44093311972020200').mul(communityLQTYSupply).div(toBN(dec(1, 18)))
      issuance_M6 = toBN('41651488815552900').mul(communityLQTYSupply).div(toBN(dec(1, 18)))
    })

    // Simple case: 3 depositors, equal stake. No liquidations. No front-end.
    it("withdrawFromSP(): Depositors with equal initial deposit withdraw correct LQTY gain. No liquidations. No front end.", async () => {
      // Set the deployment time to now
      await communityIssuanceTester.setDeploymentTime()

      const initialIssuance = await communityIssuanceTester.totalLQTYIssued()
      assert.equal(initialIssuance, 0)

      // Whale opens CDP with 100 ETH
      await borrowerOperations.openLoan(0, whale, { from: whale, value: dec(100, 'ether') })

      await borrowerOperations.openLoan(dec(100, 18), A, { from: A, value: dec(1, 'ether') })
      await borrowerOperations.openLoan(dec(100, 18), B, { from: B, value: dec(1, 'ether') })
      await borrowerOperations.openLoan(dec(100, 18), C, { from: C, value: dec(1, 'ether') })
      await borrowerOperations.openLoan(dec(1, 18), D, { from: D, value: dec(1, 'ether') })

      // Check all LQTY balances are initially 0
      assert.equal(await growthToken.balanceOf(A), 0)
      assert.equal(await growthToken.balanceOf(B), 0)
      assert.equal(await growthToken.balanceOf(C), 0)

      // A, B, C deposit
      await stabilityPool.provideToSP(dec(100, 18), ZERO_ADDRESS, { from: A })
      await stabilityPool.provideToSP(dec(100, 18), ZERO_ADDRESS, { from: B })
      await stabilityPool.provideToSP(dec(100, 18), ZERO_ADDRESS, { from: C })

      // One year passes
      await th.fastForwardTime(timeValues.SECONDS_IN_ONE_YEAR, web3.currentProvider)

      // D deposits, triggering LQTY gains for A,B,C. Withdraws immediately after
      await stabilityPool.provideToSP(dec(1, 18), ZERO_ADDRESS, { from: D })
      await stabilityPool.withdrawFromSP(dec(1, 18), { from: D })

      // Expected gains for each depositor after 1 year (50% total issued).  Each deposit gets 1/3 of issuance.
      const expectedLQTYGain_1yr = communityLQTYSupply.div(toBN('2')).div(toBN('3'))

      // Check LQTY gain
      const A_LQTYGain_1yr = await stabilityPool.getDepositorLQTYGain(A)
      const B_LQTYGain_1yr = await stabilityPool.getDepositorLQTYGain(B)
      const C_LQTYGain_1yr = await stabilityPool.getDepositorLQTYGain(C)

      // Check gains are correct, error tolerance = 1e-6 of a token

      assert.isAtMost(getDifference(A_LQTYGain_1yr, expectedLQTYGain_1yr), 1e12)
      assert.isAtMost(getDifference(B_LQTYGain_1yr, expectedLQTYGain_1yr), 1e12)
      assert.isAtMost(getDifference(C_LQTYGain_1yr, expectedLQTYGain_1yr), 1e12)

      // Another year passes
      await th.fastForwardTime(timeValues.SECONDS_IN_ONE_YEAR, web3.currentProvider)

      // D deposits, triggering LQTY gains for A,B,C. Withdraws immediately after
      await stabilityPool.provideToSP(dec(1, 18), ZERO_ADDRESS, { from: D })
      await stabilityPool.withdrawFromSP(dec(1, 18), { from: D })

      // Expected gains for each depositor after 2 years (75% total issued).  Each deposit gets 1/3 of issuance.
      const expectedLQTYGain_2yr = communityLQTYSupply.mul(toBN('3')).div(toBN('4')).div(toBN('3'))

      // Check LQTY gain
      const A_LQTYGain_2yr = await stabilityPool.getDepositorLQTYGain(A)
      const B_LQTYGain_2yr = await stabilityPool.getDepositorLQTYGain(B)
      const C_LQTYGain_2yr = await stabilityPool.getDepositorLQTYGain(C)

      // Check gains are correct, error tolerance = 1e-6 of a token
      assert.isAtMost(getDifference(A_LQTYGain_2yr, expectedLQTYGain_2yr), 1e12)
      assert.isAtMost(getDifference(B_LQTYGain_2yr, expectedLQTYGain_2yr), 1e12)
      assert.isAtMost(getDifference(C_LQTYGain_2yr, expectedLQTYGain_2yr), 1e12)

      // Each depositor fully withdraws
      await stabilityPool.withdrawFromSP(dec(100, 18), { from: A })
      await stabilityPool.withdrawFromSP(dec(100, 18), { from: B })
      await stabilityPool.withdrawFromSP(dec(100, 18), { from: C })

      // Check LQTY balances increase by correct amount
      assert.isAtMost(getDifference((await growthToken.balanceOf(A)), expectedLQTYGain_2yr), 1e12)
      assert.isAtMost(getDifference((await growthToken.balanceOf(B)), expectedLQTYGain_2yr), 1e12)
      assert.isAtMost(getDifference((await growthToken.balanceOf(C)), expectedLQTYGain_2yr), 1e12)
    })

    // 3 depositors, varied stake. No liquidations. No front-end.
    it("withdrawFromSP(): Depositors with varying initial deposit withdraw correct LQTY gain. No liquidations. No front end.", async () => {
      // Set the deployment time to now
      await communityIssuanceTester.setDeploymentTime()

      const initialIssuance = await communityIssuanceTester.totalLQTYIssued()
      assert.equal(initialIssuance, 0)

      // Whale opens CDP with 100 ETH
      await borrowerOperations.openLoan(0, whale, { from: whale, value: dec(100, 'ether') })

      await borrowerOperations.openLoan(dec(100, 18), A, { from: A, value: dec(1, 'ether') })
      await borrowerOperations.openLoan(dec(200, 18), B, { from: B, value: dec(2, 'ether') })
      await borrowerOperations.openLoan(dec(300, 18), C, { from: C, value: dec(3, 'ether') })
      await borrowerOperations.openLoan(dec(1, 18), D, { from: D, value: dec(1, 'ether') })

      // Check all LQTY balances are initially 0
      assert.equal(await growthToken.balanceOf(A), 0)
      assert.equal(await growthToken.balanceOf(B), 0)
      assert.equal(await growthToken.balanceOf(C), 0)

      // A, B, C deposit
      await stabilityPool.provideToSP(dec(100, 18), ZERO_ADDRESS, { from: A })
      await stabilityPool.provideToSP(dec(200, 18), ZERO_ADDRESS, { from: B })
      await stabilityPool.provideToSP(dec(300, 18), ZERO_ADDRESS, { from: C })

      // One year passes
      await th.fastForwardTime(timeValues.SECONDS_IN_ONE_YEAR, web3.currentProvider)

      // D deposits, triggering LQTY gains for A,B,C. Withdraws immediately after
      await stabilityPool.provideToSP(dec(1, 18), ZERO_ADDRESS, { from: D })
      await stabilityPool.withdrawFromSP(dec(1, 18), { from: D })

      // Expected gains for each depositor after 1 year (50% total issued)
      const A_expectedLQTYGain_1yr = communityLQTYSupply
        .div(toBN('2')) // 50% of total issued after 1 year
        .div(toBN('6'))  // A gets 1/6 of the issuance

      const B_expectedLQTYGain_1yr = communityLQTYSupply
        .div(toBN('2')) // 50% of total issued after 1 year
        .div(toBN('3'))  // B gets 2/6 = 1/3 of the issuance

      const C_expectedLQTYGain_1yr = communityLQTYSupply
        .div(toBN('2')) // 50% of total issued after 1 year
        .div(toBN('2'))  // C gets 3/6 = 1/2 of the issuance

      // Check LQTY gain
      const A_LQTYGain_1yr = await stabilityPool.getDepositorLQTYGain(A)
      const B_LQTYGain_1yr = await stabilityPool.getDepositorLQTYGain(B)
      const C_LQTYGain_1yr = await stabilityPool.getDepositorLQTYGain(C)

      // Check gains are correct, error tolerance = 1e-6 of a toke
      assert.isAtMost(getDifference(A_LQTYGain_1yr, A_expectedLQTYGain_1yr), 1e12)
      assert.isAtMost(getDifference(B_LQTYGain_1yr, B_expectedLQTYGain_1yr), 1e12)
      assert.isAtMost(getDifference(C_LQTYGain_1yr, C_expectedLQTYGain_1yr), 1e12)

      // Another year passes
      await th.fastForwardTime(timeValues.SECONDS_IN_ONE_YEAR, web3.currentProvider)

      // D deposits, triggering LQTY gains for A,B,C. Withdraws immediately after
      await stabilityPool.provideToSP(dec(1, 18), ZERO_ADDRESS, { from: D })
      await stabilityPool.withdrawFromSP(dec(1, 18), { from: D })

      // Expected gains for each depositor after 2 years (75% total issued).
      const A_expectedLQTYGain_2yr = communityLQTYSupply
        .mul(toBN('3')).div(toBN('4')) // 75% of total issued after 1 year
        .div(toBN('6'))  // A gets 1/6 of the issuance

      const B_expectedLQTYGain_2yr = communityLQTYSupply
        .mul(toBN('3')).div(toBN('4')) // 75% of total issued after 1 year
        .div(toBN('3'))  // B gets 2/6 = 1/3 of the issuance

      const C_expectedLQTYGain_2yr = communityLQTYSupply
        .mul(toBN('3')).div(toBN('4')) // 75% of total issued after 1 year
        .div(toBN('2'))  // C gets 3/6 = 1/2 of the issuance

      // Check LQTY gain
      const A_LQTYGain_2yr = await stabilityPool.getDepositorLQTYGain(A)
      const B_LQTYGain_2yr = await stabilityPool.getDepositorLQTYGain(B)
      const C_LQTYGain_2yr = await stabilityPool.getDepositorLQTYGain(C)

      // Check gains are correct, error tolerance = 1e-6 of a token
      assert.isAtMost(getDifference(A_LQTYGain_2yr, A_expectedLQTYGain_2yr), 1e12)
      assert.isAtMost(getDifference(B_LQTYGain_2yr, B_expectedLQTYGain_2yr), 1e12)
      assert.isAtMost(getDifference(C_LQTYGain_2yr, C_expectedLQTYGain_2yr), 1e12)

      // Each depositor fully withdraws
      await stabilityPool.withdrawFromSP(dec(100, 18), { from: A })
      await stabilityPool.withdrawFromSP(dec(100, 18), { from: B })
      await stabilityPool.withdrawFromSP(dec(100, 18), { from: C })

      // Check LQTY balances increase by correct amount
      assert.isAtMost(getDifference((await growthToken.balanceOf(A)), A_expectedLQTYGain_2yr), 1e12)
      assert.isAtMost(getDifference((await growthToken.balanceOf(B)), B_expectedLQTYGain_2yr), 1e12)
      assert.isAtMost(getDifference((await growthToken.balanceOf(C)), C_expectedLQTYGain_2yr), 1e12)
    })

    // A, B, C deposit. Varied stake. 1 Liquidation. D joins.
    it("withdrawFromSP(): Depositors with varying initial deposit withdraw correct LQTY gain. No liquidations. No front end.", async () => {
      // Set the deployment time to now
      await communityIssuanceTester.setDeploymentTime()

      const initialIssuance = await communityIssuanceTester.totalLQTYIssued()
      assert.equal(initialIssuance, 0)

      // Whale opens CDP with 100 ETH
      await borrowerOperations.openLoan(0, whale, { from: whale, value: dec(100, 'ether') })

      await borrowerOperations.openLoan(dec(100, 18), A, { from: A, value: dec(1, 'ether') })
      await borrowerOperations.openLoan(dec(200, 18), B, { from: B, value: dec(2, 'ether') })
      await borrowerOperations.openLoan(dec(300, 18), C, { from: C, value: dec(3, 'ether') })
      await borrowerOperations.openLoan(dec(400, 18), D, { from: D, value: dec(4, 'ether') })
      await borrowerOperations.openLoan(dec(400, 18), E, { from: E, value: dec(4, 'ether') })

      await borrowerOperations.openLoan(dec(290, 18), defaulter_1, { from: defaulter_1, value: dec(3, 'ether') })

      // Check all LQTY balances are initially 0
      assert.equal(await growthToken.balanceOf(A), 0)
      assert.equal(await growthToken.balanceOf(B), 0)
      assert.equal(await growthToken.balanceOf(C), 0)
      assert.equal(await growthToken.balanceOf(D), 0)

      // A, B, C deposit
      await stabilityPool.provideToSP(dec(100, 18), ZERO_ADDRESS, { from: A })
      await stabilityPool.provideToSP(dec(200, 18), ZERO_ADDRESS, { from: B })
      await stabilityPool.provideToSP(dec(300, 18), ZERO_ADDRESS, { from: C })

      // Year 1 passes
      await th.fastForwardTime(timeValues.SECONDS_IN_ONE_YEAR, web3.currentProvider)

      assert.equal(await stabilityPool.getTotalCLVDeposits(), dec(600, 18))

      // Price Drops, defaulter1 liquidated. Stability Pool size drops by 50%
      await priceFeed.setPrice(dec(100, 18))
      assert.isFalse(await cdpManager.checkRecoveryMode())
      await cdpManager.liquidate(defaulter_1)
      assert.isFalse(await sortedCDPs.contains(defaulter_1))

      // Confirm SP dropped from 600 to 300
      assert.isAtMost(getDifference(await stabilityPool.getTotalCLVDeposits(), dec(300, 18)), 1000)

      // Expected gains for each depositor after 1 year (50% total issued)
      const A_expectedLQTYGain_Y1 = communityLQTYSupply
        .div(toBN('2')) // 50% of total issued in Y1
        .div(toBN('6'))  // A got 1/6 of the issuance

      const B_expectedLQTYGain_Y1 = communityLQTYSupply
        .div(toBN('2')) // 50% of total issued in Y1
        .div(toBN('3'))  // B gets 2/6 = 1/3 of the issuance

      const C_expectedLQTYGain_Y1 = communityLQTYSupply
        .div(toBN('2')) // 50% of total issued in Y1
        .div(toBN('2'))  // C gets 3/6 = 1/2 of the issuance

      // Check LQTY gain
      const A_LQTYGain_Y1 = await stabilityPool.getDepositorLQTYGain(A)
      const B_LQTYGain_Y1 = await stabilityPool.getDepositorLQTYGain(B)
      const C_LQTYGain_Y1 = await stabilityPool.getDepositorLQTYGain(C)

      // Check gains are correct, error tolerance = 1e-6 of a toke
      assert.isAtMost(getDifference(A_LQTYGain_Y1, A_expectedLQTYGain_Y1), 1e12)
      assert.isAtMost(getDifference(B_LQTYGain_Y1, B_expectedLQTYGain_Y1), 1e12)
      assert.isAtMost(getDifference(C_LQTYGain_Y1, C_expectedLQTYGain_Y1), 1e12)

      // D deposits 400
      await stabilityPool.provideToSP(dec(400, 18), ZERO_ADDRESS, { from: D })

      // Year 2 passes
      await th.fastForwardTime(timeValues.SECONDS_IN_ONE_YEAR, web3.currentProvider)

      // E deposits and withdraws, creating LQTY issuance
      await stabilityPool.provideToSP(dec(1, 18), ZERO_ADDRESS, { from: E })
      await stabilityPool.withdrawFromSP(dec(1, 18), { from: E })

      // Expected gains for each depositor during Y2:
      const A_expectedLQTYGain_Y2 = communityLQTYSupply
        .div(toBN('4')) // 25% of total issued in Y2
        .div(toBN('14'))  // A got 50/700 = 1/14 of the issuance

      const B_expectedLQTYGain_Y2 = communityLQTYSupply
        .div(toBN('4')) // 25% of total issued in Y2
        .div(toBN('7'))  // B got 100/700 = 1/7 of the issuance

      const C_expectedLQTYGain_Y2 = communityLQTYSupply
        .div(toBN('4')) // 25% of total issued in Y2
        .mul(toBN('3')).div(toBN('14'))  // C gets 150/700 = 3/14 of the issuance

      const D_expectedLQTYGain_Y2 = communityLQTYSupply
        .div(toBN('4')) // 25% of total issued in Y2
        .mul(toBN('4')).div(toBN('7'))  // D gets 400/700 = 4/7 of the issuance

      // Check LQTY gain
      const A_LQTYGain_AfterY2 = await stabilityPool.getDepositorLQTYGain(A)
      const B_LQTYGain_AfterY2 = await stabilityPool.getDepositorLQTYGain(B)
      const C_LQTYGain_AfterY2 = await stabilityPool.getDepositorLQTYGain(C)
      const D_LQTYGain_AfterY2 = await stabilityPool.getDepositorLQTYGain(D)

      const A_expectedTotalGain = A_expectedLQTYGain_Y1.add(A_expectedLQTYGain_Y2)
      const B_expectedTotalGain = B_expectedLQTYGain_Y1.add(B_expectedLQTYGain_Y2)
      const C_expectedTotalGain = C_expectedLQTYGain_Y1.add(C_expectedLQTYGain_Y2)
      const D_expectedTotalGain = D_expectedLQTYGain_Y2

      // Check gains are correct, error tolerance = 1e-6 of a token
      assert.isAtMost(getDifference(A_LQTYGain_AfterY2, A_expectedTotalGain), 1e12)
      assert.isAtMost(getDifference(B_LQTYGain_AfterY2, B_expectedTotalGain), 1e12)
      assert.isAtMost(getDifference(C_LQTYGain_AfterY2, C_expectedTotalGain), 1e12)
      assert.isAtMost(getDifference(D_LQTYGain_AfterY2, D_expectedTotalGain), 1e12)

      // Each depositor fully withdraws
      await stabilityPool.withdrawFromSP(dec(100, 18), { from: A })
      await stabilityPool.withdrawFromSP(dec(100, 18), { from: B })
      await stabilityPool.withdrawFromSP(dec(100, 18), { from: C })
      await stabilityPool.withdrawFromSP(dec(100, 18), { from: D })

      // Check LQTY balances increase by correct amount
      assert.isAtMost(getDifference((await growthToken.balanceOf(A)), A_expectedTotalGain), 1e12)
      assert.isAtMost(getDifference((await growthToken.balanceOf(B)), B_expectedTotalGain), 1e12)
      assert.isAtMost(getDifference((await growthToken.balanceOf(C)), C_expectedTotalGain), 1e12)
      assert.isAtMost(getDifference((await growthToken.balanceOf(D)), D_expectedTotalGain), 1e12)
    })

    //--- Serial pool-emptying liquidations ---

    /* A, B deposit 100C
    L1 cancels 200C
    B, C deposits 100C
    L2 cancels 200C
    E, F deposit 100C
    L3 cancels 200C
    G,H deposits 100C
    L4 cancels 200C

    Expect all depositors withdraw  1/2 of 1 month's LQTY issuance */
    it('withdrawFromSP(): Depositor withdraws correct LQTY gain after serial pool-emptying liquidations. No front-ends.', async () => {
      // Set the deployment time to now
      await communityIssuanceTester.setDeploymentTime()

      const initialIssuance = await communityIssuanceTester.totalLQTYIssued()
      assert.equal(initialIssuance, 0)

      // Whale opens CDP with 100 ETH
      await borrowerOperations.openLoan(0, whale, { from: whale, value: dec(100, 'ether') })

      const allDepositors = [A, B, C, D, E, F, G, H]
      // 4 Defaulters open loan with 200CLV debt, and 200% ICR
      await borrowerOperations.openLoan(0, defaulter_1, { from: defaulter_1, value: dec(2, 'ether') })
      await borrowerOperations.withdrawCLV(dec(190, 18), defaulter_1, { from: defaulter_1 })
      await borrowerOperations.openLoan(0, defaulter_2, { from: defaulter_2, value: dec(2, 'ether') })
      await borrowerOperations.withdrawCLV(dec(190, 18), defaulter_2, { from: defaulter_2 })
      await borrowerOperations.openLoan(0, defaulter_3, { from: defaulter_3, value: dec(2, 'ether') })
      await borrowerOperations.withdrawCLV(dec(190, 18), defaulter_3, { from: defaulter_3 })
      await borrowerOperations.openLoan(0, defaulter_4, { from: defaulter_4, value: dec(2, 'ether') })
      await borrowerOperations.withdrawCLV(dec(190, 18), defaulter_4, { from: defaulter_4 })

      // price drops by 50%: defaulter ICR falls to 100%
      await priceFeed.setPrice(dec(100, 18));

      // Check all would-be depositors have 0 LQTY balance
      for (depositor of allDepositors) {
        assert.equal(await growthToken.balanceOf(depositor), '0')
      }

      // A, B each deposit 100 CLV
      const depositors_1 = [A, B]
      for (account of depositors_1) {
        await borrowerOperations.openLoan(dec(100, 18), account, { from: account, value: dec(100, 'ether') })
        await stabilityPool.provideToSP(dec(100, 18), ZERO_ADDRESS, { from: account })
      }

      // 1 month passes
      await th.fastForwardTime(timeValues.SECONDS_IN_ONE_MONTH, web3.currentProvider)

      // Defaulter 1 liquidated. 200 CLV fully offset with pool.
      await cdpManager.liquidate(defaulter_1, { from: owner });

      // C, D each deposit 100 CLV
      const depositors_2 = [C, D]
      for (account of depositors_2) {
        await borrowerOperations.openLoan(dec(100, 18), account, { from: account, value: dec(100, 'ether') })
        await stabilityPool.provideToSP(dec(100, 18), ZERO_ADDRESS, { from: account })
      }

      // 1 month passes
      await th.fastForwardTime(timeValues.SECONDS_IN_ONE_MONTH, web3.currentProvider)

      // Defaulter 2 liquidated. 100 CLV offset
      await cdpManager.liquidate(defaulter_2, { from: owner });

      // Erin, Flyn each deposit 100 CLV
      const depositors_3 = [E, F]
      for (account of depositors_3) {
        await borrowerOperations.openLoan(dec(100, 18), account, { from: account, value: dec(100, 'ether') })
        await stabilityPool.provideToSP(dec(100, 18), ZERO_ADDRESS, { from: account })
      }

      // 1 month passes
      await th.fastForwardTime(timeValues.SECONDS_IN_ONE_MONTH, web3.currentProvider)

      // Defaulter 3 liquidated. 100 CLV offset
      await cdpManager.liquidate(defaulter_3, { from: owner });

      // Graham, Harriet each deposit 100 CLV
      const depositors_4 = [G, H]
      for (account of depositors_4) {
        await borrowerOperations.openLoan(dec(100, 18), account, { from: account, value: dec(100, 'ether') })
        await stabilityPool.provideToSP(dec(100, 18), ZERO_ADDRESS, { from: account })
      }

      // 1 month passes
      await th.fastForwardTime(timeValues.SECONDS_IN_ONE_MONTH, web3.currentProvider)

      // Defaulter 4 liquidated. 100 CLV offset
      await cdpManager.liquidate(defaulter_4, { from: owner });

      // All depositors withdraw from SP
      for (depositor of allDepositors) {
        await stabilityPool.withdrawFromSP(dec(100, 18), { from: depositor })
      }

      /* Each depositor constitutes 50% of the pool from the time they deposit, up until the liquidation.
      Therefore, divide monthly issuance by 2 to get the expected per-depositor LQTY gain.*/
      const expectedLQTYGain_M1 = issuance_M1.div(th.toBN('2'))
      const expectedLQTYGain_M2 = issuance_M2.div(th.toBN('2'))
      const expectedLQTYGain_M3 = issuance_M3.div(th.toBN('2'))
      const expectedLQTYGain_M4 = issuance_M4.div(th.toBN('2'))

      // Check A, B only earn issuance from month 1. Error tolerance = 1e-3 tokens
      for (depositor of [A, B]) {
        const LQTYBalance = await growthToken.balanceOf(depositor)
        assert.isAtMost(getDifference(LQTYBalance, expectedLQTYGain_M1), 1e15)
      }

      // Check C, D only earn issuance from month 2.  Error tolerance = 1e-3 tokens
      for (depositor of [C, D]) {
        const LQTYBalance = await growthToken.balanceOf(depositor)
        assert.isAtMost(getDifference(LQTYBalance, expectedLQTYGain_M2), 1e15)
      }

      // Check E, F only earn issuance from month 3.  Error tolerance = 1e-3 tokens
      for (depositor of [E, F]) {
        const LQTYBalance = await growthToken.balanceOf(depositor)
        assert.isAtMost(getDifference(LQTYBalance, expectedLQTYGain_M3), 1e15)
      }

      // Check G, H only earn issuance from month 4.  Error tolerance = 1e-3 tokens
      for (depositor of [G, H]) {
        const LQTYBalance = await growthToken.balanceOf(depositor)
        assert.isAtMost(getDifference(LQTYBalance, expectedLQTYGain_M4), 1e15)
      }

      const finalEpoch = (await stabilityPool.currentEpoch()).toString()
      assert.equal(finalEpoch, 4)
    })

    // --- Scale factor changes ---

    /* Serial scale changes

    A make deposit 100 CLV
    1 month passes. L1 brings P to (~1e-10)*P. L1:  99.999999999000000000 CLV, 1 ETH
    B makes deposit 100
    1 month passes. L2 decreases P by(~1e-10)P. L2:  99.999999999000000000 CLV, 1 ETH
    C makes deposit 100
    1 month passes. L3 decreases P by(~1e-10)P. L3:  99.999999999000000000 CLV, 1 ETH
    D makes deposit 100
    1 month passes. L4 decreases P by(~1e-10)P. L4:  99.999999999000000000 CLV, 1 ETH
    E makes deposit 100
    1 month passes. L5 decreases P by(~1e-10)P. L5:  99.999999999000000000 CLV, 1 ETH
    =========
    F makes deposit 100
    1 month passes. L6 empties the Pool. L6:  100 CLV, 1 ETH

    expect A, B, C, D each withdraw ~1 month's worth of LQTY */
    it("withdrawFromSP(): Several deposits of 100 CLV span one scale factor change. Depositors withdraw correct LQTY gains", async () => {
      // Whale opens CDP with 100 ETH
      await borrowerOperations.openLoan(0, whale, { from: whale, value: dec(100, 'ether') })

      const fiveDefaulters = [defaulter_1, defaulter_2, defaulter_3, defaulter_4, defaulter_5]

      for (const defaulter of fiveDefaulters) {
        // Defaulters 1-6 each withdraw to 99.999999999 debt (including gas comp)
        await borrowerOperations.openLoan(0, defaulter, { from: defaulter, value: dec(1, 'ether') })
        await borrowerOperations.withdrawCLV('89999999999000000000', defaulter, { from: defaulter })
      }

      // Defaulter 6 withdraws to 100 debt (inc. gas comp)
      await borrowerOperations.openLoan(0, defaulter_6, { from: defaulter_6, value: dec(1, 'ether') })
      await borrowerOperations.withdrawCLV(dec(90, 18), defaulter_6, { from: defaulter_6 })

      // Confirm all depositors have 0 LQTY
      for (const depositor of [A, B, C, D, E, F]) {
        assert.equal(await growthToken.balanceOf(depositor), '0')
      }
      // price drops by 50%
      await priceFeed.setPrice(dec(100, 18));

      // Check scale is 0
      assert.equal(await stabilityPool.currentScale(), '0')

      // A provides to SP
      await borrowerOperations.openLoan(dec(100, 18), A, { from: A, value: dec(100, 'ether') })
      await stabilityPool.provideToSP(dec(100, 18), ZERO_ADDRESS, { from: A })

      // 1 month passes
      await th.fastForwardTime(timeValues.SECONDS_IN_ONE_MONTH, web3.currentProvider)

      // Defaulter 1 liquidated.  Value of P updated to  to 9999999, i.e. in decimal, ~1e-10
      const txL1 = await cdpManager.liquidate(defaulter_1, { from: owner });
      assert.isFalse(await sortedCDPs.contains(defaulter_1))
      assert.isTrue(txL1.receipt.status)

      // Check scale is 0
      assert.equal(await stabilityPool.currentScale(), '0')

      // B provides to SP
      await borrowerOperations.openLoan(dec(100, 18), B, { from: B, value: dec(100, 'ether') })
      await stabilityPool.provideToSP(dec(100, 18), ZERO_ADDRESS, { from: B })

      // 1 month passes
      await th.fastForwardTime(timeValues.SECONDS_IN_ONE_MONTH, web3.currentProvider)

      // Defaulter 2 liquidated
      const txL2 = await cdpManager.liquidate(defaulter_2, { from: owner });
      assert.isFalse(await sortedCDPs.contains(defaulter_2))
      assert.isTrue(txL2.receipt.status)

      // Check scale is 1
      assert.equal(await stabilityPool.currentScale(), '1')

      // C provides to SP
      await borrowerOperations.openLoan(dec(100, 18), C, { from: C, value: dec(100, 'ether') })
      await stabilityPool.provideToSP(dec(100, 18), ZERO_ADDRESS, { from: C })

      // 1 month passes
      await th.fastForwardTime(timeValues.SECONDS_IN_ONE_MONTH, web3.currentProvider)

      // Defaulter 3 liquidated
      const txL3 = await cdpManager.liquidate(defaulter_3, { from: owner });
      assert.isFalse(await sortedCDPs.contains(defaulter_3))
      assert.isTrue(txL3.receipt.status)

      // Check scale is 1
      assert.equal(await stabilityPool.currentScale(), '1')

      // D provides to SP
      await borrowerOperations.openLoan(dec(100, 18), D, { from: D, value: dec(100, 'ether') })
      await stabilityPool.provideToSP(dec(100, 18), ZERO_ADDRESS, { from: D })

      // 1 month passes
      await th.fastForwardTime(timeValues.SECONDS_IN_ONE_MONTH, web3.currentProvider)

      // Defaulter 4 liquidated
      const txL4 = await cdpManager.liquidate(defaulter_4, { from: owner });
      assert.isFalse(await sortedCDPs.contains(defaulter_4))
      assert.isTrue(txL4.receipt.status)

      // Check scale is 2
      assert.equal(await stabilityPool.currentScale(), '2')

      // E provides to SP
      await borrowerOperations.openLoan(dec(100, 18), E, { from: E, value: dec(100, 'ether') })
      await stabilityPool.provideToSP(dec(100, 18), ZERO_ADDRESS, { from: E })

      // 1 month passes
      await th.fastForwardTime(timeValues.SECONDS_IN_ONE_MONTH, web3.currentProvider)

      // Defaulter 5 liquidated
      const txL5 = await cdpManager.liquidate(defaulter_5, { from: owner });
      assert.isFalse(await sortedCDPs.contains(defaulter_5))
      assert.isTrue(txL5.receipt.status)

      // Check scale is 2
      assert.equal(await stabilityPool.currentScale(), '2')

      // F provides to SP
      await borrowerOperations.openLoan(dec(100, 18), F, { from: F, value: dec(100, 'ether') })
      await stabilityPool.provideToSP(dec(100, 18), ZERO_ADDRESS, { from: F })

      // 1 month passes
      await th.fastForwardTime(timeValues.SECONDS_IN_ONE_MONTH, web3.currentProvider)

      // Defaulter 6 liquidated
      const txL6 = await cdpManager.liquidate(defaulter_6, { from: owner });
      assert.isFalse(await sortedCDPs.contains(defaulter_6))
      assert.isTrue(txL6.receipt.status)

      // Check scale is 3
      assert.equal(await stabilityPool.currentScale(), '3')

      /* All depositors withdraw fully from SP.  Withdraw in reverse order, so that the largest remaining
      deposit (F) withdraws first, and does not get extra LQTY gains from the periods between withdrawals */
      for (depositor of [F, E, D, C, B, A]) {
        await stabilityPool.withdrawFromSP(dec(100, 18), { from: depositor })
      }

      const LQTYGain_A = await growthToken.balanceOf(A)
      const LQTYGain_B = await growthToken.balanceOf(B)
      const LQTYGain_C = await growthToken.balanceOf(C)
      const LQTYGain_D = await growthToken.balanceOf(D)
      const LQTYGain_E = await growthToken.balanceOf(E)
      const LQTYGain_F = await growthToken.balanceOf(F)

      /* Expect each deposit to have earned 100% of the LQTY issuance for the month in which it was active, prior
     to the liquidation that mostly depleted it.  Error tolerance = 1e-3 tokens. */
      assert.isAtMost(getDifference(issuance_M1, LQTYGain_A), 1e15)
      assert.isAtMost(getDifference(issuance_M2, LQTYGain_B), 1e15)
      assert.isAtMost(getDifference(issuance_M3, LQTYGain_C), 1e15)
      assert.isAtMost(getDifference(issuance_M4, LQTYGain_D), 1e15)
      assert.isAtMost(getDifference(issuance_M5, LQTYGain_E), 1e15)
      assert.isAtMost(getDifference(issuance_M6, LQTYGain_F), 1e15)
    })

    // --- FrontEnds and kickback rates

    // Simple case: 4 depositors, equal stake. No liquidations.
    it("withdrawFromSP(): Depositors with equal initial deposit withdraw correct LQTY gain. No liquidations. Front ends and kickback rates.", async () => {
      // Register 2 front ends
      const kickbackRate_F1 = toBN(dec(5, 17)) // F1 kicks 50% back to depositor
      const kickbackRate_F2 = toBN(dec(80, 16)) // F2 kicks 80% back to depositor

      await stabilityPool.registerFrontEnd(kickbackRate_F1, { from: frontEnd_1 })
      await stabilityPool.registerFrontEnd(kickbackRate_F2, { from: frontEnd_2 })

      // Set the deployment time to now
      await communityIssuanceTester.setDeploymentTime()

      const initialIssuance = await communityIssuanceTester.totalLQTYIssued()
      assert.equal(initialIssuance, 0)

      // Whale opens CDP with 100 ETH
      await borrowerOperations.openLoan(0, whale, { from: whale, value: dec(100, 'ether') })

      await borrowerOperations.openLoan(dec(100, 18), A, { from: A, value: dec(1, 'ether') })
      await borrowerOperations.openLoan(dec(100, 18), B, { from: B, value: dec(1, 'ether') })
      await borrowerOperations.openLoan(dec(100, 18), C, { from: C, value: dec(1, 'ether') })
      await borrowerOperations.openLoan(dec(100, 18), D, { from: D, value: dec(1, 'ether') })
      await borrowerOperations.openLoan(dec(1, 18), E, { from: E, value: dec(1, 'ether') })

      // Check all LQTY balances are initially 0
      assert.equal(await growthToken.balanceOf(A), 0)
      assert.equal(await growthToken.balanceOf(B), 0)
      assert.equal(await growthToken.balanceOf(C), 0)
      assert.equal(await growthToken.balanceOf(D), 0)
      assert.equal(await growthToken.balanceOf(frontEnd_1), 0)
      assert.equal(await growthToken.balanceOf(frontEnd_2), 0)

      // A, B, C, D deposit
      await stabilityPool.provideToSP(dec(100, 18), frontEnd_1, { from: A })
      await stabilityPool.provideToSP(dec(100, 18), frontEnd_2, { from: B })
      await stabilityPool.provideToSP(dec(100, 18), frontEnd_2, { from: C })
      await stabilityPool.provideToSP(dec(100, 18), ZERO_ADDRESS, { from: D })

      // Check initial frontEnd stakes are correct:
      F1_stake = await stabilityPool.frontEndStakes(frontEnd_1)
      F2_stake = await stabilityPool.frontEndStakes(frontEnd_2)

      assert.equal(F1_stake, dec(100, 18))
      assert.equal(F2_stake, dec(200, 18))

      // One year passes
      await th.fastForwardTime(timeValues.SECONDS_IN_ONE_YEAR, web3.currentProvider)

      // E deposits, triggering LQTY gains for A,B,C,D,F1,F2. Withdraws immediately after
      await stabilityPool.provideToSP(dec(1, 18), ZERO_ADDRESS, { from: E })
      await stabilityPool.withdrawFromSP(dec(1, 18), { from: E })

      // Expected issuance for year 1 is 50% of total supply.
      const expectedIssuance_Y1 = communityLQTYSupply.div(toBN('2'))

      // Get actual LQTY gains
      const A_LQTYGain_Y1 = await stabilityPool.getDepositorLQTYGain(A)
      const B_LQTYGain_Y1 = await stabilityPool.getDepositorLQTYGain(B)
      const C_LQTYGain_Y1 = await stabilityPool.getDepositorLQTYGain(C)
      const D_LQTYGain_Y1 = await stabilityPool.getDepositorLQTYGain(D)
      const F1_LQTYGain_Y1 = await stabilityPool.getFrontEndLQTYGain(frontEnd_1)
      const F2_LQTYGain_Y1 = await stabilityPool.getFrontEndLQTYGain(frontEnd_2)

      // Expected depositor and front-end gains
      const A_expectedGain_Y1 = kickbackRate_F1.mul(expectedIssuance_Y1).div(toBN('4')).div(toBN(dec(1, 18)))
      const B_expectedGain_Y1 = kickbackRate_F2.mul(expectedIssuance_Y1).div(toBN('4')).div(toBN(dec(1, 18)))
      const C_expectedGain_Y1 = kickbackRate_F2.mul(expectedIssuance_Y1).div(toBN('4')).div(toBN(dec(1, 18)))
      const D_expectedGain_Y1 = expectedIssuance_Y1.div(toBN('4'))

      const F1_expectedGain_Y1 = toBN(dec(1, 18)).sub(kickbackRate_F1)
        .mul(expectedIssuance_Y1).div(toBN('4')) // F1's share = 100/400 = 1/4
        .div(toBN(dec(1, 18)))

      const F2_expectedGain_Y1 = toBN(dec(1, 18)).sub(kickbackRate_F2)
        .mul(expectedIssuance_Y1).div(toBN('2')) // F2's share = 200/400 = 1/2
        .div(toBN(dec(1, 18)))

      // Check gains are correct, error tolerance = 1e-6 of a token
      assert.isAtMost(getDifference(A_LQTYGain_Y1, A_expectedGain_Y1), 1e12)
      assert.isAtMost(getDifference(B_LQTYGain_Y1, B_expectedGain_Y1), 1e12)
      assert.isAtMost(getDifference(C_LQTYGain_Y1, C_expectedGain_Y1), 1e12)
      assert.isAtMost(getDifference(D_LQTYGain_Y1, D_expectedGain_Y1), 1e12)

      assert.isAtMost(getDifference(F1_LQTYGain_Y1, F1_expectedGain_Y1), 1e12)
      assert.isAtMost(getDifference(F2_LQTYGain_Y1, F2_expectedGain_Y1), 1e12)

      // Another year passes
      await th.fastForwardTime(timeValues.SECONDS_IN_ONE_YEAR, web3.currentProvider)

      // E deposits, triggering LQTY gains for A,B,CD,F1, F2. Withdraws immediately after
      await stabilityPool.provideToSP(dec(1, 18), ZERO_ADDRESS, { from: E })
      await stabilityPool.withdrawFromSP(dec(1, 18), { from: E })

      // Expected gains for each depositor in Y2(25% total issued).  .
      const expectedIssuance_Y2 = communityLQTYSupply.div(toBN('4'))

      const expectedFinalIssuance = expectedIssuance_Y1.add(expectedIssuance_Y2)

      // Expected final gains
      const A_expectedFinalGain = kickbackRate_F1.mul(expectedFinalIssuance).div(toBN('4')).div(toBN(dec(1, 18)))
      const B_expectedFinalGain = kickbackRate_F2.mul(expectedFinalIssuance).div(toBN('4')).div(toBN(dec(1, 18)))
      const C_expectedFinalGain = kickbackRate_F2.mul(expectedFinalIssuance).div(toBN('4')).div(toBN(dec(1, 18)))
      const D_expectedFinalGain = expectedFinalIssuance.div(toBN('4'))

      const F1_expectedFinalGain = th.toBN(dec(1, 18)).sub(kickbackRate_F1)
        .mul(expectedFinalIssuance).div(toBN('4')) // F1's share = 100/400 = 1/4
        .div(toBN(dec(1, 18)))

      const F2_expectedFinalGain = th.toBN(dec(1, 18)).sub(kickbackRate_F2)
        .mul(expectedFinalIssuance).div(toBN('2')) // F2's share = 200/400 = 1/2
        .div(toBN(dec(1, 18)))

      // Each depositor fully withdraws
      await stabilityPool.withdrawFromSP(dec(100, 18), { from: A })
      await stabilityPool.withdrawFromSP(dec(100, 18), { from: B })
      await stabilityPool.withdrawFromSP(dec(100, 18), { from: C })
      await stabilityPool.withdrawFromSP(dec(100, 18), { from: D })

      // Check LQTY balances increase by correct amount
      assert.isAtMost(getDifference((await growthToken.balanceOf(A)), A_expectedFinalGain), 1e12)
      assert.isAtMost(getDifference((await growthToken.balanceOf(B)), B_expectedFinalGain), 1e12)
      assert.isAtMost(getDifference((await growthToken.balanceOf(C)), C_expectedFinalGain), 1e12)
      assert.isAtMost(getDifference((await growthToken.balanceOf(D)), D_expectedFinalGain), 1e12)
      assert.isAtMost(getDifference((await growthToken.balanceOf(frontEnd_1)), F1_expectedFinalGain), 1e12)
      assert.isAtMost(getDifference((await growthToken.balanceOf(frontEnd_2)), F2_expectedFinalGain), 1e12)
    })

    // A, B, C, D deposit 100,200,300,400.
    // F1: A
    // F2: B, C
    // D makes a naked deposit (no front end)
    // Pool size: 1000
    // 1 month passes. 1st liquidation: 500. All deposits reduced by 500/1000 = 50%.  A:50,   B:100, C:150,   D:200
    // Pool size: 500
    // E deposits 300 via F1                                                          A:50,   B:100, C:150,   D:200, E:300
    // Pool size: 800
    // 1 month passes. 2nd liquidation: 200. All deposits reduced by 200/800 = 25%    A:37.5, B:75,  C:112.5, D:150, E:225
    // Pool size: 600
    // B tops up 400                                                                  A:37.5, B:475, C:112.5, D:150, E:225
    // Pool size: 1000
    // 1 month passes. 3rd liquidation: 100. All deposits reduced by 10%.             A:33.75, B:427.5, C:101.25, D:135, E:202.5
    // Pool size 900
    // C withdraws 100                                                                A:33.75, B:427.5, C:1.25, D:135, E:202.5
    // Pool size 800
    // 1 month passes.
    // All withdraw
    it("withdrawFromSP(): Depositors with varying initial deposit withdraw correct LQTY gain. Front ends and kickback rates", async () => {
      // Register 2 front ends
      const F1_kickbackRate = toBN(dec(5, 17)) // F1 kicks 50% back to depositor
      const F2_kickbackRate = toBN(dec(80, 16)) // F2 kicks 80% back to depositor

      await stabilityPool.registerFrontEnd(F1_kickbackRate, { from: frontEnd_1 })
      await stabilityPool.registerFrontEnd(F2_kickbackRate, { from: frontEnd_2 })

      // Set the deployment time to now
      await communityIssuanceTester.setDeploymentTime()

      const initialIssuance = await communityIssuanceTester.totalLQTYIssued()
      assert.equal(initialIssuance, 0)

      // Whale opens CDP with 100 ETH
      await borrowerOperations.openLoan(0, whale, { from: whale, value: dec(100, 'ether') })

      await borrowerOperations.openLoan(dec(100, 18), A, { from: A, value: dec(1, 'ether') })
      await borrowerOperations.openLoan(dec(600, 18), B, { from: B, value: dec(6, 'ether') })
      await borrowerOperations.openLoan(dec(300, 18), C, { from: C, value: dec(3, 'ether') })
      await borrowerOperations.openLoan(dec(400, 18), D, { from: D, value: dec(4, 'ether') })

      await borrowerOperations.openLoan(dec(300, 18), E, { from: E, value: dec(4, 'ether') })

      // D1, D2, D3 open loans with total debt 500, 300, 100 respectively (inc. gas comp)
      await borrowerOperations.openLoan(dec(490, 18), defaulter_1, { from: defaulter_1, value: dec(5, 'ether') })
      await borrowerOperations.openLoan(dec(190, 18), defaulter_2, { from: defaulter_2, value: dec(2, 'ether') })
      await borrowerOperations.openLoan(dec(90, 18), defaulter_3, { from: defaulter_3, value: dec(1, 'ether') })

      // Check all LQTY balances are initially 0
      assert.equal(await growthToken.balanceOf(A), 0)
      assert.equal(await growthToken.balanceOf(B), 0)
      assert.equal(await growthToken.balanceOf(C), 0)
      assert.equal(await growthToken.balanceOf(D), 0)
      assert.equal(await growthToken.balanceOf(frontEnd_1), 0)
      assert.equal(await growthToken.balanceOf(frontEnd_2), 0)

      // A, B, C, D deposit
      await stabilityPool.provideToSP(dec(100, 18), frontEnd_1, { from: A })
      await stabilityPool.provideToSP(dec(200, 18), frontEnd_2, { from: B })
      await stabilityPool.provideToSP(dec(300, 18), frontEnd_2, { from: C })
      await stabilityPool.provideToSP(dec(400, 18), ZERO_ADDRESS, { from: D })

      // Price Drops, defaulters become undercollateralized
      await priceFeed.setPrice(dec(100, 18))
      assert.isFalse(await cdpManager.checkRecoveryMode())

      // Check initial frontEnd stakes are correct:
      F1_stake = await stabilityPool.frontEndStakes(frontEnd_1)
      F2_stake = await stabilityPool.frontEndStakes(frontEnd_2)

      assert.equal(F1_stake, dec(100, 18))
      assert.equal(F2_stake, dec(500, 18))

      // Month 1 passes
      await th.fastForwardTime(timeValues.SECONDS_IN_ONE_MONTH, web3.currentProvider)

      assert.equal(await stabilityPool.getTotalCLVDeposits(), dec(1000, 18))

      // LIQUIDATION 1
      await cdpManager.liquidate(defaulter_1)
      assert.isFalse(await sortedCDPs.contains(defaulter_1))

      assert.equal(await stabilityPool.getTotalCLVDeposits(), dec(500, 18))

      // --- CHECK GAINS AFTER L1 ---

      // During month 1, deposit sizes are: A:100, B:200, C:300, D:400.  Total: 1000
      // Expected gains for each depositor after month 1 
      const A_share_M1 = issuance_M1.mul(toBN('100')).div(toBN('1000'))
      const A_expectedLQTYGain_M1 = F1_kickbackRate.mul(A_share_M1).div(toBN(dec(1, 18)))

      const B_share_M1 = issuance_M1.mul(toBN('200')).div(toBN('1000'))
      const B_expectedLQTYGain_M1 = F2_kickbackRate.mul(B_share_M1).div(toBN(dec(1, 18)))

      const C_share_M1 = issuance_M1.mul(toBN('300')).div(toBN('1000'))
      const C_expectedLQTYGain_M1 = F2_kickbackRate.mul(C_share_M1).div(toBN(dec(1, 18)))

      const D_share_M1 = issuance_M1.mul(toBN('400')).div(toBN('1000'))
      const D_expectedLQTYGain_M1 = D_share_M1

      // F1's stake = A 
      const F1_expectedLQTYGain_M1 = toBN(dec(1, 18))
        .sub(F1_kickbackRate)
        .mul(A_share_M1)
        .div(toBN(dec(1, 18)))

      // F2's stake = B + C
      const F2_expectedLQTYGain_M1 = toBN(dec(1, 18))
        .sub(F2_kickbackRate)
        .mul(B_share_M1.add(C_share_M1))
        .div(toBN(dec(1, 18)))

      // Check LQTY gain
      const A_LQTYGain_M1 = await stabilityPool.getDepositorLQTYGain(A)
      const B_LQTYGain_M1 = await stabilityPool.getDepositorLQTYGain(B)
      const C_LQTYGain_M1 = await stabilityPool.getDepositorLQTYGain(C)
      const D_LQTYGain_M1 = await stabilityPool.getDepositorLQTYGain(D)
      const F1_LQTYGain_M1 = await stabilityPool.getFrontEndLQTYGain(frontEnd_1)
      const F2_LQTYGain_M1 = await stabilityPool.getFrontEndLQTYGain(frontEnd_2)

      // Check gains are correct, error tolerance = 1e-3 of a token
      assert.isAtMost(getDifference(A_LQTYGain_M1, A_expectedLQTYGain_M1), 1e15)
      assert.isAtMost(getDifference(B_LQTYGain_M1, B_expectedLQTYGain_M1), 1e15)
      assert.isAtMost(getDifference(C_LQTYGain_M1, C_expectedLQTYGain_M1), 1e15)
      assert.isAtMost(getDifference(D_LQTYGain_M1, D_expectedLQTYGain_M1), 1e15)
      assert.isAtMost(getDifference(F1_LQTYGain_M1, F1_expectedLQTYGain_M1), 1e15)
      assert.isAtMost(getDifference(F2_LQTYGain_M1, F2_expectedLQTYGain_M1), 1e15)

      // E deposits 300 via F1
      await stabilityPool.provideToSP(dec(300, 18), frontEnd_1, { from: E })

      assert.equal(await stabilityPool.getTotalCLVDeposits(), dec(800, 18))

      // Month 2 passes
      await th.fastForwardTime(timeValues.SECONDS_IN_ONE_MONTH, web3.currentProvider)

      // LIQUIDATION 2
      await cdpManager.liquidate(defaulter_2)
      assert.isFalse(await sortedCDPs.contains(defaulter_2))

      assert.equal(await stabilityPool.getTotalCLVDeposits(), dec(600, 18))

      const startTime = await communityIssuanceTester.deploymentTime()
      const currentTime = await th.getLatestBlockTimestamp(web3)
      const timePassed = toBN(currentTime).sub(startTime)

      // --- CHECK GAINS AFTER L2 ---

      // During month 2, deposit sizes:  A:50,   B:100, C:150,  D:200, E:300. Total: 800

      // Expected gains for each depositor after month 2 
      const A_share_M2 = issuance_M2.mul(toBN('50')).div(toBN('800'))
      const A_expectedLQTYGain_M2 = F1_kickbackRate.mul(A_share_M2).div(toBN(dec(1, 18)))

      const B_share_M2 = issuance_M2.mul(toBN('100')).div(toBN('800'))
      const B_expectedLQTYGain_M2 = F2_kickbackRate.mul(B_share_M2).div(toBN(dec(1, 18)))

      const C_share_M2 = issuance_M2.mul(toBN('150')).div(toBN('800'))
      const C_expectedLQTYGain_M2 = F2_kickbackRate.mul(C_share_M2).div(toBN(dec(1, 18)))

      const D_share_M2 = issuance_M2.mul(toBN('200')).div(toBN('800'))
      const D_expectedLQTYGain_M2 = D_share_M2

      const E_share_M2 = issuance_M2.mul(toBN('300')).div(toBN('800'))
      const E_expectedLQTYGain_M2 = F1_kickbackRate.mul(E_share_M2).div(toBN(dec(1, 18)))

      // F1's stake = A + E
      const F1_expectedLQTYGain_M2 = toBN(dec(1, 18))
        .sub(F1_kickbackRate)
        .mul(A_share_M2.add(E_share_M2))
        .div(toBN(dec(1, 18)))

      // F2's stake = B + C
      const F2_expectedLQTYGain_M2 = toBN(dec(1, 18))
        .sub(F2_kickbackRate)
        .mul(B_share_M2.add(C_share_M2))
        .div(toBN(dec(1, 18)))

      // Check LQTY gains after month 2
      const A_LQTYGain_After_M2 = await stabilityPool.getDepositorLQTYGain(A)
      const B_LQTYGain_After_M2 = await stabilityPool.getDepositorLQTYGain(B)
      const C_LQTYGain_After_M2 = await stabilityPool.getDepositorLQTYGain(C)
      const D_LQTYGain_After_M2 = await stabilityPool.getDepositorLQTYGain(D)
      const E_LQTYGain_After_M2 = await stabilityPool.getDepositorLQTYGain(E)
      const F1_LQTYGain_After_M2 = await stabilityPool.getFrontEndLQTYGain(frontEnd_1)
      const F2_LQTYGain_After_M2 = await stabilityPool.getFrontEndLQTYGain(frontEnd_2)

      assert.isAtMost(getDifference(A_LQTYGain_After_M2, A_expectedLQTYGain_M2.add(A_expectedLQTYGain_M1)), 1e15)
      assert.isAtMost(getDifference(B_LQTYGain_After_M2, B_expectedLQTYGain_M2.add(B_expectedLQTYGain_M1)), 1e15)
      assert.isAtMost(getDifference(C_LQTYGain_After_M2, C_expectedLQTYGain_M2.add(C_expectedLQTYGain_M1)), 1e15)
      assert.isAtMost(getDifference(D_LQTYGain_After_M2, D_expectedLQTYGain_M2.add(D_expectedLQTYGain_M1)), 1e15)
      assert.isAtMost(getDifference(E_LQTYGain_After_M2, E_expectedLQTYGain_M2), 1e15)

      // Check F1 balance is his M1 gain (it was paid out when E joined through F1)
      const F1_LQTYBalance_After_M2 = await growthToken.balanceOf(frontEnd_1)
      assert.isAtMost(getDifference(F1_LQTYBalance_After_M2, F1_expectedLQTYGain_M1), 1e15)

      // Check F1's LQTY gain in system after M2: Just their gain due to M2
      assert.isAtMost(getDifference(F1_LQTYGain_After_M2, F1_expectedLQTYGain_M2), 1e15)

      // Check F2 LQTY gain in system after M2: the sum of their gains from M1 + M2
      assert.isAtMost(getDifference(F2_LQTYGain_After_M2, F2_expectedLQTYGain_M2.add(F2_expectedLQTYGain_M1)), 1e15)


      // B tops up 400 via F2
      await stabilityPool.provideToSP(dec(400, 18), frontEnd_2, { from: B })

      assert.equal(await stabilityPool.getTotalCLVDeposits(), dec(1000, 18))

      // Month 3 passes
      await th.fastForwardTime(timeValues.SECONDS_IN_ONE_MONTH, web3.currentProvider)

      // LIQUIDATION 3
      await cdpManager.liquidate(defaulter_3)
      assert.isFalse(await sortedCDPs.contains(defaulter_3))

      assert.equal(await stabilityPool.getTotalCLVDeposits(), dec(900, 18))

      // --- CHECK GAINS AFTER L3 ---

      // During month 3, deposit sizes: A:37.5, B:475, C:112.5, D:150, E:225, Total: 1000

      // Expected gains for each depositor after month 3 
      const A_share_M3 = issuance_M3.mul(toBN('375')).div(toBN('10000'))  // 37.5/1000
      const A_expectedLQTYGain_M3 = F1_kickbackRate.mul(A_share_M3).div(toBN(dec(1, 18)))

      const B_share_M3 = issuance_M3.mul(toBN('475')).div(toBN('1000'))
      const B_expectedLQTYGain_M3 = F2_kickbackRate.mul(B_share_M3).div(toBN(dec(1, 18)))

      const C_share_M3 = issuance_M3.mul(toBN('1125')).div(toBN('10000'))
      const C_expectedLQTYGain_M3 = F2_kickbackRate.mul(C_share_M3).div(toBN(dec(1, 18)))

      const D_share_M3 = issuance_M3.mul(toBN('150')).div(toBN('1000'))
      const D_expectedLQTYGain_M3 = D_share_M3

      const E_share_M3 = issuance_M3.mul(toBN('225')).div(toBN('1000'))
      const E_expectedLQTYGain_M3 = F1_kickbackRate.mul(E_share_M3).div(toBN(dec(1, 18)))

      // F1's stake = A + E
      const F1_expectedLQTYGain_M3 = toBN(dec(1, 18))
        .sub(F1_kickbackRate)
        .mul(A_share_M3.add(E_share_M3))
        .div(toBN(dec(1, 18)))

      // F2's stake = B + C
      const F2_expectedLQTYGain_M3 = toBN(dec(1, 18))
        .sub(F2_kickbackRate)
        .mul(B_share_M3.add(C_share_M3))
        .div(toBN(dec(1, 18)))

      // Check LQTY gains after month 3
      const A_LQTYGain_After_M3 = await stabilityPool.getDepositorLQTYGain(A)
      const B_LQTYGain_After_M3 = await stabilityPool.getDepositorLQTYGain(B)
      const C_LQTYGain_After_M3 = await stabilityPool.getDepositorLQTYGain(C)
      const D_LQTYGain_After_M3 = await stabilityPool.getDepositorLQTYGain(D)
      const E_LQTYGain_After_M3 = await stabilityPool.getDepositorLQTYGain(E)
      const F1_LQTYGain_After_M3 = await stabilityPool.getFrontEndLQTYGain(frontEnd_1)
      const F2_LQTYGain_After_M3 = await stabilityPool.getFrontEndLQTYGain(frontEnd_2)

      // Expect A, C, D LQTY system gains to equal their gains from (M1 + M2 + M3)
      assert.isAtMost(getDifference(A_LQTYGain_After_M3, A_expectedLQTYGain_M3.add(A_expectedLQTYGain_M2).add(A_expectedLQTYGain_M1)), 1e15)
      assert.isAtMost(getDifference(C_LQTYGain_After_M3, C_expectedLQTYGain_M3.add(C_expectedLQTYGain_M2).add(C_expectedLQTYGain_M1)), 1e15)
      assert.isAtMost(getDifference(D_LQTYGain_After_M3, D_expectedLQTYGain_M3.add(D_expectedLQTYGain_M2).add(D_expectedLQTYGain_M1)), 1e15)

      // Expect E's LQTY system gain to equal their gains from (M2 + M3)
      assert.isAtMost(getDifference(E_LQTYGain_After_M3, E_expectedLQTYGain_M3.add(E_expectedLQTYGain_M2)), 1e15)

      // Expect B LQTY system gains to equal gains just from M3 (his topup paid out his gains from M1 + M2)
      assert.isAtMost(getDifference(B_LQTYGain_After_M3, B_expectedLQTYGain_M3), 1e15)

      // Expect B LQTY balance to equal gains from (M1 + M2)
      const B_LQTYBalance_After_M3 = await await growthToken.balanceOf(B)
      assert.isAtMost(getDifference(B_LQTYBalance_After_M3, B_expectedLQTYGain_M2.add(B_expectedLQTYGain_M1)), 1e15)

      // Expect F1 LQTY system gains to equal their gain from (M2 + M3)
      assert.isAtMost(getDifference(F1_LQTYGain_After_M3, F1_expectedLQTYGain_M3.add(F1_expectedLQTYGain_M2)), 1e15)

      // Expect F1 LQTY balance to equal their M1 gain
      const F1_LQTYBalance_After_M3 = await growthToken.balanceOf(frontEnd_1)
      assert.isAtMost(getDifference(F1_LQTYBalance_After_M3, F1_expectedLQTYGain_M1), 1e15)

      // Expect F2 LQTY system gains to equal their gain from M3
      assert.isAtMost(getDifference(F2_LQTYGain_After_M3, F2_expectedLQTYGain_M3), 1e15)

      // Expect F2 LQTY balance to equal their gain from M1 + M2
      const F2_LQTYBalance_After_M3 = await growthToken.balanceOf(frontEnd_2)
      assert.isAtMost(getDifference(F2_LQTYBalance_After_M3, F2_expectedLQTYGain_M2.add(F2_expectedLQTYGain_M1)), 1e15)

      // Expect deposit C now to be 101.25 CLV
      const C_compoundedCLVDeposit = await stabilityPool.getCompoundedCLVDeposit(C)
      assert.isAtMost(getDifference(C_compoundedCLVDeposit, dec(10125, 16)), 1000)

      // --- C withdraws ---

      assert.equal(await stabilityPool.getTotalCLVDeposits(), dec(900, 18))

      await stabilityPool.withdrawFromSP(dec(100, 18), { from: C })

      assert.equal(await stabilityPool.getTotalCLVDeposits(), dec(800, 18))

      // Month 4 passes
      await th.fastForwardTime(timeValues.SECONDS_IN_ONE_MONTH, web3.currentProvider)

      // All depositors fully withdraw
      for (depositor of [A, B, C, D, E]) {
        await stabilityPool.withdrawFromSP(dec(1000, 18), { from: depositor })
        const compoundedCLVDeposit = await stabilityPool.getCompoundedCLVDeposit(depositor)
        assert.equal(compoundedCLVDeposit, '0')
      }

      // During month 4, deposit sizes: A:33.75, B:427.5, C:1.25, D:135, E:202.5, Total: 800

      // Expected gains for each depositor after month 4
      const A_share_M4 = issuance_M4.mul(toBN('3375')).div(toBN('80000'))  // 33.75/800
      const A_expectedLQTYGain_M4 = F1_kickbackRate.mul(A_share_M4).div(toBN(dec(1, 18)))

      const B_share_M4 = issuance_M4.mul(toBN('4275')).div(toBN('8000')) // 427.5/800
      const B_expectedLQTYGain_M4 = F2_kickbackRate.mul(B_share_M4).div(toBN(dec(1, 18)))

      const C_share_M4 = issuance_M4.mul(toBN('125')).div(toBN('80000')) // 1.25/800
      const C_expectedLQTYGain_M4 = F2_kickbackRate.mul(C_share_M4).div(toBN(dec(1, 18)))

      const D_share_M4 = issuance_M4.mul(toBN('135')).div(toBN('800'))
      const D_expectedLQTYGain_M4 = D_share_M4

      const E_share_M4 = issuance_M4.mul(toBN('2025')).div(toBN('8000')) // 202.5/800
      const E_expectedLQTYGain_M4 = F1_kickbackRate.mul(E_share_M4).div(toBN(dec(1, 18)))

      // F1's stake = A + E
      const F1_expectedLQTYGain_M4 = toBN(dec(1, 18))
        .sub(F1_kickbackRate)
        .mul(A_share_M4.add(E_share_M4))
        .div(toBN(dec(1, 18)))

      // F2's stake = B + C
      const F2_expectedLQTYGain_M4 = toBN(dec(1, 18))
        .sub(F2_kickbackRate)
        .mul(B_share_M4.add(C_share_M4))
        .div(toBN(dec(1, 18)))

      // Get final LQTY balances
      const A_FinalLQTYBalance = await growthToken.balanceOf(A)
      const B_FinalLQTYBalance = await growthToken.balanceOf(B)
      const C_FinalLQTYBalance = await growthToken.balanceOf(C)
      const D_FinalLQTYBalance = await growthToken.balanceOf(D)
      const E_FinalLQTYBalance = await growthToken.balanceOf(E)
      const F1_FinalLQTYBalance = await growthToken.balanceOf(frontEnd_1)
      const F2_FinalLQTYBalance = await growthToken.balanceOf(frontEnd_2)

      const A_expectedFinalLQTYBalance = A_expectedLQTYGain_M1
        .add(A_expectedLQTYGain_M2)
        .add(A_expectedLQTYGain_M3)
        .add(A_expectedLQTYGain_M4)

      const B_expectedFinalLQTYBalance = B_expectedLQTYGain_M1
        .add(B_expectedLQTYGain_M2)
        .add(B_expectedLQTYGain_M3)
        .add(B_expectedLQTYGain_M4)

      const C_expectedFinalLQTYBalance = C_expectedLQTYGain_M1
        .add(C_expectedLQTYGain_M2)
        .add(C_expectedLQTYGain_M3)
        .add(C_expectedLQTYGain_M4)

      const D_expectedFinalLQTYBalance = D_expectedLQTYGain_M1
        .add(D_expectedLQTYGain_M2)
        .add(D_expectedLQTYGain_M3)
        .add(D_expectedLQTYGain_M4)

      const E_expectedFinalLQTYBalance = E_expectedLQTYGain_M2
        .add(E_expectedLQTYGain_M3)
        .add(E_expectedLQTYGain_M4)

      const F1_expectedFinalLQTYBalance = F1_expectedLQTYGain_M1
        .add(F1_expectedLQTYGain_M2)
        .add(F1_expectedLQTYGain_M3)
        .add(F1_expectedLQTYGain_M4)

      const F2_expectedFinalLQTYBalance = F2_expectedLQTYGain_M1
        .add(F2_expectedLQTYGain_M2)
        .add(F2_expectedLQTYGain_M3)
        .add(F2_expectedLQTYGain_M4)
 
      assert.isAtMost(getDifference(A_FinalLQTYBalance, A_expectedFinalLQTYBalance), 1e15)
      assert.isAtMost(getDifference(B_FinalLQTYBalance, B_expectedFinalLQTYBalance), 1e15)
      assert.isAtMost(getDifference(C_FinalLQTYBalance, C_expectedFinalLQTYBalance), 1e15)
      assert.isAtMost(getDifference(D_FinalLQTYBalance, D_expectedFinalLQTYBalance), 1e15)
      assert.isAtMost(getDifference(E_FinalLQTYBalance, E_expectedFinalLQTYBalance), 1e15)
      assert.isAtMost(getDifference(F1_FinalLQTYBalance, F1_expectedFinalLQTYBalance), 1e15)
      assert.isAtMost(getDifference(F2_FinalLQTYBalance, F2_expectedFinalLQTYBalance), 1e15)
    })
  })
})

contract('Reset chain state', async accounts => { })<|MERGE_RESOLUTION|>--- conflicted
+++ resolved
@@ -40,16 +40,10 @@
   describe("LQTY Rewards", async () => {
 
     beforeEach(async () => {
-      contracts = await deploymentHelper.deployLiquityCore()
-      const LQTYContracts = await deploymentHelper.deployLQTYTesterContractsBuidler()
+      contracts = await deploymentHelper.deployLiquityCore() 
       contracts.cdpManager = await CDPManagerTester.new()
-<<<<<<< HEAD
       contracts = await deploymentHelper.deployCLVToken(contracts)
-      communityIssuanceTester = GTContracts.communityIssuance
-=======
-      communityIssuanceTester = LQTYContracts.communityIssuance
->>>>>>> 462030cb
-
+     
       priceFeed = contracts.priceFeed
       clvToken = contracts.clvToken
       stabilityPool = contracts.stabilityPool
@@ -61,8 +55,11 @@
       borrowerOperations = contracts.borrowerOperations
       hintHelpers = contracts.hintHelpers
 
+      const LQTYContracts = await deploymentHelper.deployLQTYTesterContractsBuidler()
+      
       lqtyStaking = LQTYContracts.lqtyStaking
       growthToken = LQTYContracts.growthToken
+      communityIssuanceTester = LQTYContracts.communityIssuance
       lockupContractFactory = LQTYContracts.lockupContractFactory
 
       await deploymentHelper.connectLQTYContracts(LQTYContracts)
@@ -74,16 +71,17 @@
       assert.isAtMost(getDifference(communityLQTYSupply, '33333333333333333333333333'), 1000)
 
       /* Monthly LQTY issuance
+  
+        Expected fraction of total supply issued per month, for a yearly halving schedule:
     
-      Expected fraction of total supply issued per month, for a yearly halving schedule:
-  
-      Month 1: 0.055378538087966600
-      Month 2: 0.052311755607206100
-      Month 3: 0.049414807056864200
-      Month 4: 0.046678287282156100
-      Month 5: 0.044093311972020200
-      Month 6: 0.041651488815552900
-     */
+        Month 1: 0.055378538087966600
+        Month 2: 0.052311755607206100
+        Month 3: 0.049414807056864200
+        Month 4: 0.046678287282156100
+        Month 5: 0.044093311972020200
+        Month 6: 0.041651488815552900
+      */
+
       issuance_M1 = toBN('55378538087966600').mul(communityLQTYSupply).div(toBN(dec(1, 18)))
       issuance_M2 = toBN('52311755607206100').mul(communityLQTYSupply).div(toBN(dec(1, 18)))
       issuance_M3 = toBN('49414807056864200').mul(communityLQTYSupply).div(toBN(dec(1, 18)))
