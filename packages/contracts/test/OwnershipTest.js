--- conflicted
+++ resolved
@@ -98,20 +98,9 @@
 
   describe('PriceFeed', async accounts => {
     it("setAddresses(): reverts when called by non-owner", async () => {
-<<<<<<< HEAD
-      await testSetAddresses(priceFeed, 2)
-=======
       await testSetAddresses(priceFeed, 1)
->>>>>>> 21b4c30c
     })
   })
-
-  describe('PriceFeedTestnet', async accounts => {
-    it("setAddresses(): reverts when called by non-owner", async () => {
-      await testSetAddresses(priceFeedTestnet, 2)
-    })
-  })
-
 
   describe('CommunityIssuance', async accounts => {
     it("setAddresses(): reverts when called by non-owner", async () => {
