import { Container } from "theme-ui";

import { Trove } from "../components/Trove/Trove";
<<<<<<< HEAD
import { Stability } from "../components/Stability/Stability";
import { StakingManager } from "../components/StakingManager";
=======
import { StabilityDepositManager } from "../components/StabilityDepositManager";
>>>>>>> 2f059554
import { RedemptionManager } from "../components/RedemptionManager";
import { SystemStats } from "../components/SystemStats";
import { PriceManager } from "../components/PriceManager";
import { LiquidationManager } from "../components/LiquidationManager";
import { RiskiestTroves } from "../components/RiskiestTroves";
import { TroveViewProvider } from "../components/Trove/context/TroveViewProvider";
<<<<<<< HEAD
import { StabilityViewProvider } from "../components/Stability/context/StabilityViewProvider";
=======
import { StakingViewProvider } from "../components/Staking/context/StakingViewProvider";
import { Staking } from "../components/Staking/Staking";
>>>>>>> 2f059554

export const Dashboard: React.FC = () => (
  <>
    <Container variant="columns">
      <Container variant="left">
        <TroveViewProvider>
          <Trove />
        </TroveViewProvider>
<<<<<<< HEAD
        <StabilityViewProvider>
          <Stability />
        </StabilityViewProvider>
        <StakingManager />
=======

        <StabilityDepositManager />

        <StakingViewProvider>
          <Staking />
        </StakingViewProvider>

>>>>>>> 2f059554
        <RedemptionManager />
      </Container>

      <Container variant="right">
        <SystemStats />
        <PriceManager />
        <LiquidationManager />
      </Container>
    </Container>

    <RiskiestTroves pageSize={10} />
  </>
);<|MERGE_RESOLUTION|>--- conflicted
+++ resolved
@@ -1,24 +1,16 @@
 import { Container } from "theme-ui";
 
 import { Trove } from "../components/Trove/Trove";
-<<<<<<< HEAD
 import { Stability } from "../components/Stability/Stability";
-import { StakingManager } from "../components/StakingManager";
-=======
-import { StabilityDepositManager } from "../components/StabilityDepositManager";
->>>>>>> 2f059554
 import { RedemptionManager } from "../components/RedemptionManager";
 import { SystemStats } from "../components/SystemStats";
 import { PriceManager } from "../components/PriceManager";
 import { LiquidationManager } from "../components/LiquidationManager";
 import { RiskiestTroves } from "../components/RiskiestTroves";
 import { TroveViewProvider } from "../components/Trove/context/TroveViewProvider";
-<<<<<<< HEAD
 import { StabilityViewProvider } from "../components/Stability/context/StabilityViewProvider";
-=======
 import { StakingViewProvider } from "../components/Staking/context/StakingViewProvider";
 import { Staking } from "../components/Staking/Staking";
->>>>>>> 2f059554
 
 export const Dashboard: React.FC = () => (
   <>
@@ -27,20 +19,15 @@
         <TroveViewProvider>
           <Trove />
         </TroveViewProvider>
-<<<<<<< HEAD
+
         <StabilityViewProvider>
           <Stability />
         </StabilityViewProvider>
-        <StakingManager />
-=======
-
-        <StabilityDepositManager />
 
         <StakingViewProvider>
           <Staking />
         </StakingViewProvider>
 
->>>>>>> 2f059554
         <RedemptionManager />
       </Container>
 
