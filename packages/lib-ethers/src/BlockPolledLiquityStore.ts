--- conflicted
+++ resolved
@@ -50,13 +50,9 @@
       deposit: this.liquity.getStabilityDeposit(this.account, { blockTag }),
       total: this.liquity.getTotal({ blockTag }),
       lusdInStabilityPool: this.liquity.getLUSDInStabilityPool({ blockTag }),
-<<<<<<< HEAD
-      fees: this.liquity.getFees({ blockTag })
-=======
       fees: this.liquity.getFees({ blockTag }),
       lqtyStake: this.liquity.getLQTYStake(this.account, { blockTag }),
       totalStakedLQTY: this.liquity.getTotalStakedLQTY({ blockTag })
->>>>>>> 6820bc73
     });
   }
 
